--- conflicted
+++ resolved
@@ -2065,16 +2065,10 @@
 			goto unlock;
 		}
 		cvt_idx = cvt_nid_to_cvt_index(codec, hinfo->nid);
-<<<<<<< HEAD
-
-		if (snd_BUG_ON(cvt_idx < 0))
-			return -EINVAL;
-=======
 		if (snd_BUG_ON(cvt_idx < 0)) {
 			err = -EINVAL;
 			goto unlock;
 		}
->>>>>>> 3cea11cd
 		per_cvt = get_cvt(spec, cvt_idx);
 		snd_BUG_ON(!per_cvt->assigned);
 		per_cvt->assigned = 0;
