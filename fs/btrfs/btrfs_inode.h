/*
 * Copyright (C) 2007 Oracle.  All rights reserved.
 *
 * This program is free software; you can redistribute it and/or
 * modify it under the terms of the GNU General Public
 * License v2 as published by the Free Software Foundation.
 *
 * This program is distributed in the hope that it will be useful,
 * but WITHOUT ANY WARRANTY; without even the implied warranty of
 * MERCHANTABILITY or FITNESS FOR A PARTICULAR PURPOSE.  See the GNU
 * General Public License for more details.
 *
 * You should have received a copy of the GNU General Public
 * License along with this program; if not, write to the
 * Free Software Foundation, Inc., 59 Temple Place - Suite 330,
 * Boston, MA 021110-1307, USA.
 */

#ifndef __BTRFS_I__
#define __BTRFS_I__

#include "extent_map.h"
#include "extent_io.h"
#include "ordered-data.h"

/* in memory btrfs inode */
struct btrfs_inode {
	/* which subvolume this inode belongs to */
	struct btrfs_root *root;

	/* key used to find this inode on disk.  This is used by the code
	 * to read in roots of subvolumes
	 */
	struct btrfs_key location;

	/* the extent_tree has caches of all the extent mappings to disk */
	struct extent_map_tree extent_tree;

	/* the io_tree does range state (DIRTY, LOCKED etc) */
	struct extent_io_tree io_tree;

	/* special utility tree used to record which mirrors have already been
	 * tried when checksums fail for a given block
	 */
	struct extent_io_tree io_failure_tree;

	/* held while inesrting or deleting extents from files */
	struct mutex extent_mutex;

	/* held while logging the inode in tree-log.c */
	struct mutex log_mutex;

	/* used to order data wrt metadata */
	struct btrfs_ordered_inode_tree ordered_tree;

	/* for keeping track of orphaned inodes */
	struct list_head i_orphan;

	/* list of all the delalloc inodes in the FS.  There are times we need
	 * to write all the delalloc pages to disk, and this list is used
	 * to walk them all.
	 */
	struct list_head delalloc_inodes;

	/*
	 * list for tracking inodes that must be sent to disk before a
	 * rename or truncate commit
	 */
	struct list_head ordered_operations;

	/* node for the red-black tree that links inodes in subvolume root */
	struct rb_node rb_node;

	/* the space_info for where this inode's data allocations are done */
	struct btrfs_space_info *space_info;

	/* full 64 bit generation number, struct vfs_inode doesn't have a big
	 * enough field for this.
	 */
	u64 generation;

	/* sequence number for NFS changes */
	u64 sequence;

	/*
	 * transid of the trans_handle that last modified this inode
	 */
	u64 last_trans;

	/*
	 * log transid when this inode was last modified
	 */
	u64 last_sub_trans;

	/*
	 * transid that last logged this inode
	 */
	u64 logged_trans;

	/* total number of bytes pending delalloc, used by stat to calc the
	 * real block usage of the file
	 */
	u64 delalloc_bytes;

	/* total number of bytes that may be used for this inode for
	 * delalloc
	 */
	u64 reserved_bytes;

	/*
	 * the size of the file stored in the metadata on disk.  data=ordered
	 * means the in-memory i_size might be larger than the size on disk
	 * because not all the blocks are written yet.
	 */
	u64 disk_i_size;

	/* flags field from the on disk inode */
	u32 flags;

	/*
	 * if this is a directory then index_cnt is the counter for the index
	 * number for new files that are created
	 */
	u64 index_cnt;

	/* the start of block group preferred for allocations. */
	u64 block_group;

	/* the fsync log has some corner cases that mean we have to check
	 * directories to see if any unlinks have been done before
	 * the directory was logged.  See tree-log.c for all the
	 * details
	 */
	u64 last_unlink_trans;

	/*
<<<<<<< HEAD
	 * These two counters are for delalloc metadata reservations.  We keep
	 * track of how many extents we've accounted for vs how many extents we
	 * have.
	 */
	int delalloc_reserved_extents;
	int delalloc_extents;
=======
	 * Counters to keep track of the number of extent item's we may use due
	 * to delalloc and such.  outstanding_extents is the number of extent
	 * items we think we'll end up using, and reserved_extents is the number
	 * of extent items we've reserved metadata for.
	 */
	spinlock_t accounting_lock;
	int reserved_extents;
	int outstanding_extents;
>>>>>>> 66b00a7c

	/*
	 * ordered_data_close is set by truncate when a file that used
	 * to have good data has been truncated to zero.  When it is set
	 * the btrfs file release call will add this inode to the
	 * ordered operations list so that we make sure to flush out any
	 * new data the application may have written before commit.
	 *
	 * yes, its silly to have a single bitflag, but we might grow more
	 * of these.
	 */
	unsigned ordered_data_close:1;
	unsigned dummy_inode:1;

	struct inode vfs_inode;
};

static inline struct btrfs_inode *BTRFS_I(struct inode *inode)
{
	return container_of(inode, struct btrfs_inode, vfs_inode);
}

static inline void btrfs_i_size_write(struct inode *inode, u64 size)
{
	inode->i_size = size;
	BTRFS_I(inode)->disk_i_size = size;
}

#endif<|MERGE_RESOLUTION|>--- conflicted
+++ resolved
@@ -134,14 +134,6 @@
 	u64 last_unlink_trans;
 
 	/*
-<<<<<<< HEAD
-	 * These two counters are for delalloc metadata reservations.  We keep
-	 * track of how many extents we've accounted for vs how many extents we
-	 * have.
-	 */
-	int delalloc_reserved_extents;
-	int delalloc_extents;
-=======
 	 * Counters to keep track of the number of extent item's we may use due
 	 * to delalloc and such.  outstanding_extents is the number of extent
 	 * items we think we'll end up using, and reserved_extents is the number
@@ -150,7 +142,6 @@
 	spinlock_t accounting_lock;
 	int reserved_extents;
 	int outstanding_extents;
->>>>>>> 66b00a7c
 
 	/*
 	 * ordered_data_close is set by truncate when a file that used
