/*
 * RAM Oops/Panic logger
 *
 * Copyright (C) 2010 Marco Stornelli <marco.stornelli@gmail.com>
 * Copyright (C) 2011 Kees Cook <keescook@chromium.org>
 *
 * This program is free software; you can redistribute it and/or
 * modify it under the terms of the GNU General Public License
 * version 2 as published by the Free Software Foundation.
 *
 * This program is distributed in the hope that it will be useful, but
 * WITHOUT ANY WARRANTY; without even the implied warranty of
 * MERCHANTABILITY or FITNESS FOR A PARTICULAR PURPOSE.  See the GNU
 * General Public License for more details.
 *
 * You should have received a copy of the GNU General Public License
 * along with this program; if not, write to the Free Software
 * Foundation, Inc., 51 Franklin St, Fifth Floor, Boston, MA
 * 02110-1301 USA
 *
 */

#define pr_fmt(fmt) KBUILD_MODNAME ": " fmt

#include <linux/kernel.h>
#include <linux/err.h>
#include <linux/module.h>
#include <linux/version.h>
#include <linux/pstore.h>
#include <linux/io.h>
#include <linux/ioport.h>
#include <linux/platform_device.h>
#include <linux/slab.h>
#include <linux/compiler.h>
#include <linux/pstore_ram.h>
#include <linux/of.h>
#include <linux/of_address.h>

#define RAMOOPS_KERNMSG_HDR "===="
#define MIN_MEM_SIZE 4096UL

static ulong record_size = MIN_MEM_SIZE;
module_param(record_size, ulong, 0400);
MODULE_PARM_DESC(record_size,
		"size of each dump done on oops/panic");

static ulong ramoops_console_size = MIN_MEM_SIZE;
module_param_named(console_size, ramoops_console_size, ulong, 0400);
MODULE_PARM_DESC(console_size, "size of kernel console log");

static ulong ramoops_ftrace_size = MIN_MEM_SIZE;
module_param_named(ftrace_size, ramoops_ftrace_size, ulong, 0400);
MODULE_PARM_DESC(ftrace_size, "size of ftrace log");

static ulong ramoops_pmsg_size = MIN_MEM_SIZE;
module_param_named(pmsg_size, ramoops_pmsg_size, ulong, 0400);
MODULE_PARM_DESC(pmsg_size, "size of user space message log");

static unsigned long long mem_address;
module_param_hw(mem_address, ullong, other, 0400);
MODULE_PARM_DESC(mem_address,
		"start of reserved RAM used to store oops/panic logs");

static ulong mem_size;
module_param(mem_size, ulong, 0400);
MODULE_PARM_DESC(mem_size,
		"size of reserved RAM used to store oops/panic logs");

static unsigned int mem_type;
module_param(mem_type, uint, 0600);
MODULE_PARM_DESC(mem_type,
		"set to 1 to try to use unbuffered memory (default 0)");

static int dump_oops = 1;
module_param(dump_oops, int, 0600);
MODULE_PARM_DESC(dump_oops,
		"set to 1 to dump oopses, 0 to only dump panics (default 1)");

static int ramoops_ecc;
module_param_named(ecc, ramoops_ecc, int, 0600);
MODULE_PARM_DESC(ramoops_ecc,
		"if non-zero, the option enables ECC support and specifies "
		"ECC buffer size in bytes (1 is a special value, means 16 "
		"bytes ECC)");

struct ramoops_context {
	struct persistent_ram_zone **dprzs;	/* Oops dump zones */
	struct persistent_ram_zone *cprz;	/* Console zone */
	struct persistent_ram_zone **fprzs;	/* Ftrace zones */
	struct persistent_ram_zone *mprz;	/* PMSG zone */
	phys_addr_t phys_addr;
	unsigned long size;
	unsigned int memtype;
	size_t record_size;
	size_t console_size;
	size_t ftrace_size;
	size_t pmsg_size;
	int dump_oops;
	u32 flags;
	struct persistent_ram_ecc_info ecc_info;
	unsigned int max_dump_cnt;
	unsigned int dump_write_cnt;
	/* _read_cnt need clear on ramoops_pstore_open */
	unsigned int dump_read_cnt;
	unsigned int console_read_cnt;
	unsigned int max_ftrace_cnt;
	unsigned int ftrace_read_cnt;
	unsigned int pmsg_read_cnt;
	struct pstore_info pstore;
};

static struct platform_device *dummy;
static struct ramoops_platform_data *dummy_data;

static int ramoops_pstore_open(struct pstore_info *psi)
{
	struct ramoops_context *cxt = psi->data;

	cxt->dump_read_cnt = 0;
	cxt->console_read_cnt = 0;
	cxt->ftrace_read_cnt = 0;
	cxt->pmsg_read_cnt = 0;
	return 0;
}

static struct persistent_ram_zone *
ramoops_get_next_prz(struct persistent_ram_zone *przs[], int id,
		     struct pstore_record *record)
{
	struct persistent_ram_zone *prz;
	bool update = (record->type == PSTORE_TYPE_DMESG);

	/* Give up if we never existed or have hit the end. */
	if (!przs)
		return NULL;

	prz = przs[id];
	if (!prz)
		return NULL;

	/* Update old/shadowed buffer. */
	if (update)
		persistent_ram_save_old(prz);

	if (!persistent_ram_old_size(prz))
		return NULL;

	record->type = prz->type;
	record->id = id;

	return prz;
}

static int ramoops_read_kmsg_hdr(char *buffer, struct timespec64 *time,
				  bool *compressed)
{
	char data_type;
	int header_length = 0;

	if (sscanf(buffer, RAMOOPS_KERNMSG_HDR "%lld.%lu-%c\n%n",
		   (time64_t *)&time->tv_sec, &time->tv_nsec, &data_type,
		   &header_length) == 3) {
		if (data_type == 'C')
			*compressed = true;
		else
			*compressed = false;
	} else if (sscanf(buffer, RAMOOPS_KERNMSG_HDR "%lld.%lu\n%n",
			  (time64_t *)&time->tv_sec, &time->tv_nsec,
			  &header_length) == 2) {
		*compressed = false;
	} else {
		time->tv_sec = 0;
		time->tv_nsec = 0;
		*compressed = false;
	}
	return header_length;
}

static bool prz_ok(struct persistent_ram_zone *prz)
{
	return !!prz && !!(persistent_ram_old_size(prz) +
			   persistent_ram_ecc_string(prz, NULL, 0));
}

static ssize_t ftrace_log_combine(struct persistent_ram_zone *dest,
				  struct persistent_ram_zone *src)
{
	size_t dest_size, src_size, total, dest_off, src_off;
	size_t dest_idx = 0, src_idx = 0, merged_idx = 0;
	void *merged_buf;
	struct pstore_ftrace_record *drec, *srec, *mrec;
	size_t record_size = sizeof(struct pstore_ftrace_record);

	dest_off = dest->old_log_size % record_size;
	dest_size = dest->old_log_size - dest_off;

	src_off = src->old_log_size % record_size;
	src_size = src->old_log_size - src_off;

	total = dest_size + src_size;
	merged_buf = kmalloc(total, GFP_KERNEL);
	if (!merged_buf)
		return -ENOMEM;

	drec = (struct pstore_ftrace_record *)(dest->old_log + dest_off);
	srec = (struct pstore_ftrace_record *)(src->old_log + src_off);
	mrec = (struct pstore_ftrace_record *)(merged_buf);

	while (dest_size > 0 && src_size > 0) {
		if (pstore_ftrace_read_timestamp(&drec[dest_idx]) <
		    pstore_ftrace_read_timestamp(&srec[src_idx])) {
			mrec[merged_idx++] = drec[dest_idx++];
			dest_size -= record_size;
		} else {
			mrec[merged_idx++] = srec[src_idx++];
			src_size -= record_size;
		}
	}

	while (dest_size > 0) {
		mrec[merged_idx++] = drec[dest_idx++];
		dest_size -= record_size;
	}

	while (src_size > 0) {
		mrec[merged_idx++] = srec[src_idx++];
		src_size -= record_size;
	}

	kfree(dest->old_log);
	dest->old_log = merged_buf;
	dest->old_log_size = total;

	return 0;
}

static ssize_t ramoops_pstore_read(struct pstore_record *record)
{
	ssize_t size = 0;
	struct ramoops_context *cxt = record->psi->data;
	struct persistent_ram_zone *prz = NULL;
	int header_length = 0;
	bool free_prz = false;

	/*
	 * Ramoops headers provide time stamps for PSTORE_TYPE_DMESG, but
	 * PSTORE_TYPE_CONSOLE and PSTORE_TYPE_FTRACE don't currently have
	 * valid time stamps, so it is initialized to zero.
	 */
	record->time.tv_sec = 0;
	record->time.tv_nsec = 0;
	record->compressed = false;

	/* Find the next valid persistent_ram_zone for DMESG */
	while (cxt->dump_read_cnt < cxt->max_dump_cnt && !prz) {
		prz = ramoops_get_next_prz(cxt->dprzs, cxt->dump_read_cnt++,
					   record);
		if (!prz_ok(prz))
			continue;
		header_length = ramoops_read_kmsg_hdr(persistent_ram_old(prz),
						      &record->time,
						      &record->compressed);
		/* Clear and skip this DMESG record if it has no valid header */
		if (!header_length) {
			persistent_ram_free_old(prz);
			persistent_ram_zap(prz);
			prz = NULL;
		}
	}

	if (!prz_ok(prz) && !cxt->console_read_cnt++)
		prz = ramoops_get_next_prz(&cxt->cprz, 0 /* single */, record);

	if (!prz_ok(prz) && !cxt->pmsg_read_cnt++)
		prz = ramoops_get_next_prz(&cxt->mprz, 0 /* single */, record);

	/* ftrace is last since it may want to dynamically allocate memory. */
	if (!prz_ok(prz)) {
		if (!(cxt->flags & RAMOOPS_FLAG_FTRACE_PER_CPU) &&
		    !cxt->ftrace_read_cnt++) {
			prz = ramoops_get_next_prz(cxt->fprzs, 0 /* single */,
						   record);
		} else {
			/*
			 * Build a new dummy record which combines all the
			 * per-cpu records including metadata and ecc info.
			 */
			struct persistent_ram_zone *tmp_prz, *prz_next;

			tmp_prz = kzalloc(sizeof(struct persistent_ram_zone),
					  GFP_KERNEL);
			if (!tmp_prz)
				return -ENOMEM;
			prz = tmp_prz;
			free_prz = true;

			while (cxt->ftrace_read_cnt < cxt->max_ftrace_cnt) {
				prz_next = ramoops_get_next_prz(cxt->fprzs,
						cxt->ftrace_read_cnt++, record);

				if (!prz_ok(prz_next))
					continue;

				tmp_prz->ecc_info = prz_next->ecc_info;
				tmp_prz->corrected_bytes +=
						prz_next->corrected_bytes;
				tmp_prz->bad_blocks += prz_next->bad_blocks;
				size = ftrace_log_combine(tmp_prz, prz_next);
				if (size)
					goto out;
			}
			record->id = 0;
		}
	}

	if (!prz_ok(prz)) {
		size = 0;
		goto out;
	}

	size = persistent_ram_old_size(prz) - header_length;

	/* ECC correction notice */
	record->ecc_notice_size = persistent_ram_ecc_string(prz, NULL, 0);

	record->buf = kmalloc(size + record->ecc_notice_size + 1, GFP_KERNEL);
	if (record->buf == NULL) {
		size = -ENOMEM;
		goto out;
	}

	memcpy(record->buf, (char *)persistent_ram_old(prz) + header_length,
	       size);

	persistent_ram_ecc_string(prz, record->buf + size,
				  record->ecc_notice_size + 1);

out:
	if (free_prz) {
		kfree(prz->old_log);
		kfree(prz);
	}

	return size;
}

static size_t ramoops_write_kmsg_hdr(struct persistent_ram_zone *prz,
				     struct pstore_record *record)
{
	char *hdr;
	size_t len;

	hdr = kasprintf(GFP_ATOMIC, RAMOOPS_KERNMSG_HDR "%lld.%06lu-%c\n",
		(time64_t)record->time.tv_sec,
		record->time.tv_nsec / 1000,
		record->compressed ? 'C' : 'D');
	WARN_ON_ONCE(!hdr);
	len = hdr ? strlen(hdr) : 0;
	persistent_ram_write(prz, hdr, len);
	kfree(hdr);

	return len;
}

static int notrace ramoops_pstore_write(struct pstore_record *record)
{
	struct ramoops_context *cxt = record->psi->data;
	struct persistent_ram_zone *prz;
	size_t size, hlen;

	if (record->type == PSTORE_TYPE_CONSOLE) {
		if (!cxt->cprz)
			return -ENOMEM;
		persistent_ram_write(cxt->cprz, record->buf, record->size);
		return 0;
	} else if (record->type == PSTORE_TYPE_FTRACE) {
		int zonenum;

		if (!cxt->fprzs)
			return -ENOMEM;
		/*
		 * Choose zone by if we're using per-cpu buffers.
		 */
		if (cxt->flags & RAMOOPS_FLAG_FTRACE_PER_CPU)
			zonenum = smp_processor_id();
		else
			zonenum = 0;

		persistent_ram_write(cxt->fprzs[zonenum], record->buf,
				     record->size);
		return 0;
	} else if (record->type == PSTORE_TYPE_PMSG) {
		pr_warn_ratelimited("PMSG shouldn't call %s\n", __func__);
		return -EINVAL;
	}

	if (record->type != PSTORE_TYPE_DMESG)
		return -EINVAL;

	/*
	 * Out of the various dmesg dump types, ramoops is currently designed
	 * to only store crash logs, rather than storing general kernel logs.
	 */
	if (record->reason != KMSG_DUMP_OOPS &&
	    record->reason != KMSG_DUMP_PANIC)
		return -EINVAL;

	/* Skip Oopes when configured to do so. */
	if (record->reason == KMSG_DUMP_OOPS && !cxt->dump_oops)
		return -EINVAL;

	/*
	 * Explicitly only take the first part of any new crash.
	 * If our buffer is larger than kmsg_bytes, this can never happen,
	 * and if our buffer is smaller than kmsg_bytes, we don't want the
	 * report split across multiple records.
	 */
	if (record->part != 1)
		return -ENOSPC;

	if (!cxt->dprzs)
		return -ENOSPC;

	prz = cxt->dprzs[cxt->dump_write_cnt];

	/* Build header and append record contents. */
	hlen = ramoops_write_kmsg_hdr(prz, record);
	size = record->size;
	if (size + hlen > prz->buffer_size)
		size = prz->buffer_size - hlen;
	persistent_ram_write(prz, record->buf, size);

	cxt->dump_write_cnt = (cxt->dump_write_cnt + 1) % cxt->max_dump_cnt;

	return 0;
}

static int notrace ramoops_pstore_write_user(struct pstore_record *record,
					     const char __user *buf)
{
	if (record->type == PSTORE_TYPE_PMSG) {
		struct ramoops_context *cxt = record->psi->data;

		if (!cxt->mprz)
			return -ENOMEM;
		return persistent_ram_write_user(cxt->mprz, buf, record->size);
	}

	return -EINVAL;
}

static int ramoops_pstore_erase(struct pstore_record *record)
{
	struct ramoops_context *cxt = record->psi->data;
	struct persistent_ram_zone *prz;

	switch (record->type) {
	case PSTORE_TYPE_DMESG:
		if (record->id >= cxt->max_dump_cnt)
			return -EINVAL;
		prz = cxt->dprzs[record->id];
		break;
	case PSTORE_TYPE_CONSOLE:
		prz = cxt->cprz;
		break;
	case PSTORE_TYPE_FTRACE:
		if (record->id >= cxt->max_ftrace_cnt)
			return -EINVAL;
		prz = cxt->fprzs[record->id];
		break;
	case PSTORE_TYPE_PMSG:
		prz = cxt->mprz;
		break;
	default:
		return -EINVAL;
	}

	persistent_ram_free_old(prz);
	persistent_ram_zap(prz);

	return 0;
}

static struct ramoops_context oops_cxt = {
	.pstore = {
		.owner	= THIS_MODULE,
		.name	= "ramoops",
		.open	= ramoops_pstore_open,
		.read	= ramoops_pstore_read,
		.write	= ramoops_pstore_write,
		.write_user	= ramoops_pstore_write_user,
		.erase	= ramoops_pstore_erase,
	},
};

static void ramoops_free_przs(struct ramoops_context *cxt)
{
	int i;

	/* Free dump PRZs */
	if (cxt->dprzs) {
		for (i = 0; i < cxt->max_dump_cnt; i++)
			persistent_ram_free(cxt->dprzs[i]);

		kfree(cxt->dprzs);
		cxt->max_dump_cnt = 0;
	}

	/* Free ftrace PRZs */
	if (cxt->fprzs) {
		for (i = 0; i < cxt->max_ftrace_cnt; i++)
			persistent_ram_free(cxt->fprzs[i]);
		kfree(cxt->fprzs);
		cxt->max_ftrace_cnt = 0;
	}
}

static int ramoops_init_przs(const char *name,
			     struct device *dev, struct ramoops_context *cxt,
			     struct persistent_ram_zone ***przs,
			     phys_addr_t *paddr, size_t mem_sz,
			     ssize_t record_size,
			     unsigned int *cnt, u32 sig, u32 flags)
{
	int err = -ENOMEM;
	int i;
	size_t zone_sz;
	struct persistent_ram_zone **prz_ar;

	/* Allocate nothing for 0 mem_sz or 0 record_size. */
	if (mem_sz == 0 || record_size == 0) {
		*cnt = 0;
		return 0;
	}

	/*
	 * If we have a negative record size, calculate it based on
	 * mem_sz / *cnt. If we have a positive record size, calculate
	 * cnt from mem_sz / record_size.
	 */
	if (record_size < 0) {
		if (*cnt == 0)
			return 0;
		record_size = mem_sz / *cnt;
		if (record_size == 0) {
			dev_err(dev, "%s record size == 0 (%zu / %u)\n",
				name, mem_sz, *cnt);
			goto fail;
		}
	} else {
		*cnt = mem_sz / record_size;
		if (*cnt == 0) {
			dev_err(dev, "%s record count == 0 (%zu / %zu)\n",
				name, mem_sz, record_size);
			goto fail;
		}
	}

	if (*paddr + mem_sz - cxt->phys_addr > cxt->size) {
		dev_err(dev, "no room for %s mem region (0x%zx@0x%llx) in (0x%lx@0x%llx)\n",
			name,
			mem_sz, (unsigned long long)*paddr,
			cxt->size, (unsigned long long)cxt->phys_addr);
		goto fail;
	}

	zone_sz = mem_sz / *cnt;
	if (!zone_sz) {
		dev_err(dev, "%s zone size == 0\n", name);
		goto fail;
	}

	prz_ar = kcalloc(*cnt, sizeof(**przs), GFP_KERNEL);
	if (!prz_ar)
		goto fail;

	for (i = 0; i < *cnt; i++) {
		char *label;

		if (*cnt == 1)
			label = kasprintf(GFP_KERNEL, "ramoops:%s", name);
		else
			label = kasprintf(GFP_KERNEL, "ramoops:%s(%d/%d)",
					  name, i, *cnt - 1);
		prz_ar[i] = persistent_ram_new(*paddr, zone_sz, sig,
					       &cxt->ecc_info,
					       cxt->memtype, flags, label);
		if (IS_ERR(prz_ar[i])) {
			err = PTR_ERR(prz_ar[i]);
			dev_err(dev, "failed to request %s mem region (0x%zx@0x%llx): %d\n",
				name, record_size,
				(unsigned long long)*paddr, err);

			while (i > 0) {
				i--;
				persistent_ram_free(prz_ar[i]);
			}
			kfree(prz_ar);
			goto fail;
		}
		*paddr += zone_sz;
		prz_ar[i]->type = pstore_name_to_type(name);
	}

	*przs = prz_ar;
	return 0;

fail:
	*cnt = 0;
	return err;
}

static int ramoops_init_prz(const char *name,
			    struct device *dev, struct ramoops_context *cxt,
			    struct persistent_ram_zone **prz,
			    phys_addr_t *paddr, size_t sz, u32 sig)
{
	char *label;

	if (!sz)
		return 0;

	if (*paddr + sz - cxt->phys_addr > cxt->size) {
		dev_err(dev, "no room for %s mem region (0x%zx@0x%llx) in (0x%lx@0x%llx)\n",
			name, sz, (unsigned long long)*paddr,
			cxt->size, (unsigned long long)cxt->phys_addr);
		return -ENOMEM;
	}

	label = kasprintf(GFP_KERNEL, "ramoops:%s", name);
	*prz = persistent_ram_new(*paddr, sz, sig, &cxt->ecc_info,
				  cxt->memtype, PRZ_FLAG_ZAP_OLD, label);
	if (IS_ERR(*prz)) {
		int err = PTR_ERR(*prz);

		dev_err(dev, "failed to request %s mem region (0x%zx@0x%llx): %d\n",
			name, sz, (unsigned long long)*paddr, err);
		return err;
	}

	*paddr += sz;
	(*prz)->type = pstore_name_to_type(name);

	return 0;
}

static int ramoops_parse_dt_size(struct platform_device *pdev,
				 const char *propname, u32 *value)
{
	u32 val32 = 0;
	int ret;

	ret = of_property_read_u32(pdev->dev.of_node, propname, &val32);
	if (ret < 0 && ret != -EINVAL) {
		dev_err(&pdev->dev, "failed to parse property %s: %d\n",
			propname, ret);
		return ret;
	}

	if (val32 > INT_MAX) {
		dev_err(&pdev->dev, "%s %u > INT_MAX\n", propname, val32);
		return -EOVERFLOW;
	}

	*value = val32;
	return 0;
}

static int ramoops_parse_dt(struct platform_device *pdev,
			    struct ramoops_platform_data *pdata)
{
	struct device_node *of_node = pdev->dev.of_node;
	struct resource *res;
	u32 value;
	int ret;

	dev_dbg(&pdev->dev, "using Device Tree\n");

	res = platform_get_resource(pdev, IORESOURCE_MEM, 0);
	if (!res) {
		dev_err(&pdev->dev,
			"failed to locate DT /reserved-memory resource\n");
		return -EINVAL;
	}

	pdata->mem_size = resource_size(res);
	pdata->mem_address = res->start;
	pdata->mem_type = of_property_read_bool(of_node, "unbuffered");
	pdata->dump_oops = !of_property_read_bool(of_node, "no-dump-oops");

#define parse_size(name, field) {					\
		ret = ramoops_parse_dt_size(pdev, name, &value);	\
		if (ret < 0)						\
			return ret;					\
		field = value;						\
	}

	parse_size("record-size", pdata->record_size);
	parse_size("console-size", pdata->console_size);
	parse_size("ftrace-size", pdata->ftrace_size);
	parse_size("pmsg-size", pdata->pmsg_size);
	parse_size("ecc-size", pdata->ecc_info.ecc_size);
	parse_size("flags", pdata->flags);

#undef parse_size

	return 0;
}

static int ramoops_probe(struct platform_device *pdev)
{
	struct device *dev = &pdev->dev;
	struct ramoops_platform_data *pdata = dev->platform_data;
	struct ramoops_context *cxt = &oops_cxt;
	size_t dump_mem_sz;
	phys_addr_t paddr;
	int err = -EINVAL;

	if (dev_of_node(dev) && !pdata) {
		pdata = devm_kzalloc(&pdev->dev, sizeof(*pdata), GFP_KERNEL);
		if (!pdata) {
			pr_err("cannot allocate platform data buffer\n");
			err = -ENOMEM;
			goto fail_out;
		}

		err = ramoops_parse_dt(pdev, pdata);
		if (err < 0)
			goto fail_out;
	}

	/*
	 * Only a single ramoops area allowed at a time, so fail extra
	 * probes.
	 */
	if (cxt->max_dump_cnt) {
		pr_err("already initialized\n");
		goto fail_out;
	}

	/* Make sure we didn't get bogus platform data pointer. */
	if (!pdata) {
		pr_err("NULL platform data\n");
		goto fail_out;
	}

	if (!pdata->mem_size || (!pdata->record_size && !pdata->console_size &&
			!pdata->ftrace_size && !pdata->pmsg_size)) {
		pr_err("The memory size and the record/console size must be "
			"non-zero\n");
		goto fail_out;
	}

	if (pdata->record_size && !is_power_of_2(pdata->record_size))
		pdata->record_size = rounddown_pow_of_two(pdata->record_size);
	if (pdata->console_size && !is_power_of_2(pdata->console_size))
		pdata->console_size = rounddown_pow_of_two(pdata->console_size);
	if (pdata->ftrace_size && !is_power_of_2(pdata->ftrace_size))
		pdata->ftrace_size = rounddown_pow_of_two(pdata->ftrace_size);
	if (pdata->pmsg_size && !is_power_of_2(pdata->pmsg_size))
		pdata->pmsg_size = rounddown_pow_of_two(pdata->pmsg_size);

	cxt->size = pdata->mem_size;
	cxt->phys_addr = pdata->mem_address;
	cxt->memtype = pdata->mem_type;
	cxt->record_size = pdata->record_size;
	cxt->console_size = pdata->console_size;
	cxt->ftrace_size = pdata->ftrace_size;
	cxt->pmsg_size = pdata->pmsg_size;
	cxt->dump_oops = pdata->dump_oops;
	cxt->flags = pdata->flags;
	cxt->ecc_info = pdata->ecc_info;

	paddr = cxt->phys_addr;

	dump_mem_sz = cxt->size - cxt->console_size - cxt->ftrace_size
			- cxt->pmsg_size;
	err = ramoops_init_przs("dmesg", dev, cxt, &cxt->dprzs, &paddr,
				dump_mem_sz, cxt->record_size,
				&cxt->max_dump_cnt, 0, 0);
	if (err)
		goto fail_out;

	err = ramoops_init_prz("console", dev, cxt, &cxt->cprz, &paddr,
			       cxt->console_size, 0);
	if (err)
		goto fail_init_cprz;

	cxt->max_ftrace_cnt = (cxt->flags & RAMOOPS_FLAG_FTRACE_PER_CPU)
				? nr_cpu_ids
				: 1;
	err = ramoops_init_przs("ftrace", dev, cxt, &cxt->fprzs, &paddr,
				cxt->ftrace_size, -1,
				&cxt->max_ftrace_cnt, LINUX_VERSION_CODE,
				(cxt->flags & RAMOOPS_FLAG_FTRACE_PER_CPU)
					? PRZ_FLAG_NO_LOCK : 0);
	if (err)
		goto fail_init_fprz;

	err = ramoops_init_prz("pmsg", dev, cxt, &cxt->mprz, &paddr,
				cxt->pmsg_size, 0);
	if (err)
		goto fail_init_mprz;

	cxt->pstore.data = cxt;
	/*
	 * Since bufsize is only used for dmesg crash dumps, it
	 * must match the size of the dprz record (after PRZ header
	 * and ECC bytes have been accounted for).
	 */
	cxt->pstore.bufsize = cxt->dprzs[0]->buffer_size;
	cxt->pstore.buf = kzalloc(cxt->pstore.bufsize, GFP_KERNEL);
	if (!cxt->pstore.buf) {
		pr_err("cannot allocate pstore crash dump buffer\n");
		err = -ENOMEM;
		goto fail_clear;
	}

	cxt->pstore.flags = PSTORE_FLAGS_DMESG;
	if (cxt->console_size)
		cxt->pstore.flags |= PSTORE_FLAGS_CONSOLE;
	if (cxt->ftrace_size)
		cxt->pstore.flags |= PSTORE_FLAGS_FTRACE;
	if (cxt->pmsg_size)
		cxt->pstore.flags |= PSTORE_FLAGS_PMSG;

	err = pstore_register(&cxt->pstore);
	if (err) {
		pr_err("registering with pstore failed\n");
		goto fail_buf;
	}

	/*
	 * Update the module parameter variables as well so they are visible
	 * through /sys/module/ramoops/parameters/
	 */
	mem_size = pdata->mem_size;
	mem_address = pdata->mem_address;
	record_size = pdata->record_size;
	dump_oops = pdata->dump_oops;
	ramoops_console_size = pdata->console_size;
	ramoops_pmsg_size = pdata->pmsg_size;
	ramoops_ftrace_size = pdata->ftrace_size;

	pr_info("using 0x%lx@0x%llx, ecc: %d\n",
		cxt->size, (unsigned long long)cxt->phys_addr,
		cxt->ecc_info.ecc_size);

	return 0;

fail_buf:
	kfree(cxt->pstore.buf);
fail_clear:
	cxt->pstore.bufsize = 0;
	persistent_ram_free(cxt->mprz);
fail_init_mprz:
fail_init_fprz:
	persistent_ram_free(cxt->cprz);
fail_init_cprz:
	ramoops_free_przs(cxt);
fail_out:
	return err;
}

static int ramoops_remove(struct platform_device *pdev)
{
	struct ramoops_context *cxt = &oops_cxt;

	pstore_unregister(&cxt->pstore);

	kfree(cxt->pstore.buf);
	cxt->pstore.bufsize = 0;

	persistent_ram_free(cxt->mprz);
	persistent_ram_free(cxt->cprz);
	ramoops_free_przs(cxt);

	return 0;
}

static const struct of_device_id dt_match[] = {
	{ .compatible = "ramoops" },
	{}
};

static struct platform_driver ramoops_driver = {
	.probe		= ramoops_probe,
	.remove		= ramoops_remove,
	.driver		= {
		.name		= "ramoops",
		.of_match_table	= dt_match,
	},
};

static inline void ramoops_unregister_dummy(void)
<<<<<<< HEAD
{
	platform_device_unregister(dummy);
	dummy = NULL;

	kfree(dummy_data);
	dummy_data = NULL;
}

static void __init ramoops_register_dummy(void)
{
=======
{
	platform_device_unregister(dummy);
	dummy = NULL;

	kfree(dummy_data);
	dummy_data = NULL;
}

static void __init ramoops_register_dummy(void)
{
>>>>>>> 8665569e
	/*
	 * Prepare a dummy platform data structure to carry the module
	 * parameters. If mem_size isn't set, then there are no module
	 * parameters, and we can skip this.
	 */
	if (!mem_size)
		return;

	pr_info("using module parameters\n");

	dummy_data = kzalloc(sizeof(*dummy_data), GFP_KERNEL);
	if (!dummy_data) {
		pr_info("could not allocate pdata\n");
		return;
	}

	dummy_data->mem_size = mem_size;
	dummy_data->mem_address = mem_address;
	dummy_data->mem_type = mem_type;
	dummy_data->record_size = record_size;
	dummy_data->console_size = ramoops_console_size;
	dummy_data->ftrace_size = ramoops_ftrace_size;
	dummy_data->pmsg_size = ramoops_pmsg_size;
	dummy_data->dump_oops = dump_oops;
	dummy_data->flags = RAMOOPS_FLAG_FTRACE_PER_CPU;

	/*
	 * For backwards compatibility ramoops.ecc=1 means 16 bytes ECC
	 * (using 1 byte for ECC isn't much of use anyway).
	 */
	dummy_data->ecc_info.ecc_size = ramoops_ecc == 1 ? 16 : ramoops_ecc;

	dummy = platform_device_register_data(NULL, "ramoops", -1,
			dummy_data, sizeof(struct ramoops_platform_data));
	if (IS_ERR(dummy)) {
		pr_info("could not create platform device: %ld\n",
			PTR_ERR(dummy));
		dummy = NULL;
		ramoops_unregister_dummy();
	}
}

static int __init ramoops_init(void)
{
	int ret;

	ramoops_register_dummy();
	ret = platform_driver_register(&ramoops_driver);
	if (ret != 0)
		ramoops_unregister_dummy();

	return ret;
}
postcore_initcall(ramoops_init);

static void __exit ramoops_exit(void)
{
	platform_driver_unregister(&ramoops_driver);
	ramoops_unregister_dummy();
}
module_exit(ramoops_exit);

MODULE_LICENSE("GPL");
MODULE_AUTHOR("Marco Stornelli <marco.stornelli@gmail.com>");
MODULE_DESCRIPTION("RAM Oops/Panic logger/driver");<|MERGE_RESOLUTION|>--- conflicted
+++ resolved
@@ -893,7 +893,6 @@
 };
 
 static inline void ramoops_unregister_dummy(void)
-<<<<<<< HEAD
 {
 	platform_device_unregister(dummy);
 	dummy = NULL;
@@ -904,18 +903,6 @@
 
 static void __init ramoops_register_dummy(void)
 {
-=======
-{
-	platform_device_unregister(dummy);
-	dummy = NULL;
-
-	kfree(dummy_data);
-	dummy_data = NULL;
-}
-
-static void __init ramoops_register_dummy(void)
-{
->>>>>>> 8665569e
 	/*
 	 * Prepare a dummy platform data structure to carry the module
 	 * parameters. If mem_size isn't set, then there are no module
