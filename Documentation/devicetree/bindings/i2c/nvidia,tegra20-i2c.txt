--- conflicted
+++ resolved
@@ -36,7 +36,6 @@
 	Due to above changes, Tegra114 I2C driver makes incompatible with
 	previous hardware driver. Hence, tegra114 I2C controller is compatible
 	with "nvidia,tegra114-i2c".
-<<<<<<< HEAD
   nvidia,tegra186-i2c: Tegra186 has 9 generic I2C controller. This controller is
 	very much similar to Tegra114 I2C controller with additional feature
 	such as multi master mode.
@@ -44,14 +43,12 @@
 	controller with additional feature such as high speed mode and MST FIFO
 	register support.
 
-=======
   nvidia,tegra210-i2c-vi: Tegra210 has one I2C controller that is on host1x bus
 	and is part of VE power domain and typically used for camera use-cases.
 	This VI I2C controller is mostly compatible with the programming model
 	of the regular I2C controllers with a few exceptions. The I2C registers
 	start at an offset of 0xc00 (instead of 0), registers are 16 bytes
 	apart (rather than 4) and the controller does not support slave mode.
->>>>>>> 115df7a4
 - reg: Should contain I2C controller registers physical address and length.
 - interrupts: Should contain I2C controller interrupts.
 - address-cells: Address cells for I2C device address.
@@ -64,17 +61,14 @@
   - fast-clk
   Tegra114:
   - div-clk
-<<<<<<< HEAD
   Tegra186
   - div-clk
   - slow-clk
   Tegra194
   - div-clk
-=======
   Tegra210:
   - div-clk
   - slow (only for nvidia,tegra210-i2c-vi compatible node)
->>>>>>> 115df7a4
 - resets: Must contain an entry for each entry in reset-names.
   See ../reset/reset.txt for details.
 - reset-names: Must include the following entries:
