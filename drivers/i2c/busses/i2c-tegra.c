--- conflicted
+++ resolved
@@ -152,16 +152,12 @@
 /* configuration load timeout in microseconds */
 #define I2C_CONFIG_LOAD_TIMEOUT			1000000
 
-<<<<<<< HEAD
 #define I2C_STANDARD_MODE			100000
 #define I2C_FAST_MODE				400000
 #define I2C_FAST_PLUS_MODE			1000000
 #define I2C_HS_MODE				3500000
 
-/* Packet header size in bytes */
-=======
 /* packet header size in bytes */
->>>>>>> 3cea11cd
 #define I2C_PACKET_HEADER_SIZE			12
 
 /*
@@ -231,18 +227,11 @@
 	bool has_continue_xfer_support;
 	bool has_per_pkt_xfer_complete_irq;
 	bool has_config_load_reg;
-<<<<<<< HEAD
-	int clk_divisor_hs_mode;
-	int clk_divisor_std_mode;
-	int clk_divisor_fast_mode;
-	u16 clk_divisor_fast_plus_mode;
-	int clk_multiplier_hs_mode;
-=======
 	u32 clk_divisor_hs_mode;
 	u32 clk_divisor_std_mode;
 	u32 clk_divisor_fast_mode;
 	u32 clk_divisor_fast_plus_mode;
->>>>>>> 3cea11cd
+	u32 clk_multiplier_hs_mode;
 	bool has_multi_master_mode;
 	bool has_slcg_override_reg;
 	bool has_sw_reset_reg;
@@ -317,23 +306,14 @@
 	size_t msg_buf_remaining;
 	int msg_err;
 	u8 *msg_buf;
-<<<<<<< HEAD
-	size_t msg_buf_remaining;
-	int msg_read;
-	u32 bus_clk_rate;
 	u16 clk_divisor_non_hs_mode;
-	bool is_multimaster_mode;
 	bool is_periph_reset_done;
-=======
 
 	struct completion dma_complete;
->>>>>>> 3cea11cd
 	struct dma_chan *tx_dma_chan;
 	struct dma_chan *rx_dma_chan;
 	unsigned int dma_buf_size;
-<<<<<<< HEAD
 	bool is_curr_dma_xfer;
-	struct completion dma_complete;
 	bool is_curr_atomic_xfer;
 	int clk_divisor_hs_mode;
 	u16 hs_master_code;
@@ -341,11 +321,8 @@
 	u32 high_clock_count;
 	struct tegra_prod *prod_list;
 	bool is_clkon_always;
-};
-=======
 	dma_addr_t dma_phys;
 	void *dma_buf;
->>>>>>> 3cea11cd
 
 	bool multimaster_mode;
 	bool atomic_mode;
@@ -384,17 +361,11 @@
 {
 	writel_relaxed(val, i2c_dev->base + tegra_i2c_reg_addr(i2c_dev, reg));
 
-<<<<<<< HEAD
-	/* Read back register to make sure that register writes completed */
+	/* read back register to make sure that register writes completed */
 	if (i2c_dev->hw->has_reg_write_buffering) {
 		if (reg != I2C_TX_FIFO)
 			readl(i2c_dev->base + tegra_i2c_reg_addr(i2c_dev, reg));
 	}
-=======
-	/* read back register to make sure that register writes completed */
-	if (reg != I2C_TX_FIFO)
-		readl_relaxed(i2c_dev->base + tegra_i2c_reg_addr(i2c_dev, reg));
->>>>>>> 3cea11cd
 }
 
 static u32 i2c_readl(struct tegra_i2c_dev *i2c_dev, unsigned int reg)
@@ -558,12 +529,75 @@
 	return err;
 }
 
-<<<<<<< HEAD
+/*
+ * One of the Tegra I2C blocks is inside the DVC (Digital Voltage Controller)
+ * block.  This block is identical to the rest of the I2C blocks, except that
+ * it only supports master mode, it has registers moved around, and it needs
+ * some extra init to get it into I2C mode.  The register moves are handled
+ * by i2c_readl() and i2c_writel().
+ */
+static void tegra_dvc_init(struct tegra_i2c_dev *i2c_dev)
+{
+	u32 val;
+
+	val = dvc_readl(i2c_dev, DVC_CTRL_REG3);
+	val |= DVC_CTRL_REG3_SW_PROG;
+	val |= DVC_CTRL_REG3_I2C_DONE_INTR_EN;
+	dvc_writel(i2c_dev, val, DVC_CTRL_REG3);
+
+	val = dvc_readl(i2c_dev, DVC_CTRL_REG1);
+	val |= DVC_CTRL_REG1_INTR_EN;
+	dvc_writel(i2c_dev, val, DVC_CTRL_REG1);
+}
+
+static void tegra_i2c_vi_init(struct tegra_i2c_dev *i2c_dev)
+{
+	u32 value;
+
+	value = FIELD_PREP(I2C_INTERFACE_TIMING_THIGH, 2) |
+		FIELD_PREP(I2C_INTERFACE_TIMING_TLOW, 4);
+	i2c_writel(i2c_dev, value, I2C_INTERFACE_TIMING_0);
+
+	value = FIELD_PREP(I2C_INTERFACE_TIMING_TBUF, 4) |
+		FIELD_PREP(I2C_INTERFACE_TIMING_TSU_STO, 7) |
+		FIELD_PREP(I2C_INTERFACE_TIMING_THD_STA, 4) |
+		FIELD_PREP(I2C_INTERFACE_TIMING_TSU_STA, 4);
+	i2c_writel(i2c_dev, value, I2C_INTERFACE_TIMING_1);
+
+	value = FIELD_PREP(I2C_HS_INTERFACE_TIMING_THIGH, 3) |
+		FIELD_PREP(I2C_HS_INTERFACE_TIMING_TLOW, 8);
+	i2c_writel(i2c_dev, value, I2C_HS_INTERFACE_TIMING_0);
+
+	value = FIELD_PREP(I2C_HS_INTERFACE_TIMING_TSU_STO, 11) |
+		FIELD_PREP(I2C_HS_INTERFACE_TIMING_THD_STA, 11) |
+		FIELD_PREP(I2C_HS_INTERFACE_TIMING_TSU_STA, 11);
+	i2c_writel(i2c_dev, value, I2C_HS_INTERFACE_TIMING_1);
+
+	value = FIELD_PREP(I2C_BC_SCLK_THRESHOLD, 9) | I2C_BC_STOP_COND;
+	i2c_writel(i2c_dev, value, I2C_BUS_CLEAR_CNFG);
+
+	i2c_writel(i2c_dev, 0x0, I2C_TLOW_SEXT);
+}
+
+static int tegra_i2c_poll_register(struct tegra_i2c_dev *i2c_dev,
+				   u32 reg, u32 mask, u32 delay_us,
+				   u32 timeout_us)
+{
+	void __iomem *addr = i2c_dev->base + tegra_i2c_reg_addr(i2c_dev, reg);
+	u32 val;
+
+	if (!i2c_dev->atomic_mode)
+		return readl_relaxed_poll_timeout(addr, val, !(val & mask),
+						  delay_us, timeout_us);
+
+	return readl_relaxed_poll_timeout_atomic(addr, val, !(val & mask),
+						 delay_us, timeout_us);
+}
+
 static int tegra_i2c_flush_fifos(struct tegra_i2c_dev *i2c_dev)
 {
-	unsigned long timeout = jiffies + HZ;
-	unsigned int offset;
-	u32 mask, val;
+	u32 mask, val, offset;
+	int err;
 
 	if (i2c_dev->hw->has_mst_fifo) {
 		mask = I2C_MST_FIFO_CONTROL_TX_FLUSH |
@@ -579,233 +613,6 @@
 	val |= mask;
 	i2c_writel(i2c_dev, val, offset);
 
-	while (i2c_readl(i2c_dev, offset) & mask) {
-		if (time_after(jiffies, timeout)) {
-			dev_warn(i2c_dev->dev, "timeout waiting for fifo flush\n");
-			return -ETIMEDOUT;
-		}
-		usleep_range(1000, 2000);
-	}
-	return 0;
-}
-
-static int tegra_i2c_empty_rx_fifo(struct tegra_i2c_dev *i2c_dev)
-{
-	u32 val;
-	__le32 val_le;
-	int rx_fifo_avail;
-	u8 *buf = i2c_dev->msg_buf;
-	size_t buf_remaining = i2c_dev->msg_buf_remaining;
-	int words_to_transfer;
-
-	/*
-	 * Catch overflow due to message fully sent
-	 * before the check for RX FIFO availability.
-	 */
-	if (WARN_ON_ONCE(!(i2c_dev->msg_buf_remaining)))
-		return -EINVAL;
-
-	if (i2c_dev->hw->has_mst_fifo) {
-		val = i2c_readl(i2c_dev, I2C_MST_FIFO_STATUS);
-		rx_fifo_avail = FIELD_GET(I2C_MST_FIFO_STATUS_RX, val);
-	} else {
-		val = i2c_readl(i2c_dev, I2C_FIFO_STATUS);
-		rx_fifo_avail = FIELD_GET(I2C_FIFO_STATUS_RX, val);
-	}
-
-	/* Rounds down to not include partial word at the end of buf */
-	words_to_transfer = buf_remaining / BYTES_PER_FIFO_WORD;
-	if (words_to_transfer > rx_fifo_avail)
-		words_to_transfer = rx_fifo_avail;
-
-	i2c_readsl(i2c_dev, buf, I2C_RX_FIFO, words_to_transfer);
-
-	buf += words_to_transfer * BYTES_PER_FIFO_WORD;
-	buf_remaining -= words_to_transfer * BYTES_PER_FIFO_WORD;
-	rx_fifo_avail -= words_to_transfer;
-
-	/*
-	 * If there is a partial word at the end of buf, handle it manually to
-	 * prevent overwriting past the end of buf
-	 */
-	if (rx_fifo_avail > 0 && buf_remaining > 0) {
-		/*
-		 * buf_remaining > 3 check not needed as rx_fifo_avail == 0
-		 * when (words_to_transfer was > rx_fifo_avail) earlier
-		 * in this function.
-		 */
-		val = i2c_readl(i2c_dev, I2C_RX_FIFO);
-		val_le = cpu_to_le32(val);
-		memcpy(buf, &val_le, buf_remaining);
-		buf_remaining = 0;
-		rx_fifo_avail--;
-	}
-
-	/* RX FIFO must be drained, otherwise it's an Overflow case. */
-	if (WARN_ON_ONCE(rx_fifo_avail))
-		return -EINVAL;
-
-	i2c_dev->msg_buf_remaining = buf_remaining;
-	i2c_dev->msg_buf = buf;
-
-	return 0;
-}
-
-static int tegra_i2c_fill_tx_fifo(struct tegra_i2c_dev *i2c_dev)
-{
-	u32 val;
-	int tx_fifo_avail;
-	u8 *buf = i2c_dev->msg_buf;
-	size_t buf_remaining = i2c_dev->msg_buf_remaining;
-	int words_to_transfer;
-	__le32 val_le;
-
-	if (i2c_dev->hw->has_mst_fifo) {
-		val = i2c_readl(i2c_dev, I2C_MST_FIFO_STATUS);
-		tx_fifo_avail = FIELD_GET(I2C_MST_FIFO_STATUS_TX, val);
-	} else {
-		val = i2c_readl(i2c_dev, I2C_FIFO_STATUS);
-		tx_fifo_avail = FIELD_GET(I2C_FIFO_STATUS_TX, val);
-	}
-
-	/* Rounds down to not include partial word at the end of buf */
-	words_to_transfer = buf_remaining / BYTES_PER_FIFO_WORD;
-
-	/* It's very common to have < 4 bytes, so optimize that case. */
-	if (words_to_transfer) {
-		if (words_to_transfer > tx_fifo_avail)
-			words_to_transfer = tx_fifo_avail;
-
-		/*
-		 * Update state before writing to FIFO.  If this casues us
-		 * to finish writing all bytes (AKA buf_remaining goes to 0) we
-		 * have a potential for an interrupt (PACKET_XFER_COMPLETE is
-		 * not maskable).  We need to make sure that the isr sees
-		 * buf_remaining as 0 and doesn't call us back re-entrantly.
-		 */
-		buf_remaining -= words_to_transfer * BYTES_PER_FIFO_WORD;
-		tx_fifo_avail -= words_to_transfer;
-		i2c_dev->msg_buf_remaining = buf_remaining;
-		i2c_dev->msg_buf = buf +
-			words_to_transfer * BYTES_PER_FIFO_WORD;
-		barrier();
-
-		i2c_writesl(i2c_dev, buf, I2C_TX_FIFO, words_to_transfer);
-
-		buf += words_to_transfer * BYTES_PER_FIFO_WORD;
-	}
-
-	/*
-	 * If there is a partial word at the end of buf, handle it manually to
-	 * prevent reading past the end of buf, which could cross a page
-	 * boundary and fault.
-	 */
-	if (tx_fifo_avail > 0 && buf_remaining > 0) {
-		/*
-		 * buf_remaining > 3 check not needed as tx_fifo_avail == 0
-		 * when (words_to_transfer was > tx_fifo_avail) earlier
-		 * in this function for non-zero words_to_transfer.
-		 */
-		memcpy(&val_le, buf, buf_remaining);
-		val = le32_to_cpu(val_le);
-
-		/* Again update before writing to FIFO to make sure isr sees. */
-		i2c_dev->msg_buf_remaining = 0;
-		i2c_dev->msg_buf = NULL;
-		barrier();
-
-		i2c_writel(i2c_dev, val, I2C_TX_FIFO);
-	}
-
-	return 0;
-}
-
-=======
->>>>>>> 3cea11cd
-/*
- * One of the Tegra I2C blocks is inside the DVC (Digital Voltage Controller)
- * block.  This block is identical to the rest of the I2C blocks, except that
- * it only supports master mode, it has registers moved around, and it needs
- * some extra init to get it into I2C mode.  The register moves are handled
- * by i2c_readl() and i2c_writel().
- */
-static void tegra_dvc_init(struct tegra_i2c_dev *i2c_dev)
-{
-	u32 val;
-
-	val = dvc_readl(i2c_dev, DVC_CTRL_REG3);
-	val |= DVC_CTRL_REG3_SW_PROG;
-	val |= DVC_CTRL_REG3_I2C_DONE_INTR_EN;
-	dvc_writel(i2c_dev, val, DVC_CTRL_REG3);
-
-	val = dvc_readl(i2c_dev, DVC_CTRL_REG1);
-	val |= DVC_CTRL_REG1_INTR_EN;
-	dvc_writel(i2c_dev, val, DVC_CTRL_REG1);
-}
-
-static void tegra_i2c_vi_init(struct tegra_i2c_dev *i2c_dev)
-{
-	u32 value;
-
-	value = FIELD_PREP(I2C_INTERFACE_TIMING_THIGH, 2) |
-		FIELD_PREP(I2C_INTERFACE_TIMING_TLOW, 4);
-	i2c_writel(i2c_dev, value, I2C_INTERFACE_TIMING_0);
-
-	value = FIELD_PREP(I2C_INTERFACE_TIMING_TBUF, 4) |
-		FIELD_PREP(I2C_INTERFACE_TIMING_TSU_STO, 7) |
-		FIELD_PREP(I2C_INTERFACE_TIMING_THD_STA, 4) |
-		FIELD_PREP(I2C_INTERFACE_TIMING_TSU_STA, 4);
-	i2c_writel(i2c_dev, value, I2C_INTERFACE_TIMING_1);
-
-	value = FIELD_PREP(I2C_HS_INTERFACE_TIMING_THIGH, 3) |
-		FIELD_PREP(I2C_HS_INTERFACE_TIMING_TLOW, 8);
-	i2c_writel(i2c_dev, value, I2C_HS_INTERFACE_TIMING_0);
-
-	value = FIELD_PREP(I2C_HS_INTERFACE_TIMING_TSU_STO, 11) |
-		FIELD_PREP(I2C_HS_INTERFACE_TIMING_THD_STA, 11) |
-		FIELD_PREP(I2C_HS_INTERFACE_TIMING_TSU_STA, 11);
-	i2c_writel(i2c_dev, value, I2C_HS_INTERFACE_TIMING_1);
-
-	value = FIELD_PREP(I2C_BC_SCLK_THRESHOLD, 9) | I2C_BC_STOP_COND;
-	i2c_writel(i2c_dev, value, I2C_BUS_CLEAR_CNFG);
-
-	i2c_writel(i2c_dev, 0x0, I2C_TLOW_SEXT);
-}
-
-static int tegra_i2c_poll_register(struct tegra_i2c_dev *i2c_dev,
-				   u32 reg, u32 mask, u32 delay_us,
-				   u32 timeout_us)
-{
-	void __iomem *addr = i2c_dev->base + tegra_i2c_reg_addr(i2c_dev, reg);
-	u32 val;
-
-	if (!i2c_dev->atomic_mode)
-		return readl_relaxed_poll_timeout(addr, val, !(val & mask),
-						  delay_us, timeout_us);
-
-	return readl_relaxed_poll_timeout_atomic(addr, val, !(val & mask),
-						 delay_us, timeout_us);
-}
-
-static int tegra_i2c_flush_fifos(struct tegra_i2c_dev *i2c_dev)
-{
-	u32 mask, val, offset;
-	int err;
-
-	if (i2c_dev->hw->has_mst_fifo) {
-		mask = I2C_MST_FIFO_CONTROL_TX_FLUSH |
-		       I2C_MST_FIFO_CONTROL_RX_FLUSH;
-		offset = I2C_MST_FIFO_CONTROL;
-	} else {
-		mask = I2C_FIFO_CONTROL_TX_FLUSH |
-		       I2C_FIFO_CONTROL_RX_FLUSH;
-		offset = I2C_FIFO_CONTROL;
-	}
-
-	val = i2c_readl(i2c_dev, offset);
-	val |= mask;
-	i2c_writel(i2c_dev, val, offset);
-
 	err = tegra_i2c_poll_register(i2c_dev, offset, mask, 1000, 1000000);
 	if (err) {
 		dev_err(i2c_dev->dev, "failed to flush FIFO\n");
@@ -815,7 +622,6 @@
 	return 0;
 }
 
-<<<<<<< HEAD
 static void tegra_i2c_config_prod_settings(struct tegra_i2c_dev *i2c_dev)
 {
 	char *prod_name;
@@ -848,10 +654,7 @@
 		dev_dbg(i2c_dev->dev, "setting prod: %s\n", prod_name);
 }
 
-static void tegra_i2c_vi_init(struct tegra_i2c_dev *i2c_dev)
-=======
 static int tegra_i2c_wait_for_config_load(struct tegra_i2c_dev *i2c_dev)
->>>>>>> 3cea11cd
 {
 	int err;
 
@@ -875,7 +678,6 @@
 	u32 val, clk_divisor, clk_multiplier, tsu_thd, tlow, thigh, non_hs_mode;
 	int err;
 
-<<<<<<< HEAD
 	if (!pm_runtime_enabled(i2c_dev->dev)) {
 		err = tegra_i2c_runtime_resume(i2c_dev->dev);
 		if (err < 0) {
@@ -899,11 +701,6 @@
 			goto skip_periph_reset;
 		}
 	}
-	reset_control_assert(i2c_dev->rst);
-	udelay(2);
-	reset_control_deassert(i2c_dev->rst);
-	i2c_dev->is_periph_reset_done = true;
-=======
 	/*
 	 * The reset shouldn't ever fail in practice. The failure will be a
 	 * sign of a severe problem that needs to be resolved. Still we don't
@@ -914,7 +711,7 @@
 	 */
 	err = reset_control_reset(i2c_dev->rst);
 	WARN_ON_ONCE(err);
->>>>>>> 3cea11cd
+	i2c_dev->is_periph_reset_done = true;
 
 skip_periph_reset:
 	if (i2c_dev->is_dvc)
@@ -933,31 +730,9 @@
 	if (i2c_dev->is_vi)
 		tegra_i2c_vi_init(i2c_dev);
 
-<<<<<<< HEAD
-	/* Make sure clock divisor programmed correctly */
-	if (i2c_dev->bus_clk_rate == I2C_HS_MODE) {
-		i2c_dev->clk_divisor_hs_mode = i2c_dev->hw->clk_divisor_hs_mode;
-		clk_divisor = FIELD_PREP(I2C_CLK_DIVISOR_HSMODE,
-					 i2c_dev->hw->clk_divisor_hs_mode) |
-			      FIELD_PREP(I2C_CLK_DIVISOR_STD_FAST_MODE,
-					 i2c_dev->clk_divisor_non_hs_mode);
-	} else {
-		val = i2c_readl(i2c_dev, I2C_CLK_DIVISOR);
-		clk_divisor = FIELD_PREP(I2C_CLK_DIVISOR_HSMODE,
-					 val) |
-			      FIELD_PREP(I2C_CLK_DIVISOR_STD_FAST_MODE,
-					 i2c_dev->clk_divisor_non_hs_mode);
-	}
-
-	i2c_writel(i2c_dev, clk_divisor, I2C_CLK_DIVISOR);
-
-	if (i2c_dev->bus_clk_rate > I2C_MAX_STANDARD_MODE_FREQ &&
-	    i2c_dev->bus_clk_rate <= I2C_MAX_FAST_MODE_PLUS_FREQ) {
-=======
 	switch (i2c_dev->bus_clk_rate) {
 	case I2C_MAX_STANDARD_MODE_FREQ + 1 ... I2C_MAX_FAST_MODE_PLUS_FREQ:
 	default:
->>>>>>> 3cea11cd
 		tlow = i2c_dev->hw->tlow_fast_fastplus_mode;
 		thigh = i2c_dev->hw->thigh_fast_fastplus_mode;
 		tsu_thd = i2c_dev->hw->setup_hold_time_fast_fast_plus_mode;
@@ -976,10 +751,19 @@
 		break;
 	}
 
-	/* make sure clock divisor programmed correctly */
-	clk_divisor = FIELD_PREP(I2C_CLK_DIVISOR_HSMODE,
-				 i2c_dev->hw->clk_divisor_hs_mode) |
-		      FIELD_PREP(I2C_CLK_DIVISOR_STD_FAST_MODE, non_hs_mode);
+	/* Make sure clock divisor programmed correctly */
+	if (i2c_dev->bus_clk_rate == I2C_HS_MODE) {
+		i2c_dev->clk_divisor_hs_mode = i2c_dev->hw->clk_divisor_hs_mode;
+		clk_divisor = FIELD_PREP(I2C_CLK_DIVISOR_HSMODE,
+					 i2c_dev->hw->clk_divisor_hs_mode) |
+			      FIELD_PREP(I2C_CLK_DIVISOR_STD_FAST_MODE, non_hs_mode);
+	} else {
+		val = i2c_readl(i2c_dev, I2C_CLK_DIVISOR);
+		clk_divisor = FIELD_PREP(I2C_CLK_DIVISOR_HSMODE,
+					 val) |
+			      FIELD_PREP(I2C_CLK_DIVISOR_STD_FAST_MODE, non_hs_mode);
+	}
+
 	i2c_writel(i2c_dev, clk_divisor, I2C_CLK_DIVISOR);
 
 	if (i2c_dev->hw->has_interface_timing_reg) {
@@ -995,36 +779,23 @@
 	if (i2c_dev->hw->has_interface_timing_reg && tsu_thd)
 		i2c_writel(i2c_dev, tsu_thd, I2C_INTERFACE_TIMING_1);
 
-<<<<<<< HEAD
-	if (!clk_reinit) {
-		if (i2c_dev->prod_list)
-			tegra_i2c_config_prod_settings(i2c_dev);
-
-		if (i2c_dev->bus_clk_rate == I2C_HS_MODE)
-		{
-			clk_multiplier = i2c_dev->hw->clk_multiplier_hs_mode;
-			clk_multiplier *= (i2c_dev->clk_divisor_hs_mode + 1);
-		}
-		else {
-			clk_multiplier = (tlow + thigh + 2);
-			clk_multiplier *= (i2c_dev->clk_divisor_non_hs_mode + 1);
-		}
-		err = clk_set_rate(i2c_dev->div_clk,
-				   i2c_dev->bus_clk_rate * clk_multiplier);
-		if (err) {
-			dev_err(i2c_dev->dev,
-				"failed changing clock rate: %d\n", err);
-			goto exit;
-		}
-=======
-	clk_multiplier = (tlow + thigh + 2) * (non_hs_mode + 1);
+	if (i2c_dev->prod_list)
+		tegra_i2c_config_prod_settings(i2c_dev);
+
+	if (i2c_dev->bus_clk_rate == I2C_HS_MODE)
+	{
+		clk_multiplier = i2c_dev->hw->clk_multiplier_hs_mode;
+		clk_multiplier *= (i2c_dev->clk_divisor_hs_mode + 1);
+	}
+	else {
+		clk_multiplier = (tlow + thigh + 2) * (non_hs_mode + 1);
+	}
 
 	err = clk_set_rate(i2c_dev->div_clk,
 			   i2c_dev->bus_clk_rate * clk_multiplier);
 	if (err) {
 		dev_err(i2c_dev->dev, "failed to set div-clk rate: %d\n", err);
-		return err;
->>>>>>> 3cea11cd
+		goto exit;
 	}
 
 	if (!i2c_dev->is_dvc && !i2c_dev->is_vi) {
@@ -1524,6 +1295,11 @@
 	if (msg->flags & I2C_M_RD)
 		packet_header |= I2C_HEADER_READ;
 
+	if (i2c_dev->bus_clk_rate == I2C_HS_MODE) {
+		packet_header |= I2C_HEADER_HIGHSPEED_MODE;
+		packet_header |= (i2c_dev->hs_master_code & 0x7)
+			<< I2C_HEADER_MASTER_ADDR_SHIFT;
+	}
 	if (i2c_dev->dma_mode && !i2c_dev->msg_read)
 		*dma_buf++ = packet_header;
 	else
@@ -1613,50 +1389,7 @@
 		}
 	}
 
-<<<<<<< HEAD
-	packet_header = FIELD_PREP(PACKET_HEADER0_HEADER_SIZE, 0) |
-			FIELD_PREP(PACKET_HEADER0_PROTOCOL,
-				   PACKET_HEADER0_PROTOCOL_I2C) |
-			FIELD_PREP(PACKET_HEADER0_CONT_ID, i2c_dev->cont_id) |
-			FIELD_PREP(PACKET_HEADER0_PACKET_ID, 1);
-	if (dma && !i2c_dev->msg_read)
-		*buffer++ = packet_header;
-	else
-		i2c_writel(i2c_dev, packet_header, I2C_TX_FIFO);
-
-	packet_header = msg->len - 1;
-	if (dma && !i2c_dev->msg_read)
-		*buffer++ = packet_header;
-	else
-		i2c_writel(i2c_dev, packet_header, I2C_TX_FIFO);
-
-	packet_header = I2C_HEADER_IE_ENABLE;
-	if (end_state == MSG_END_CONTINUE)
-		packet_header |= I2C_HEADER_CONTINUE_XFER;
-	else if (end_state == MSG_END_REPEAT_START)
-		packet_header |= I2C_HEADER_REPEAT_START;
-	if (msg->flags & I2C_M_TEN) {
-		packet_header |= msg->addr;
-		packet_header |= I2C_HEADER_10BIT_ADDR;
-	} else {
-		packet_header |= msg->addr << I2C_HEADER_SLAVE_ADDR_SHIFT;
-	}
-	if (msg->flags & I2C_M_IGNORE_NAK)
-		packet_header |= I2C_HEADER_CONT_ON_NAK;
-	if (msg->flags & I2C_M_RD)
-		packet_header |= I2C_HEADER_READ;
-	if (i2c_dev->bus_clk_rate == I2C_HS_MODE) {
-		packet_header |= I2C_HEADER_HIGHSPEED_MODE;
-		packet_header |= (i2c_dev->hs_master_code & 0x7)
-			<< I2C_HEADER_MASTER_ADDR_SHIFT;
-	}
-	if (dma && !i2c_dev->msg_read)
-		*buffer++ = packet_header;
-	else
-		i2c_writel(i2c_dev, packet_header, I2C_TX_FIFO);
-=======
 	tegra_i2c_push_packet_header(i2c_dev, msg, end_state);
->>>>>>> 3cea11cd
 
 	if (!i2c_dev->msg_read) {
 		if (i2c_dev->dma_mode) {
@@ -1739,14 +1472,9 @@
 
 	i2c_dev->dma_mode = false;
 
-<<<<<<< HEAD
-	if (i2c_dev->msg_err == I2C_ERR_NO_ACK)
-		return -EREMOTEIO;
-=======
 	err = tegra_i2c_error_recover(i2c_dev, msg);
 	if (err)
 		return err;
->>>>>>> 3cea11cd
 
 	return 0;
 }
@@ -1832,7 +1560,6 @@
 	struct tegra_i2c_dev *i2c_dev = i2c_get_adapdata(adap);
 	int i, ret;
 
-<<<<<<< HEAD
 	if (!pm_runtime_enabled(i2c_dev->dev)) {
 		ret = tegra_i2c_runtime_resume(i2c_dev->dev);
 		if (ret < 0) {
@@ -1842,7 +1569,8 @@
 	} else {
 		ret = pm_runtime_get_sync(i2c_dev->dev);
 		if (ret < 0) {
-			dev_err(i2c_dev->dev, "runtime get sync resume fail %d\n", ret);
+			dev_err(i2c_dev->dev, "runtime resume failed %d\n", ret);
+			pm_runtime_put_noidle(i2c_dev->dev);
 			return ret;
 		}
 	}
@@ -1855,13 +1583,6 @@
 					 "failed changing clock rate: %d\n", ret);
 			 return ret;
 		 }
-=======
-	ret = pm_runtime_get_sync(i2c_dev->dev);
-	if (ret < 0) {
-		dev_err(i2c_dev->dev, "runtime resume failed %d\n", ret);
-		pm_runtime_put_noidle(i2c_dev->dev);
-		return ret;
->>>>>>> 3cea11cd
 	}
 
 	for (i = 0; i < num; i++) {
@@ -1909,28 +1630,7 @@
 	if (i2c_dev->hw->has_continue_xfer_support)
 		ret |= I2C_FUNC_NOSTART;
 
-<<<<<<< HEAD
-static void tegra_i2c_parse_dt(struct tegra_i2c_dev *i2c_dev)
-{
-	struct device_node *np = i2c_dev->dev->of_node;
-	int ret;
-	bool multi_mode;
-	u32 prop;
-
-	ret = of_property_read_u32(np, "clock-frequency",
-				   &i2c_dev->bus_clk_rate);
-	if (ret)
-		i2c_dev->bus_clk_rate = I2C_MAX_STANDARD_MODE_FREQ; /* default clock rate */
-
-	multi_mode = of_property_read_bool(np, "multi-master");
-	i2c_dev->is_multimaster_mode = multi_mode;
-
-	ret = of_property_read_u32(np, "nvidia,hs-master-code", &prop);
-	if (!ret)
-		i2c_dev->hs_master_code = prop;
-
-	i2c_dev->is_clkon_always = of_property_read_bool(np,
-			"nvidia,clock-always-on");
+	return ret;
 }
 
 static int tegra_i2c_bus_status(void *data, int *scl_status, int *sda_status)
@@ -1952,9 +1652,6 @@
 		*scl_status = I2C_BUS_STATUS_SCL_LOW;
 
 	return 0;
-=======
-	return ret;
->>>>>>> 3cea11cd
 }
 
 static const struct i2c_algorithm tegra_i2c_algo = {
@@ -2072,12 +1769,7 @@
 static const struct tegra_i2c_hw_feature tegra124_i2c_hw = {
 	.has_continue_xfer_support = true,
 	.has_per_pkt_xfer_complete_irq = true,
-<<<<<<< HEAD
-	.has_single_clk_source = true,
 	.clk_divisor_hs_mode = 2,
-=======
-	.clk_divisor_hs_mode = 1,
->>>>>>> 3cea11cd
 	.clk_divisor_std_mode = 0x19,
 	.clk_divisor_fast_mode = 0x19,
 	.clk_divisor_fast_plus_mode = 0x10,
@@ -2107,12 +1799,7 @@
 static const struct tegra_i2c_hw_feature tegra210_i2c_hw = {
 	.has_continue_xfer_support = true,
 	.has_per_pkt_xfer_complete_irq = true,
-<<<<<<< HEAD
-	.has_single_clk_source = true,
 	.clk_divisor_hs_mode = 2,
-=======
-	.clk_divisor_hs_mode = 1,
->>>>>>> 3cea11cd
 	.clk_divisor_std_mode = 0x19,
 	.clk_divisor_fast_mode = 0x19,
 	.clk_divisor_fast_plus_mode = 0x10,
@@ -2142,12 +1829,7 @@
 static const struct tegra_i2c_hw_feature tegra186_i2c_hw = {
 	.has_continue_xfer_support = true,
 	.has_per_pkt_xfer_complete_irq = true,
-<<<<<<< HEAD
-	.has_single_clk_source = true,
 	.clk_divisor_hs_mode = 2,
-=======
-	.clk_divisor_hs_mode = 1,
->>>>>>> 3cea11cd
 	.clk_divisor_std_mode = 0x16,
 	.clk_divisor_fast_mode = 0x19,
 	.clk_divisor_fast_plus_mode = 0x10,
@@ -2177,12 +1859,7 @@
 static const struct tegra_i2c_hw_feature tegra194_i2c_hw = {
 	.has_continue_xfer_support = true,
 	.has_per_pkt_xfer_complete_irq = true,
-<<<<<<< HEAD
-	.has_single_clk_source = true,
 	.clk_divisor_hs_mode = 2,
-=======
-	.clk_divisor_hs_mode = 1,
->>>>>>> 3cea11cd
 	.clk_divisor_std_mode = 0x4f,
 	.clk_divisor_fast_mode = 0x3c,
 	.clk_divisor_fast_plus_mode = 0x16,
@@ -2228,6 +1905,7 @@
 	struct device_node *np = i2c_dev->dev->of_node;
 	bool multi_mode;
 	int err;
+	u32 prop;
 
 	err = of_property_read_u32(np, "clock-frequency",
 				   &i2c_dev->bus_clk_rate);
@@ -2236,12 +1914,24 @@
 
 	multi_mode = of_property_read_bool(np, "multi-master");
 	i2c_dev->multimaster_mode = multi_mode;
+	if (i2c_dev->multimaster_mode &&
+			!i2c_dev->hw->has_multi_master_mode) {
+		dev_info(i2c_dev->dev, "multi-master mode not supported\n");
+		i2c_dev->multimaster_mode = false;
+	}
 
 	if (of_device_is_compatible(np, "nvidia,tegra20-i2c-dvc"))
 		i2c_dev->is_dvc = true;
 
 	if (of_device_is_compatible(np, "nvidia,tegra210-i2c-vi"))
 		i2c_dev->is_vi = true;
+
+	ret = of_property_read_u32(np, "nvidia,hs-master-code", &prop);
+	if (!ret)
+		i2c_dev->hs_master_code = prop;
+
+	i2c_dev->is_clkon_always = of_property_read_bool(np,
+			"nvidia,clock-always-on");
 }
 
 static int tegra_i2c_init_clocks(struct tegra_i2c_dev *i2c_dev)
@@ -2267,13 +1957,15 @@
 
 	i2c_dev->div_clk = i2c_dev->clocks[0].clk;
 
-	if (!i2c_dev->multimaster_mode)
-		return 0;
-
-	err = clk_enable(i2c_dev->div_clk);
-	if (err) {
-		dev_err(i2c_dev->dev, "failed to enable div-clk: %d\n", err);
-		goto unprepare_clocks;
+	if (i2c_dev->multimaster_mode || i2c_dev->hw->has_slcg_support)
+		i2c_dev->is_clkon_always = true;
+
+	if (i2c_dev->is_clkon_always) {
+		err = clk_enable(i2c_dev->div_clk);
+		if (err) {
+			dev_err(i2c_dev->dev, "failed to enable div-clk: %d\n", err);
+			goto unprepare_clocks;
+		}
 	}
 
 	return 0;
@@ -2286,7 +1978,7 @@
 
 static void tegra_i2c_release_clocks(struct tegra_i2c_dev *i2c_dev)
 {
-	if (i2c_dev->multimaster_mode)
+	if (i2c_dev->is_clkon_always)
 		clk_disable(i2c_dev->div_clk);
 
 	clk_bulk_unprepare(i2c_dev->nclocks, i2c_dev->clocks);
@@ -2317,74 +2009,36 @@
 	if (!i2c_dev)
 		return -ENOMEM;
 
-<<<<<<< HEAD
-	i2c_dev->base = base;
-	i2c_dev->base_phys = base_phys;
-	i2c_dev->div_clk = div_clk;
-	i2c_dev->adapter.algo = &tegra_i2c_algo;
-	i2c_dev->adapter.retries = 1;
-	i2c_dev->adapter.timeout = 6 * HZ;
-	i2c_dev->irq = irq;
-=======
 	platform_set_drvdata(pdev, i2c_dev);
 
 	init_completion(&i2c_dev->msg_complete);
 	init_completion(&i2c_dev->dma_complete);
 
 	i2c_dev->hw = of_device_get_match_data(&pdev->dev);
-	i2c_dev->cont_id = pdev->id;
->>>>>>> 3cea11cd
 	i2c_dev->dev = &pdev->dev;
 
 	i2c_dev->base = devm_platform_get_and_ioremap_resource(pdev, 0, &res);
 	if (IS_ERR(i2c_dev->base))
 		return PTR_ERR(i2c_dev->base);
 
-<<<<<<< HEAD
-	i2c_dev->hw = of_device_get_match_data(&pdev->dev);
-	i2c_dev->is_dvc = of_device_is_compatible(pdev->dev.of_node,
-						  "nvidia,tegra20-i2c-dvc");
 	if ((i2c_dev->bus_clk_rate == I2C_HS_MODE) &&
 			!i2c_dev->hw->has_hs_mode_support) {
 		dev_info(i2c_dev->dev, "HS mode not supported\n");
 		i2c_dev->bus_clk_rate = 100000; /* default clock rate */
 	}
 
-	if (i2c_dev->is_multimaster_mode &&
-			!i2c_dev->hw->has_multi_master_mode) {
-		dev_info(i2c_dev->dev, "multi-master mode not supported\n");
-		i2c_dev->is_multimaster_mode = false;
-	}
-	i2c_dev->is_vi = of_device_is_compatible(dev->of_node,
-						 "nvidia,tegra210-i2c-vi");
-	i2c_dev->adapter.quirks = i2c_dev->hw->quirks;
-	i2c_dev->dma_buf_size = i2c_dev->adapter.quirks->max_write_len +
-				I2C_PACKET_HEADER_SIZE;
-	init_completion(&i2c_dev->msg_complete);
-	init_completion(&i2c_dev->dma_complete);
-=======
 	i2c_dev->base_phys = res->start;
->>>>>>> 3cea11cd
 
 	err = platform_get_irq(pdev, 0);
 	if (err < 0)
 		return err;
 
-<<<<<<< HEAD
 	i2c_dev->prod_list = devm_tegra_prod_get(&pdev->dev);
 	if (IS_ERR_OR_NULL(i2c_dev->prod_list)) {
 		dev_dbg(&pdev->dev, "Prod-setting not available\n");
 		i2c_dev->prod_list = NULL;
 	}
-	if (i2c_dev->is_vi) {
-		i2c_dev->slow_clk = devm_clk_get(dev, "slow");
-		if (IS_ERR(i2c_dev->slow_clk)) {
-			if (PTR_ERR(i2c_dev->slow_clk) != -EPROBE_DEFER)
-				dev_err(dev, "failed to get slow clock: %ld\n",
-					PTR_ERR(i2c_dev->slow_clk));
-=======
 	i2c_dev->irq = err;
->>>>>>> 3cea11cd
 
 	/* interrupt will be enabled during of transfer time */
 	irq_set_status_flags(i2c_dev->irq, IRQ_NOAUTOEN);
@@ -2422,50 +2076,7 @@
 	 * be used for atomic transfers.
 	 */
 	if (!i2c_dev->is_vi)
-<<<<<<< HEAD
-		pm_runtime_irq_safe(&pdev->dev);
-	pm_runtime_enable(&pdev->dev);
-	if (!pm_runtime_enabled(&pdev->dev)) {
-		ret = tegra_i2c_runtime_resume(&pdev->dev);
-		if (ret < 0) {
-			dev_err(&pdev->dev, "runtime resume failed\n");
-			goto unprepare_div_clk;
-		}
-	} else {
-		ret = pm_runtime_get_sync(i2c_dev->dev);
-		if (ret < 0) {
-			dev_err(&pdev->dev, "runtime resume failed\n");
-			goto disable_rpm;
-		}
-	}
-
-	if (i2c_dev->is_multimaster_mode || i2c_dev->hw->has_slcg_support)
-		i2c_dev->is_clkon_always = true;
-
-	if (i2c_dev->is_clkon_always) {
-		ret = clk_enable(i2c_dev->div_clk);
-		if (ret < 0) {
-			dev_err(i2c_dev->dev, "div_clk enable failed %d\n",
-				ret);
-			goto put_rpm;
-		}
-	}
-
-	if (i2c_dev->hw->supports_bus_clear)
-		i2c_dev->adapter.bus_recovery_info = &tegra_i2c_recovery_info;
-
-	ret = tegra_i2c_init_dma(i2c_dev);
-	if (ret < 0)
-		goto disable_div_clk;
-
-	ret = tegra_i2c_init(i2c_dev, false);
-	if (ret) {
-		dev_err(&pdev->dev, "Failed to initialize i2c controller\n");
-		goto release_dma;
-	}
-=======
 		pm_runtime_irq_safe(i2c_dev->dev);
->>>>>>> 3cea11cd
 
 	pm_runtime_enable(i2c_dev->dev);
 
@@ -2483,31 +2094,13 @@
 	i2c_dev->adapter.class = I2C_CLASS_DEPRECATED;
 	i2c_dev->adapter.algo = &tegra_i2c_algo;
 	i2c_dev->adapter.nr = pdev->id;
-<<<<<<< HEAD
-	i2c_dev->adapter.dev.of_node = pdev->dev.of_node;
 	i2c_dev->adapter.bus_clk_rate = i2c_dev->bus_clk_rate;
 	i2c_dev->adapter.i2c_bus_status = tegra_i2c_bus_status;
 
-	ret = i2c_add_numbered_adapter(&i2c_dev->adapter);
-	if (ret)
-		goto release_dma;
-
 	i2c_dev->cont_id = i2c_dev->adapter.nr & PACKET_HEADER0_CONT_ID_MASK;
-	pm_runtime_put(&pdev->dev);
-
-	return 0;
-
-release_dma:
-	tegra_i2c_release_dma(i2c_dev);
-
-disable_div_clk:
-	if (i2c_dev->is_clkon_always)
-		clk_disable(i2c_dev->div_clk);
-=======
 
 	if (i2c_dev->hw->supports_bus_clear)
 		i2c_dev->adapter.bus_recovery_info = &tegra_i2c_recovery_info;
->>>>>>> 3cea11cd
 
 	strlcpy(i2c_dev->adapter.name, dev_name(i2c_dev->dev),
 		sizeof(i2c_dev->adapter.name));
@@ -2535,10 +2128,6 @@
 	i2c_del_adapter(&i2c_dev->adapter);
 	pm_runtime_disable(i2c_dev->dev);
 
-<<<<<<< HEAD
-	if (i2c_dev->is_clkon_always)
-		clk_disable(i2c_dev->div_clk);
-=======
 	tegra_i2c_release_dma(i2c_dev);
 	tegra_i2c_release_clocks(i2c_dev);
 
@@ -2549,7 +2138,6 @@
 {
 	struct tegra_i2c_dev *i2c_dev = dev_get_drvdata(dev);
 	int err;
->>>>>>> 3cea11cd
 
 	err = pinctrl_pm_select_default_state(dev);
 	if (err)
