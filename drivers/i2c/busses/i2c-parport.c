/* ------------------------------------------------------------------------ *
 * i2c-parport.c I2C bus over parallel port                                 *
 * ------------------------------------------------------------------------ *
   Copyright (C) 2003-2011 Jean Delvare <khali@linux-fr.org>
<<<<<<< HEAD
   
=======

>>>>>>> 56299378
   Based on older i2c-philips-par.c driver
   Copyright (C) 1995-2000 Simon G. Vogl
   With some changes from:
   Frodo Looijaard <frodol@dds.nl>
   Kyösti Mälkki <kmalkki@cc.hut.fi>

   This program is free software; you can redistribute it and/or modify
   it under the terms of the GNU General Public License as published by
   the Free Software Foundation; either version 2 of the License, or
   (at your option) any later version.

   This program is distributed in the hope that it will be useful,
   but WITHOUT ANY WARRANTY; without even the implied warranty of
   MERCHANTABILITY or FITNESS FOR A PARTICULAR PURPOSE.  See the
   GNU General Public License for more details.

   You should have received a copy of the GNU General Public License
   along with this program; if not, write to the Free Software
   Foundation, Inc., 675 Mass Ave, Cambridge, MA 02139, USA.
 * ------------------------------------------------------------------------ */

#include <linux/kernel.h>
#include <linux/module.h>
#include <linux/init.h>
#include <linux/delay.h>
#include <linux/parport.h>
#include <linux/i2c.h>
#include <linux/i2c-algo-bit.h>
#include <linux/i2c-smbus.h>
#include <linux/slab.h>
#include <linux/list.h>
#include <linux/mutex.h>
#include "i2c-parport.h"

/* ----- Device list ------------------------------------------------------ */

struct i2c_par {
	struct pardevice *pdev;
	struct i2c_adapter adapter;
	struct i2c_algo_bit_data algo_data;
	struct i2c_smbus_alert_setup alert_data;
	struct i2c_client *ara;
	struct list_head node;
};

static LIST_HEAD(adapter_list);
static DEFINE_MUTEX(adapter_list_lock);

/* ----- Low-level parallel port access ----------------------------------- */

static void port_write_data(struct parport *p, unsigned char d)
{
	parport_write_data(p, d);
}

static void port_write_control(struct parport *p, unsigned char d)
{
	parport_write_control(p, d);
}

static unsigned char port_read_data(struct parport *p)
{
	return parport_read_data(p);
}

static unsigned char port_read_status(struct parport *p)
{
	return parport_read_status(p);
}

static unsigned char port_read_control(struct parport *p)
{
	return parport_read_control(p);
}

static void (* const port_write[])(struct parport *, unsigned char) = {
	port_write_data,
	NULL,
	port_write_control,
};

static unsigned char (* const port_read[])(struct parport *) = {
	port_read_data,
	port_read_status,
	port_read_control,
};

/* ----- Unified line operation functions --------------------------------- */

static inline void line_set(struct parport *data, int state,
	const struct lineop *op)
{
	u8 oldval = port_read[op->port](data);

	/* Touch only the bit(s) needed */
	if ((op->inverted && !state) || (!op->inverted && state))
		port_write[op->port](data, oldval | op->val);
	else
		port_write[op->port](data, oldval & ~op->val);
}

static inline int line_get(struct parport *data,
	const struct lineop *op)
{
	u8 oldval = port_read[op->port](data);

	return ((op->inverted && (oldval & op->val) != op->val)
	    || (!op->inverted && (oldval & op->val) == op->val));
}

/* ----- I2C algorithm call-back functions and structures ----------------- */

static void parport_setscl(void *data, int state)
{
	line_set((struct parport *) data, state, &adapter_parm[type].setscl);
}

static void parport_setsda(void *data, int state)
{
	line_set((struct parport *) data, state, &adapter_parm[type].setsda);
}

static int parport_getscl(void *data)
{
	return line_get((struct parport *) data, &adapter_parm[type].getscl);
}

static int parport_getsda(void *data)
{
	return line_get((struct parport *) data, &adapter_parm[type].getsda);
}

/* Encapsulate the functions above in the correct structure.
   Note that this is only a template, from which the real structures are
   copied. The attaching code will set getscl to NULL for adapters that
   cannot read SCL back, and will also make the data field point to
   the parallel port structure. */
static const struct i2c_algo_bit_data parport_algo_data = {
	.setsda		= parport_setsda,
	.setscl		= parport_setscl,
	.getsda		= parport_getsda,
	.getscl		= parport_getscl,
	.udelay		= 10, /* ~50 kbps */
	.timeout	= HZ,
};

/* ----- I2c and parallel port call-back functions and structures --------- */

void i2c_parport_irq(void *data)
{
	struct i2c_par *adapter = data;
	struct i2c_client *ara = adapter->ara;

	if (ara) {
		dev_dbg(&ara->dev, "SMBus alert received\n");
		i2c_handle_smbus_alert(ara);
	} else
		dev_dbg(&adapter->adapter.dev,
			"SMBus alert received but no ARA client!\n");
}

static void i2c_parport_attach(struct parport *port)
{
	struct i2c_par *adapter;

	adapter = kzalloc(sizeof(struct i2c_par), GFP_KERNEL);
	if (adapter == NULL) {
		printk(KERN_ERR "i2c-parport: Failed to kzalloc\n");
		return;
	}

	pr_debug("i2c-parport: attaching to %s\n", port->name);
	parport_disable_irq(port);
	adapter->pdev = parport_register_device(port, "i2c-parport",
		NULL, NULL, i2c_parport_irq, PARPORT_FLAG_EXCL, adapter);
	if (!adapter->pdev) {
		printk(KERN_ERR "i2c-parport: Unable to register with parport\n");
		goto err_free;
	}

	/* Fill the rest of the structure */
	adapter->adapter.owner = THIS_MODULE;
	adapter->adapter.class = I2C_CLASS_HWMON;
	strlcpy(adapter->adapter.name, "Parallel port adapter",
		sizeof(adapter->adapter.name));
	adapter->algo_data = parport_algo_data;
	/* Slow down if we can't sense SCL */
	if (!adapter_parm[type].getscl.val) {
		adapter->algo_data.getscl = NULL;
		adapter->algo_data.udelay = 50; /* ~10 kbps */
	}
	adapter->algo_data.data = port;
	adapter->adapter.algo_data = &adapter->algo_data;
	adapter->adapter.dev.parent = port->physport->dev;

	if (parport_claim_or_block(adapter->pdev) < 0) {
		printk(KERN_ERR "i2c-parport: Could not claim parallel port\n");
		goto err_unregister;
	}

	/* Reset hardware to a sane state (SCL and SDA high) */
	parport_setsda(port, 1);
	parport_setscl(port, 1);
	/* Other init if needed (power on...) */
	if (adapter_parm[type].init.val) {
		line_set(port, 1, &adapter_parm[type].init);
		/* Give powered devices some time to settle */
		msleep(100);
	}

	if (i2c_bit_add_bus(&adapter->adapter) < 0) {
		printk(KERN_ERR "i2c-parport: Unable to register with I2C\n");
		goto err_unregister;
	}

	/* Setup SMBus alert if supported */
	if (adapter_parm[type].smbus_alert) {
		adapter->alert_data.alert_edge_triggered = 1;
		adapter->ara = i2c_setup_smbus_alert(&adapter->adapter,
						     &adapter->alert_data);
		if (adapter->ara)
			parport_enable_irq(port);
		else
			printk(KERN_WARNING "i2c-parport: Failed to register "
			       "ARA client\n");
	}

	/* Add the new adapter to the list */
	mutex_lock(&adapter_list_lock);
	list_add_tail(&adapter->node, &adapter_list);
	mutex_unlock(&adapter_list_lock);
<<<<<<< HEAD
        return;
=======
	return;
>>>>>>> 56299378

 err_unregister:
	parport_release(adapter->pdev);
	parport_unregister_device(adapter->pdev);
 err_free:
	kfree(adapter);
}

static void i2c_parport_detach(struct parport *port)
{
	struct i2c_par *adapter, *_n;

	/* Walk the list */
	mutex_lock(&adapter_list_lock);
	list_for_each_entry_safe(adapter, _n, &adapter_list, node) {
		if (adapter->pdev->port == port) {
			if (adapter->ara) {
				parport_disable_irq(port);
				i2c_unregister_device(adapter->ara);
			}
			i2c_del_adapter(&adapter->adapter);

			/* Un-init if needed (power off...) */
			if (adapter_parm[type].init.val)
				line_set(port, 0, &adapter_parm[type].init);

			parport_release(adapter->pdev);
			parport_unregister_device(adapter->pdev);
			list_del(&adapter->node);
			kfree(adapter);
		}
	}
	mutex_unlock(&adapter_list_lock);
}

static struct parport_driver i2c_parport_driver = {
	.name	= "i2c-parport",
	.attach	= i2c_parport_attach,
	.detach	= i2c_parport_detach,
};

/* ----- Module loading, unloading and information ------------------------ */

static int __init i2c_parport_init(void)
{
	if (type < 0) {
		printk(KERN_WARNING "i2c-parport: adapter type unspecified\n");
		return -ENODEV;
	}

	if (type >= ARRAY_SIZE(adapter_parm)) {
		printk(KERN_WARNING "i2c-parport: invalid type (%d)\n", type);
		return -ENODEV;
	}

	return parport_register_driver(&i2c_parport_driver);
}

static void __exit i2c_parport_exit(void)
{
	parport_unregister_driver(&i2c_parport_driver);
}

MODULE_AUTHOR("Jean Delvare <khali@linux-fr.org>");
MODULE_DESCRIPTION("I2C bus over parallel port");
MODULE_LICENSE("GPL");

module_init(i2c_parport_init);
module_exit(i2c_parport_exit);<|MERGE_RESOLUTION|>--- conflicted
+++ resolved
@@ -2,11 +2,7 @@
  * i2c-parport.c I2C bus over parallel port                                 *
  * ------------------------------------------------------------------------ *
    Copyright (C) 2003-2011 Jean Delvare <khali@linux-fr.org>
-<<<<<<< HEAD
-   
-=======
-
->>>>>>> 56299378
+
    Based on older i2c-philips-par.c driver
    Copyright (C) 1995-2000 Simon G. Vogl
    With some changes from:
@@ -238,11 +234,7 @@
 	mutex_lock(&adapter_list_lock);
 	list_add_tail(&adapter->node, &adapter_list);
 	mutex_unlock(&adapter_list_lock);
-<<<<<<< HEAD
-        return;
-=======
 	return;
->>>>>>> 56299378
 
  err_unregister:
 	parport_release(adapter->pdev);
