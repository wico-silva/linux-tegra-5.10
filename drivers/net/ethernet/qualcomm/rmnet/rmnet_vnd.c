--- conflicted
+++ resolved
@@ -121,11 +121,7 @@
 	memset(&total_stats, 0, sizeof(struct rmnet_vnd_stats));
 
 	for_each_possible_cpu(cpu) {
-<<<<<<< HEAD
-		pcpu_ptr = this_cpu_ptr(priv->pcpu_stats);
-=======
 		pcpu_ptr = per_cpu_ptr(priv->pcpu_stats, cpu);
->>>>>>> 661e50bc
 
 		do {
 			start = u64_stats_fetch_begin_irq(&pcpu_ptr->syncp);
