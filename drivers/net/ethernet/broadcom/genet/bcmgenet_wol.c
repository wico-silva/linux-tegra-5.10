// SPDX-License-Identifier: GPL-2.0-only
/*
 * Broadcom GENET (Gigabit Ethernet) Wake-on-LAN support
 *
 * Copyright (c) 2014-2020 Broadcom
 */

#define pr_fmt(fmt)				"bcmgenet_wol: " fmt

#include <linux/kernel.h>
#include <linux/module.h>
#include <linux/sched.h>
#include <linux/types.h>
#include <linux/interrupt.h>
#include <linux/string.h>
#include <linux/init.h>
#include <linux/errno.h>
#include <linux/delay.h>
#include <linux/pm.h>
#include <linux/clk.h>
#include <linux/version.h>
#include <linux/platform_device.h>
#include <net/arp.h>

#include <linux/mii.h>
#include <linux/ethtool.h>
#include <linux/netdevice.h>
#include <linux/inetdevice.h>
#include <linux/etherdevice.h>
#include <linux/skbuff.h>
#include <linux/in.h>
#include <linux/ip.h>
#include <linux/ipv6.h>
#include <linux/phy.h>

#include "bcmgenet.h"

/* ethtool function - get WOL (Wake on LAN) settings, Only Magic Packet
 * Detection is supported through ethtool
 */
void bcmgenet_get_wol(struct net_device *dev, struct ethtool_wolinfo *wol)
{
	struct bcmgenet_priv *priv = netdev_priv(dev);

	wol->supported = WAKE_MAGIC | WAKE_MAGICSECURE | WAKE_FILTER;
	wol->wolopts = priv->wolopts;
	memset(wol->sopass, 0, sizeof(wol->sopass));

	if (wol->wolopts & WAKE_MAGICSECURE)
		memcpy(wol->sopass, priv->sopass, sizeof(priv->sopass));
}

/* ethtool function - set WOL (Wake on LAN) settings.
 * Only for magic packet detection mode.
 */
int bcmgenet_set_wol(struct net_device *dev, struct ethtool_wolinfo *wol)
{
	struct bcmgenet_priv *priv = netdev_priv(dev);
	struct device *kdev = &priv->pdev->dev;

	if (!device_can_wakeup(kdev))
		return -ENOTSUPP;

	if (wol->wolopts & ~(WAKE_MAGIC | WAKE_MAGICSECURE | WAKE_FILTER))
		return -EINVAL;

	if (wol->wolopts & WAKE_MAGICSECURE)
		memcpy(priv->sopass, wol->sopass, sizeof(priv->sopass));

	/* Flag the device and relevant IRQ as wakeup capable */
	if (wol->wolopts) {
		device_set_wakeup_enable(kdev, 1);
		/* Avoid unbalanced enable_irq_wake calls */
		if (priv->wol_irq_disabled)
			enable_irq_wake(priv->wol_irq);
		priv->wol_irq_disabled = false;
	} else {
		device_set_wakeup_enable(kdev, 0);
		/* Avoid unbalanced disable_irq_wake calls */
		if (!priv->wol_irq_disabled)
			disable_irq_wake(priv->wol_irq);
		priv->wol_irq_disabled = true;
	}

	priv->wolopts = wol->wolopts;

	return 0;
}

static int bcmgenet_poll_wol_status(struct bcmgenet_priv *priv)
{
	struct net_device *dev = priv->dev;
	int retries = 0;

	while (!(bcmgenet_rbuf_readl(priv, RBUF_STATUS)
		& RBUF_STATUS_WOL)) {
		retries++;
		if (retries > 5) {
			netdev_crit(dev, "polling wol mode timeout\n");
			return -ETIMEDOUT;
		}
		mdelay(1);
	}

	return retries;
}

static void bcmgenet_set_mpd_password(struct bcmgenet_priv *priv)
{
	bcmgenet_umac_writel(priv, get_unaligned_be16(&priv->sopass[0]),
			     UMAC_MPD_PW_MS);
	bcmgenet_umac_writel(priv, get_unaligned_be32(&priv->sopass[2]),
			     UMAC_MPD_PW_LS);
}

int bcmgenet_wol_power_down_cfg(struct bcmgenet_priv *priv,
				enum bcmgenet_power_mode mode)
{
	struct net_device *dev = priv->dev;
	struct bcmgenet_rxnfc_rule *rule;
	u32 reg, hfb_ctrl_reg, hfb_enable = 0;
	int retries = 0;

	if (mode != GENET_POWER_WOL_MAGIC) {
		netif_err(priv, wol, dev, "unsupported mode: %d\n", mode);
		return -EINVAL;
	}

	/* Can't suspend with WoL if MAC is still in reset */
	reg = bcmgenet_umac_readl(priv, UMAC_CMD);
	if (reg & CMD_SW_RESET)
		reg &= ~CMD_SW_RESET;

	/* disable RX */
	reg &= ~CMD_RX_EN;
	bcmgenet_umac_writel(priv, reg, UMAC_CMD);
	mdelay(10);

	if (priv->wolopts & (WAKE_MAGIC | WAKE_MAGICSECURE)) {
		reg = bcmgenet_umac_readl(priv, UMAC_MPD_CTRL);
		reg |= MPD_EN;
		if (priv->wolopts & WAKE_MAGICSECURE) {
			bcmgenet_set_mpd_password(priv);
			reg |= MPD_PW_EN;
		}
		bcmgenet_umac_writel(priv, reg, UMAC_MPD_CTRL);
	}

	hfb_ctrl_reg = bcmgenet_hfb_reg_readl(priv, HFB_CTRL);
	if (priv->wolopts & WAKE_FILTER) {
		list_for_each_entry(rule, &priv->rxnfc_list, list)
			if (rule->fs.ring_cookie == RX_CLS_FLOW_WAKE)
				hfb_enable |= (1 << rule->fs.location);
		reg = (hfb_ctrl_reg & ~RBUF_HFB_EN) | RBUF_ACPI_EN;
		bcmgenet_hfb_reg_writel(priv, reg, HFB_CTRL);
	}

	/* Do not leave UniMAC in MPD mode only */
	retries = bcmgenet_poll_wol_status(priv);
	if (retries < 0) {
		reg = bcmgenet_umac_readl(priv, UMAC_MPD_CTRL);
		reg &= ~(MPD_EN | MPD_PW_EN);
		bcmgenet_umac_writel(priv, reg, UMAC_MPD_CTRL);
		bcmgenet_hfb_reg_writel(priv, hfb_ctrl_reg, HFB_CTRL);
		return retries;
	}

	netif_dbg(priv, wol, dev, "MPD WOL-ready status set after %d msec\n",
		  retries);

	clk_prepare_enable(priv->clk_wol);
	priv->wol_active = 1;

	if (hfb_enable) {
		bcmgenet_hfb_reg_writel(priv, hfb_enable,
					HFB_FLT_ENABLE_V3PLUS + 4);
		hfb_ctrl_reg = RBUF_HFB_EN | RBUF_ACPI_EN;
		bcmgenet_hfb_reg_writel(priv, hfb_ctrl_reg, HFB_CTRL);
	}

	/* Enable CRC forward */
	reg = bcmgenet_umac_readl(priv, UMAC_CMD);
	priv->crc_fwd_en = 1;
	reg |= CMD_CRC_FWD;

	/* Receiver must be enabled for WOL MP detection */
	reg |= CMD_RX_EN;
	bcmgenet_umac_writel(priv, reg, UMAC_CMD);

	if (priv->hw_params->flags & GENET_HAS_EXT) {
		reg = bcmgenet_ext_readl(priv, EXT_EXT_PWR_MGMT);
		reg &= ~EXT_ENERGY_DET_MASK;
		bcmgenet_ext_writel(priv, reg, EXT_EXT_PWR_MGMT);
	}

	reg = UMAC_IRQ_MPD_R;
	if (hfb_enable)
		reg |=  UMAC_IRQ_HFB_SM | UMAC_IRQ_HFB_MM;

	bcmgenet_intrl2_0_writel(priv, reg, INTRL2_CPU_MASK_CLEAR);

	return 0;
}

void bcmgenet_wol_power_up_cfg(struct bcmgenet_priv *priv,
			       enum bcmgenet_power_mode mode)
{
	u32 reg;

	if (mode != GENET_POWER_WOL_MAGIC) {
		netif_err(priv, wol, priv->dev, "invalid mode: %d\n", mode);
		return;
	}

	if (!priv->wol_active)
		return;	/* failed to suspend so skip the rest */

	priv->wol_active = 0;
	clk_disable_unprepare(priv->clk_wol);
<<<<<<< HEAD

	/* Disable Magic Packet Detection */
	reg = bcmgenet_umac_readl(priv, UMAC_MPD_CTRL);
	reg &= ~(MPD_EN | MPD_PW_EN);
	bcmgenet_umac_writel(priv, reg, UMAC_MPD_CTRL);
=======
	priv->crc_fwd_en = 0;

	/* Disable Magic Packet Detection */
	if (priv->wolopts & (WAKE_MAGIC | WAKE_MAGICSECURE)) {
		reg = bcmgenet_umac_readl(priv, UMAC_MPD_CTRL);
		if (!(reg & MPD_EN))
			return;	/* already reset so skip the rest */
		reg &= ~(MPD_EN | MPD_PW_EN);
		bcmgenet_umac_writel(priv, reg, UMAC_MPD_CTRL);
	}

	/* Disable WAKE_FILTER Detection */
	if (priv->wolopts & WAKE_FILTER) {
		reg = bcmgenet_hfb_reg_readl(priv, HFB_CTRL);
		if (!(reg & RBUF_ACPI_EN))
			return;	/* already reset so skip the rest */
		reg &= ~(RBUF_HFB_EN | RBUF_ACPI_EN);
		bcmgenet_hfb_reg_writel(priv, reg, HFB_CTRL);
	}
>>>>>>> 84569f32

	/* Disable WAKE_FILTER Detection */
	reg = bcmgenet_hfb_reg_readl(priv, HFB_CTRL);
	reg &= ~(RBUF_HFB_EN | RBUF_ACPI_EN);
	bcmgenet_hfb_reg_writel(priv, reg, HFB_CTRL);

	/* Disable CRC Forward */
	reg = bcmgenet_umac_readl(priv, UMAC_CMD);
	reg &= ~CMD_CRC_FWD;
	bcmgenet_umac_writel(priv, reg, UMAC_CMD);
}<|MERGE_RESOLUTION|>--- conflicted
+++ resolved
@@ -217,13 +217,6 @@
 
 	priv->wol_active = 0;
 	clk_disable_unprepare(priv->clk_wol);
-<<<<<<< HEAD
-
-	/* Disable Magic Packet Detection */
-	reg = bcmgenet_umac_readl(priv, UMAC_MPD_CTRL);
-	reg &= ~(MPD_EN | MPD_PW_EN);
-	bcmgenet_umac_writel(priv, reg, UMAC_MPD_CTRL);
-=======
 	priv->crc_fwd_en = 0;
 
 	/* Disable Magic Packet Detection */
@@ -243,12 +236,6 @@
 		reg &= ~(RBUF_HFB_EN | RBUF_ACPI_EN);
 		bcmgenet_hfb_reg_writel(priv, reg, HFB_CTRL);
 	}
->>>>>>> 84569f32
-
-	/* Disable WAKE_FILTER Detection */
-	reg = bcmgenet_hfb_reg_readl(priv, HFB_CTRL);
-	reg &= ~(RBUF_HFB_EN | RBUF_ACPI_EN);
-	bcmgenet_hfb_reg_writel(priv, reg, HFB_CTRL);
 
 	/* Disable CRC Forward */
 	reg = bcmgenet_umac_readl(priv, UMAC_CMD);
