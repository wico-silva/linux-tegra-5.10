/******************************************************************************
 *
 * Name: acpredef - Information table for ACPI predefined methods and objects
 *              $Revision: 1.1 $
 *
 *****************************************************************************/

/*
 * Copyright (C) 2000 - 2008, Intel Corp.
 * All rights reserved.
 *
 * Redistribution and use in source and binary forms, with or without
 * modification, are permitted provided that the following conditions
 * are met:
 * 1. Redistributions of source code must retain the above copyright
 *    notice, this list of conditions, and the following disclaimer,
 *    without modification.
 * 2. Redistributions in binary form must reproduce at minimum a disclaimer
 *    substantially similar to the "NO WARRANTY" disclaimer below
 *    ("Disclaimer") and any redistribution must be conditioned upon
 *    including a substantially similar Disclaimer requirement for further
 *    binary redistribution.
 * 3. Neither the names of the above-listed copyright holders nor the names
 *    of any contributors may be used to endorse or promote products derived
 *    from this software without specific prior written permission.
 *
 * Alternatively, this software may be distributed under the terms of the
 * GNU General Public License ("GPL") version 2 as published by the Free
 * Software Foundation.
 *
 * NO WARRANTY
 * THIS SOFTWARE IS PROVIDED BY THE COPYRIGHT HOLDERS AND CONTRIBUTORS
 * "AS IS" AND ANY EXPRESS OR IMPLIED WARRANTIES, INCLUDING, BUT NOT
 * LIMITED TO, THE IMPLIED WARRANTIES OF MERCHANTIBILITY AND FITNESS FOR
 * A PARTICULAR PURPOSE ARE DISCLAIMED. IN NO EVENT SHALL THE COPYRIGHT
 * HOLDERS OR CONTRIBUTORS BE LIABLE FOR SPECIAL, EXEMPLARY, OR CONSEQUENTIAL
 * DAMAGES (INCLUDING, BUT NOT LIMITED TO, PROCUREMENT OF SUBSTITUTE GOODS
 * OR SERVICES; LOSS OF USE, DATA, OR PROFITS; OR BUSINESS INTERRUPTION)
 * HOWEVER CAUSED AND ON ANY THEORY OF LIABILITY, WHETHER IN CONTRACT,
 * STRICT LIABILITY, OR TORT (INCLUDING NEGLIGENCE OR OTHERWISE) ARISING
 * IN ANY WAY OUT OF THE USE OF THIS SOFTWARE, EVEN IF ADVISED OF THE
 * POSSIBILITY OF SUCH DAMAGES.
 */

#ifndef __ACPREDEF_H__
#define __ACPREDEF_H__

/******************************************************************************
 *
 * Return Package types
 *
 * 1) PTYPE1 packages do not contain sub-packages.
 *
 * ACPI_PTYPE1_FIXED: Fixed length, 1 or 2 object types:
 *      object type
 *      count
 *      object type
 *      count
 *
 * ACPI_PTYPE1_VAR: Variable length:
 *      object type (Int/Buf/Ref)
 *
 * ACPI_PTYPE1_OPTION: Package has some required and some optional elements
 *      (Used for _PRW)
 *
 *
 * 2) PTYPE2 packages contain a Variable-length number of sub-packages. Each
 *    of the different types describe the contents of each of the sub-packages.
 *
 * ACPI_PTYPE2: Each subpackage contains 1 or 2 object types:
 *      object type
 *      count
 *      object type
 *      count
 *      (Used for _ALR,_MLS,_PSS,_TRT,_TSS)
 *
 * ACPI_PTYPE2_COUNT: Each subpackage has a count as first element:
 *      object type
 *      (Used for _CSD,_PSD,_TSD)
 *
 * ACPI_PTYPE2_PKG_COUNT: Count of subpackages at start, 1 or 2 object types:
 *      object type
 *      count
 *      object type
 *      count
 *      (Used for _CST)
 *
 * ACPI_PTYPE2_FIXED: Each subpackage is of fixed length
 *      (Used for _PRT)
 *
 * ACPI_PTYPE2_MIN: Each subpackage has a variable but minimum length
 *      (Used for _HPX)
 *
 * ACPI_PTYPE2_REV_FIXED: Revision at start, each subpackage is Fixed-length
 *      (Used for _ART, _FPS)
 *
 *****************************************************************************/

enum acpi_return_package_types {
	ACPI_PTYPE1_FIXED = 1,
	ACPI_PTYPE1_VAR = 2,
	ACPI_PTYPE1_OPTION = 3,
	ACPI_PTYPE2 = 4,
	ACPI_PTYPE2_COUNT = 5,
	ACPI_PTYPE2_PKG_COUNT = 6,
	ACPI_PTYPE2_FIXED = 7,
	ACPI_PTYPE2_MIN = 8,
	ACPI_PTYPE2_REV_FIXED = 9
};

#ifdef ACPI_CREATE_PREDEFINED_TABLE
/*
 * Predefined method/object information table.
 *
 * These are the names that can actually be evaluated via acpi_evaluate_object.
 * Not present in this table are the following:
 *
 *      1) Predefined/Reserved names that are never evaluated via acpi_evaluate_object:
 *          _Lxx and _Exx GPE methods
 *          _Qxx EC methods
 *          _T_x compiler temporary variables
 *
 *      2) Predefined names that never actually exist within the AML code:
 *          Predefined resource descriptor field names
 *
 *      3) Predefined names that are implemented within ACPICA:
 *          _OSI
 *
 *      4) Some predefined names that are not documented within the ACPI spec.
 *          _WDG, _WED
 *
 * The main entries in the table each contain the following items:
 *
 * Name                 - The ACPI reserved name
 * param_count          - Number of arguments to the method
 * expected_btypes      - Allowed type(s) for the return value.
 *                        0 means that no return value is expected.
 *
 * For methods that return packages, the next entry in the table contains
 * information about the expected structure of the package. This information
 * is saved here (rather than in a separate table) in order to minimize the
 * overall size of the stored data.
 */
static const union acpi_predefined_info predefined_names[] =
{
	{{"_AC0", 0, ACPI_RTYPE_INTEGER}},
	{{"_AC1", 0, ACPI_RTYPE_INTEGER}},
	{{"_AC2", 0, ACPI_RTYPE_INTEGER}},
	{{"_AC3", 0, ACPI_RTYPE_INTEGER}},
	{{"_AC4", 0, ACPI_RTYPE_INTEGER}},
	{{"_AC5", 0, ACPI_RTYPE_INTEGER}},
	{{"_AC6", 0, ACPI_RTYPE_INTEGER}},
	{{"_AC7", 0, ACPI_RTYPE_INTEGER}},
	{{"_AC8", 0, ACPI_RTYPE_INTEGER}},
	{{"_AC9", 0, ACPI_RTYPE_INTEGER}},
	{{"_ADR", 0, ACPI_RTYPE_INTEGER}},
	{{"_AL0", 0, ACPI_RTYPE_PACKAGE}}, /* Variable-length (Refs) */
			  {{{ACPI_PTYPE1_VAR, ACPI_RTYPE_REFERENCE, 0,0}, 0,0}},

	{{"_AL1", 0, ACPI_RTYPE_PACKAGE}}, /* Variable-length (Refs) */
			  {{{ACPI_PTYPE1_VAR, ACPI_RTYPE_REFERENCE, 0,0}, 0,0}},

	{{"_AL2", 0, ACPI_RTYPE_PACKAGE}}, /* Variable-length (Refs) */
			  {{{ACPI_PTYPE1_VAR, ACPI_RTYPE_REFERENCE, 0,0}, 0,0}},

	{{"_AL3", 0, ACPI_RTYPE_PACKAGE}}, /* Variable-length (Refs) */
			  {{{ACPI_PTYPE1_VAR, ACPI_RTYPE_REFERENCE, 0,0}, 0,0}},

	{{"_AL4", 0, ACPI_RTYPE_PACKAGE}}, /* Variable-length (Refs) */
			  {{{ACPI_PTYPE1_VAR, ACPI_RTYPE_REFERENCE, 0,0}, 0,0}},

	{{"_AL5", 0, ACPI_RTYPE_PACKAGE}}, /* Variable-length (Refs) */
			  {{{ACPI_PTYPE1_VAR, ACPI_RTYPE_REFERENCE, 0,0}, 0,0}},

	{{"_AL6", 0, ACPI_RTYPE_PACKAGE}}, /* Variable-length (Refs) */
			  {{{ACPI_PTYPE1_VAR, ACPI_RTYPE_REFERENCE, 0,0}, 0,0}},

	{{"_AL7", 0, ACPI_RTYPE_PACKAGE}}, /* Variable-length (Refs) */
			  {{{ACPI_PTYPE1_VAR, ACPI_RTYPE_REFERENCE, 0,0}, 0,0}},

	{{"_AL8", 0, ACPI_RTYPE_PACKAGE}}, /* Variable-length (Refs) */
			  {{{ACPI_PTYPE1_VAR, ACPI_RTYPE_REFERENCE, 0,0}, 0,0}},

	{{"_AL9", 0, ACPI_RTYPE_PACKAGE}}, /* Variable-length (Refs) */
			  {{{ACPI_PTYPE1_VAR, ACPI_RTYPE_REFERENCE, 0,0}, 0,0}},

	{{"_ALC", 0, ACPI_RTYPE_INTEGER}},
	{{"_ALI", 0, ACPI_RTYPE_INTEGER}},
	{{"_ALP", 0, ACPI_RTYPE_INTEGER}},
	{{"_ALR", 0, ACPI_RTYPE_PACKAGE}}, /* Variable-length (Pkgs) each 2 (Ints) */
			  {{{ACPI_PTYPE2, ACPI_RTYPE_INTEGER, 2,0}, 0,0}},

	{{"_ALT", 0, ACPI_RTYPE_INTEGER}},
	{{"_ART", 0, ACPI_RTYPE_PACKAGE}},	/* Variable-length (1 Int(rev), n Pkg (2 Ref/11 Int) */
	{{{ACPI_PTYPE2_REV_FIXED, ACPI_RTYPE_REFERENCE, 2, ACPI_RTYPE_INTEGER},
	  11, 0}},

	{{"_BBN", 0, ACPI_RTYPE_INTEGER}},
	{{"_BCL", 0, ACPI_RTYPE_PACKAGE}}, /* Variable-length (Ints) */
			  {{{ACPI_PTYPE1_VAR, ACPI_RTYPE_INTEGER, 0,0}, 0,0}},

	{{"_BCM", 1, 0}},
	{{"_BCT", 1, ACPI_RTYPE_INTEGER}},
	{{"_BDN", 0, ACPI_RTYPE_INTEGER}},
	{{"_BFS", 1, 0}},
<<<<<<< HEAD
	{{"_BIF", 0, ACPI_RTYPE_PACKAGE}}, /* Fixed-length (9 Int),(4 Str) */
			  {{{ACPI_PTYPE1_FIXED, ACPI_RTYPE_INTEGER, 9, ACPI_RTYPE_STRING}, 4,0}},
=======
	{{"_BIF", 0, ACPI_RTYPE_PACKAGE} }, /* Fixed-length (9 Int),(4 Str/Buf) */
			  {{{ACPI_PTYPE1_FIXED, ACPI_RTYPE_INTEGER, 9,
			     ACPI_RTYPE_STRING | ACPI_RTYPE_BUFFER}, 4, 0} },
>>>>>>> 22763c5c

	{{"_BIX", 0, ACPI_RTYPE_PACKAGE}},	/* Fixed-length (16 Int),(4 Str) */
	{{{ACPI_PTYPE1_FIXED, ACPI_RTYPE_INTEGER, 16, ACPI_RTYPE_STRING}, 4,
	  0}},

	{{"_BLT", 3, 0}},
	{{"_BMA", 1, ACPI_RTYPE_INTEGER}},
	{{"_BMC", 1, 0}},
	{{"_BMD", 0, ACPI_RTYPE_PACKAGE}}, /* Fixed-length (5 Int) */
			  {{{ACPI_PTYPE1_FIXED, ACPI_RTYPE_INTEGER, 5,0}, 0,0}},

	{{"_BMS", 1, ACPI_RTYPE_INTEGER}},
	{{"_BQC", 0, ACPI_RTYPE_INTEGER}},
	{{"_BST", 0, ACPI_RTYPE_PACKAGE}}, /* Fixed-length (4 Int) */
			  {{{ACPI_PTYPE1_FIXED, ACPI_RTYPE_INTEGER, 4,0}, 0,0}},

	{{"_BTM", 1, ACPI_RTYPE_INTEGER}},
	{{"_BTP", 1, 0}},
	{{"_CBA", 0, ACPI_RTYPE_INTEGER}}, /* See PCI firmware spec 3.0 */
	{{"_CDM", 0, ACPI_RTYPE_INTEGER}},
	{{"_CID", 0, ACPI_RTYPE_INTEGER | ACPI_RTYPE_STRING | ACPI_RTYPE_PACKAGE}}, /* Variable-length (Ints/Strs) */
			  {{{ACPI_PTYPE1_VAR, ACPI_RTYPE_INTEGER | ACPI_RTYPE_STRING, 0,0}, 0,0}},

	{{"_CRS", 0, ACPI_RTYPE_BUFFER}},
	{{"_CRT", 0, ACPI_RTYPE_INTEGER}},
	{{"_CSD", 0, ACPI_RTYPE_PACKAGE}}, /* Variable-length (1 Int(n), n-1 Int) */
			  {{{ACPI_PTYPE2_COUNT, ACPI_RTYPE_INTEGER, 0,0}, 0,0}},

	{{"_CST", 0, ACPI_RTYPE_PACKAGE}}, /* Variable-length (1 Int(n), n Pkg (1 Buf/3 Int) */
			  {{{ACPI_PTYPE2_PKG_COUNT,ACPI_RTYPE_BUFFER, 1, ACPI_RTYPE_INTEGER}, 3,0}},

	{{"_DCK", 1, ACPI_RTYPE_INTEGER}},
	{{"_DCS", 0, ACPI_RTYPE_INTEGER}},
	{{"_DDC", 1, ACPI_RTYPE_INTEGER | ACPI_RTYPE_BUFFER}},
	{{"_DDN", 0, ACPI_RTYPE_STRING}},
	{{"_DGS", 0, ACPI_RTYPE_INTEGER}},
	{{"_DIS", 0, 0}},
	{{"_DMA", 0, ACPI_RTYPE_BUFFER}},
	{{"_DOD", 0, ACPI_RTYPE_PACKAGE}}, /* Variable-length (Ints) */
			  {{{ACPI_PTYPE1_VAR, ACPI_RTYPE_INTEGER, 0,0}, 0,0}},

	{{"_DOS", 1, 0}},
	{{"_DSM", 4, ACPI_RTYPE_ALL}},     /* Must return a type, but it can be of any type */
	{{"_DSS", 1, 0}},
	{{"_DSW", 3, 0}},
	{{"_DTI", 1, 0}},
	{{"_EC_", 0, ACPI_RTYPE_INTEGER}},
	{{"_EDL", 0, ACPI_RTYPE_PACKAGE}}, /* Variable-length (Refs)*/
			  {{{ACPI_PTYPE1_VAR, ACPI_RTYPE_REFERENCE, 0,0}, 0,0}},

	{{"_EJ0", 1, 0}},
	{{"_EJ1", 1, 0}},
	{{"_EJ2", 1, 0}},
	{{"_EJ3", 1, 0}},
	{{"_EJ4", 1, 0}},
	{{"_EJD", 0, ACPI_RTYPE_STRING}},
	{{"_FDE", 0, ACPI_RTYPE_BUFFER}},
	{{"_FDI", 0, ACPI_RTYPE_PACKAGE}}, /* Fixed-length (16 Int) */
			  {{{ACPI_PTYPE1_FIXED, ACPI_RTYPE_INTEGER, 16,0}, 0,0}},

	{{"_FDM", 1, 0}},
	{{"_FIF", 0, ACPI_RTYPE_PACKAGE}},	/* Fixed-length (4 Int) */
			  {{{ACPI_PTYPE1_FIXED, ACPI_RTYPE_INTEGER, 4, 0}, 0, 0}},

	{{"_FIX", 0, ACPI_RTYPE_PACKAGE}}, /* Variable-length (Ints) */
			  {{{ACPI_PTYPE1_VAR, ACPI_RTYPE_INTEGER, 0,0}, 0,0}},

	{{"_FPS", 0, ACPI_RTYPE_PACKAGE}},	/* Variable-length (1 Int(rev), n Pkg (5 Int) */
	{{{ACPI_PTYPE2_REV_FIXED, ACPI_RTYPE_INTEGER, 5, 0}, 0, 0}},

	{{"_FSL", 1, 0}},
	{{"_FST", 0, ACPI_RTYPE_PACKAGE}},	/* Fixed-length (3 Int) */
	{{{ACPI_PTYPE1_FIXED, ACPI_RTYPE_INTEGER, 3, 0}, 0, 0}},

	{{"_GAI", 0, ACPI_RTYPE_INTEGER}},
	{{"_GHL", 0, ACPI_RTYPE_INTEGER}},
	{{"_GLK", 0, ACPI_RTYPE_INTEGER}},
	{{"_GPD", 0, ACPI_RTYPE_INTEGER}},
	{{"_GPE", 0, ACPI_RTYPE_INTEGER}}, /* _GPE method, not _GPE scope */
	{{"_GSB", 0, ACPI_RTYPE_INTEGER}},
	{{"_GTF", 0, ACPI_RTYPE_BUFFER}},
	{{"_GTM", 0, ACPI_RTYPE_BUFFER}},
	{{"_GTS", 1, 0}},
	{{"_HID", 0, ACPI_RTYPE_INTEGER | ACPI_RTYPE_STRING}},
	{{"_HOT", 0, ACPI_RTYPE_INTEGER}},
	{{"_HPP", 0, ACPI_RTYPE_PACKAGE}}, /* Fixed-length (4 Int) */
			  {{{ACPI_PTYPE1_FIXED, ACPI_RTYPE_INTEGER, 4,0}, 0,0}},

	/*
	 * For _HPX, a single package is returned, containing a Variable-length number
	 * of sub-packages. Each sub-package contains a PCI record setting.
	 * There are several different type of record settings, of different
	 * lengths, but all elements of all settings are Integers.
	 */
	{{"_HPX", 0, ACPI_RTYPE_PACKAGE}}, /* Variable-length (Pkgs) each (var Ints) */
			  {{{ACPI_PTYPE2_MIN, ACPI_RTYPE_INTEGER, 5,0}, 0,0}},

	{{"_IFT", 0, ACPI_RTYPE_INTEGER}}, /* See IPMI spec */
	{{"_INI", 0, 0}},
	{{"_IRC", 0, 0}},
	{{"_LCK", 1, 0}},
	{{"_LID", 0, ACPI_RTYPE_INTEGER}},
	{{"_MAT", 0, ACPI_RTYPE_BUFFER}},
	{{"_MBM", 0, ACPI_RTYPE_PACKAGE}},	/* Fixed-length (8 Int) */
	{{{ACPI_PTYPE1_FIXED, ACPI_RTYPE_INTEGER, 8, 0}, 0, 0}},

	{{"_MLS", 0, ACPI_RTYPE_PACKAGE}}, /* Variable-length (Pkgs) each (2 Str) */
			  {{{ACPI_PTYPE2, ACPI_RTYPE_STRING, 2,0}, 0,0}},

	{{"_MSG", 1, 0}},
	{{"_MSM", 4, ACPI_RTYPE_INTEGER}},
	{{"_NTT", 0, ACPI_RTYPE_INTEGER}},
	{{"_OFF", 0, 0}},
	{{"_ON_", 0, 0}},
	{{"_OS_", 0, ACPI_RTYPE_STRING}},
	{{"_OSC", 4, ACPI_RTYPE_BUFFER}},
	{{"_OST", 3, 0}},
	{{"_PAI", 1, ACPI_RTYPE_INTEGER}},
	{{"_PCL", 0, ACPI_RTYPE_PACKAGE}}, /* Variable-length (Refs) */
			  {{{ACPI_PTYPE1_VAR, ACPI_RTYPE_REFERENCE, 0,0}, 0,0}},

	{{"_PCT", 0, ACPI_RTYPE_PACKAGE}}, /* Fixed-length (2 Buf) */
			  {{{ACPI_PTYPE1_FIXED, ACPI_RTYPE_BUFFER, 2,0}, 0,0}},

	{{"_PDC", 1, 0}},
	{{"_PDL", 0, ACPI_RTYPE_INTEGER}},
	{{"_PIC", 1, 0}},
	{{"_PIF", 0, ACPI_RTYPE_PACKAGE}},	/* Fixed-length (3 Int),(3 Str) */
	{{{ACPI_PTYPE1_FIXED, ACPI_RTYPE_INTEGER, 3, ACPI_RTYPE_STRING}, 3, 0}},

	{{"_PLD", 0, ACPI_RTYPE_PACKAGE}}, /* Variable-length (Bufs) */
			  {{{ACPI_PTYPE1_VAR, ACPI_RTYPE_BUFFER, 0,0}, 0,0}},

	{{"_PMC", 0, ACPI_RTYPE_PACKAGE}},	/* Fixed-length (11 Int),(3 Str) */
	{{{ACPI_PTYPE1_FIXED, ACPI_RTYPE_INTEGER, 11, ACPI_RTYPE_STRING}, 3,
	  0}},

	{{"_PMD", 0, ACPI_RTYPE_PACKAGE}},	/* Variable-length (Refs) */
	{{{ACPI_PTYPE1_VAR, ACPI_RTYPE_REFERENCE, 0, 0}, 0, 0}},

	{{"_PMM", 0, ACPI_RTYPE_INTEGER}},
	{{"_PPC", 0, ACPI_RTYPE_INTEGER}},
	{{"_PPE", 0, ACPI_RTYPE_INTEGER}}, /* See dig64 spec */
	{{"_PR0", 0, ACPI_RTYPE_PACKAGE}}, /* Variable-length (Refs) */
			  {{{ACPI_PTYPE1_VAR, ACPI_RTYPE_REFERENCE, 0,0}, 0,0}},

	{{"_PR1", 0, ACPI_RTYPE_PACKAGE}}, /* Variable-length (Refs) */
			  {{{ACPI_PTYPE1_VAR, ACPI_RTYPE_REFERENCE, 0,0}, 0,0}},

	{{"_PR2", 0, ACPI_RTYPE_PACKAGE}}, /* Variable-length (Refs) */
			  {{{ACPI_PTYPE1_VAR, ACPI_RTYPE_REFERENCE, 0,0}, 0,0}},

	{{"_PR3", 0, ACPI_RTYPE_PACKAGE}},	/* Variable-length (Refs) */
	{{{ACPI_PTYPE1_VAR, ACPI_RTYPE_REFERENCE, 0, 0}, 0, 0}},

	{{"_PRL", 0, ACPI_RTYPE_PACKAGE}},	/* Variable-length (Refs) */
	{{{ACPI_PTYPE1_VAR, ACPI_RTYPE_REFERENCE, 0, 0}, 0, 0}},

	{{"_PRS", 0, ACPI_RTYPE_BUFFER}},

	/*
	 * For _PRT, many BIOSs reverse the 3rd and 4th Package elements (Source
	 * and source_index). This bug is so prevalent that there is code in the
	 * ACPICA Resource Manager to detect this and switch them back. For now,
	 * do not allow and issue a warning. To allow this and eliminate the
	 * warning, add the ACPI_RTYPE_REFERENCE type to the 4th element (index 3)
	 * in the statement below.
	 */
	{{"_PRT", 0, ACPI_RTYPE_PACKAGE}}, /* Variable-length (Pkgs) each (4): Int,Int,Int/Ref,Int */
			  {{{ACPI_PTYPE2_FIXED, 4, ACPI_RTYPE_INTEGER,ACPI_RTYPE_INTEGER},
			  ACPI_RTYPE_INTEGER | ACPI_RTYPE_REFERENCE,
			  ACPI_RTYPE_INTEGER}},

	{{"_PRW", 0, ACPI_RTYPE_PACKAGE}}, /* Variable-length (Pkgs) each: Pkg/Int,Int,[Variable-length Refs] (Pkg is Ref/Int) */
			  {{{ACPI_PTYPE1_OPTION, 2, ACPI_RTYPE_INTEGER | ACPI_RTYPE_PACKAGE,
			  ACPI_RTYPE_INTEGER}, ACPI_RTYPE_REFERENCE,0}},

	{{"_PS0", 0, 0}},
	{{"_PS1", 0, 0}},
	{{"_PS2", 0, 0}},
	{{"_PS3", 0, 0}},
	{{"_PSC", 0, ACPI_RTYPE_INTEGER}},
	{{"_PSD", 0, ACPI_RTYPE_PACKAGE}}, /* Variable-length (Pkgs) each (5 Int) with count */
			  {{{ACPI_PTYPE2_COUNT, ACPI_RTYPE_INTEGER,0,0}, 0,0}},

	{{"_PSL", 0, ACPI_RTYPE_PACKAGE}}, /* Variable-length (Refs) */
			  {{{ACPI_PTYPE1_VAR, ACPI_RTYPE_REFERENCE, 0,0}, 0,0}},

	{{"_PSR", 0, ACPI_RTYPE_INTEGER}},
	{{"_PSS", 0, ACPI_RTYPE_PACKAGE}}, /* Variable-length (Pkgs) each (6 Int) */
			  {{{ACPI_PTYPE2, ACPI_RTYPE_INTEGER, 6,0}, 0,0}},

	{{"_PSV", 0, ACPI_RTYPE_INTEGER}},
	{{"_PSW", 1, 0}},
	{{"_PTC", 0, ACPI_RTYPE_PACKAGE}}, /* Fixed-length (2 Buf) */
			  {{{ACPI_PTYPE1_FIXED, ACPI_RTYPE_BUFFER, 2,0}, 0,0}},

	{{"_PTP", 2, ACPI_RTYPE_INTEGER}},
	{{"_PTS", 1, 0}},
	{{"_PUR", 0, ACPI_RTYPE_PACKAGE}},	/* Fixed-length (2 Int) */
	{{{ACPI_PTYPE1_FIXED, ACPI_RTYPE_INTEGER, 2, 0}, 0, 0}},

	{{"_PXM", 0, ACPI_RTYPE_INTEGER}},
	{{"_REG", 2, 0}},
	{{"_REV", 0, ACPI_RTYPE_INTEGER}},
	{{"_RMV", 0, ACPI_RTYPE_INTEGER}},
	{{"_ROM", 2, ACPI_RTYPE_BUFFER}},
	{{"_RTV", 0, ACPI_RTYPE_INTEGER}},

	/*
	 * For _S0_ through _S5_, the ACPI spec defines a return Package
	 * containing 1 Integer, but most DSDTs have it wrong - 2,3, or 4 integers.
	 * Allow this by making the objects "Variable-length length", but all elements
	 * must be Integers.
	 */
	{{"_S0_", 0, ACPI_RTYPE_PACKAGE}}, /* Fixed-length (1 Int) */
			  {{{ACPI_PTYPE1_VAR, ACPI_RTYPE_INTEGER, 1,0}, 0,0}},

	{{"_S1_", 0, ACPI_RTYPE_PACKAGE}}, /* Fixed-length (1 Int) */
			  {{{ACPI_PTYPE1_VAR, ACPI_RTYPE_INTEGER, 1,0}, 0,0}},

	{{"_S2_", 0, ACPI_RTYPE_PACKAGE}}, /* Fixed-length (1 Int) */
			  {{{ACPI_PTYPE1_VAR, ACPI_RTYPE_INTEGER, 1,0}, 0,0}},

	{{"_S3_", 0, ACPI_RTYPE_PACKAGE}}, /* Fixed-length (1 Int) */
			  {{{ACPI_PTYPE1_VAR, ACPI_RTYPE_INTEGER, 1,0}, 0,0}},

	{{"_S4_", 0, ACPI_RTYPE_PACKAGE}}, /* Fixed-length (1 Int) */
			  {{{ACPI_PTYPE1_VAR, ACPI_RTYPE_INTEGER, 1,0}, 0,0}},

	{{"_S5_", 0, ACPI_RTYPE_PACKAGE}}, /* Fixed-length (1 Int) */
			  {{{ACPI_PTYPE1_VAR, ACPI_RTYPE_INTEGER, 1,0}, 0,0}},

	{{"_S1D", 0, ACPI_RTYPE_INTEGER}},
	{{"_S2D", 0, ACPI_RTYPE_INTEGER}},
	{{"_S3D", 0, ACPI_RTYPE_INTEGER}},
	{{"_S4D", 0, ACPI_RTYPE_INTEGER}},
	{{"_S0W", 0, ACPI_RTYPE_INTEGER}},
	{{"_S1W", 0, ACPI_RTYPE_INTEGER}},
	{{"_S2W", 0, ACPI_RTYPE_INTEGER}},
	{{"_S3W", 0, ACPI_RTYPE_INTEGER}},
	{{"_S4W", 0, ACPI_RTYPE_INTEGER}},
	{{"_SBS", 0, ACPI_RTYPE_INTEGER}},
	{{"_SCP", 0x13, 0}},               /* Acpi 1.0 allowed 1 arg. Acpi 3.0 expanded to 3 args. Allow both. */
			   /* Note: the 3-arg definition may be removed for ACPI 4.0 */
	{{"_SDD", 1, 0}},
	{{"_SEG", 0, ACPI_RTYPE_INTEGER}},
	{{"_SHL", 1, ACPI_RTYPE_INTEGER}},
	{{"_SLI", 0, ACPI_RTYPE_BUFFER}},
	{{"_SPD", 1, ACPI_RTYPE_INTEGER}},
	{{"_SRS", 1, 0}},
	{{"_SRV", 0, ACPI_RTYPE_INTEGER}}, /* See IPMI spec */
	{{"_SST", 1, 0}},
	{{"_STA", 0, ACPI_RTYPE_INTEGER}},
	{{"_STM", 3, 0}},
	{{"_STP", 2, ACPI_RTYPE_INTEGER}},
	{{"_STR", 0, ACPI_RTYPE_BUFFER}},
	{{"_STV", 2, ACPI_RTYPE_INTEGER}},
	{{"_SUN", 0, ACPI_RTYPE_INTEGER}},
	{{"_SWS", 0, ACPI_RTYPE_INTEGER}},
	{{"_TC1", 0, ACPI_RTYPE_INTEGER}},
	{{"_TC2", 0, ACPI_RTYPE_INTEGER}},
	{{"_TIP", 1, ACPI_RTYPE_INTEGER}},
	{{"_TIV", 1, ACPI_RTYPE_INTEGER}},
	{{"_TMP", 0, ACPI_RTYPE_INTEGER}},
	{{"_TPC", 0, ACPI_RTYPE_INTEGER}},
	{{"_TPT", 1, 0}},
	{{"_TRT", 0, ACPI_RTYPE_PACKAGE}}, /* Variable-length (Pkgs) each 2_ref/6_int */
			  {{{ACPI_PTYPE2, ACPI_RTYPE_REFERENCE, 2, ACPI_RTYPE_INTEGER}, 6, 0}},

	{{"_TSD", 0, ACPI_RTYPE_PACKAGE}}, /* Variable-length (Pkgs) each 5_int with count */
			  {{{ACPI_PTYPE2_COUNT,ACPI_RTYPE_INTEGER, 5,0}, 0,0}},

	{{"_TSP", 0, ACPI_RTYPE_INTEGER}},
	{{"_TSS", 0, ACPI_RTYPE_PACKAGE}}, /* Variable-length (Pkgs) each 5_int */
			  {{{ACPI_PTYPE2, ACPI_RTYPE_INTEGER, 5,0}, 0,0}},

	{{"_TST", 0, ACPI_RTYPE_INTEGER}},
	{{"_TTS", 1, 0}},
	{{"_TZD", 0, ACPI_RTYPE_PACKAGE}}, /* Variable-length (Refs) */
			  {{{ACPI_PTYPE1_VAR, ACPI_RTYPE_REFERENCE, 0,0}, 0,0}},

	{{"_TZM", 0, ACPI_RTYPE_REFERENCE}},
	{{"_TZP", 0, ACPI_RTYPE_INTEGER}},
	{{"_UID", 0, ACPI_RTYPE_INTEGER | ACPI_RTYPE_STRING}},
	{{"_UPC", 0, ACPI_RTYPE_PACKAGE}}, /* Fixed-length (4 Int) */
			  {{{ACPI_PTYPE1_FIXED, ACPI_RTYPE_INTEGER, 4,0}, 0,0}},

	{{"_UPD", 0, ACPI_RTYPE_INTEGER}},
	{{"_UPP", 0, ACPI_RTYPE_INTEGER}},
	{{"_VPO", 0, ACPI_RTYPE_INTEGER}},

	/* Acpi 1.0 defined _WAK with no return value. Later, it was changed to return a package */

	{{"_WAK", 1, ACPI_RTYPE_NONE | ACPI_RTYPE_INTEGER | ACPI_RTYPE_PACKAGE}},
			  {{{ACPI_PTYPE1_FIXED, ACPI_RTYPE_INTEGER, 2,0}, 0,0}}, /* Fixed-length (2 Int), but is optional */

	{{{0,0,0,0}, 0,0}} /* Table terminator */
};

#if 0
	/* Not implemented */

	{{"_WDG", 0, ACPI_RTYPE_BUFFER}},  /* MS Extension */
	{{"_WED", 1, ACPI_RTYPE_PACKAGE}}, /* MS Extension */

	/* This is an internally implemented control method, no need to check */
	{{"_OSI", 1, ACPI_RTYPE_INTEGER}},

	/* TBD: */

	_PRT - currently ignore reversed entries. attempt to fix here?
	think about possibly fixing package elements like _BIF, etc.
#endif

#endif
#endif<|MERGE_RESOLUTION|>--- conflicted
+++ resolved
@@ -203,14 +203,9 @@
 	{{"_BCT", 1, ACPI_RTYPE_INTEGER}},
 	{{"_BDN", 0, ACPI_RTYPE_INTEGER}},
 	{{"_BFS", 1, 0}},
-<<<<<<< HEAD
-	{{"_BIF", 0, ACPI_RTYPE_PACKAGE}}, /* Fixed-length (9 Int),(4 Str) */
-			  {{{ACPI_PTYPE1_FIXED, ACPI_RTYPE_INTEGER, 9, ACPI_RTYPE_STRING}, 4,0}},
-=======
 	{{"_BIF", 0, ACPI_RTYPE_PACKAGE} }, /* Fixed-length (9 Int),(4 Str/Buf) */
 			  {{{ACPI_PTYPE1_FIXED, ACPI_RTYPE_INTEGER, 9,
 			     ACPI_RTYPE_STRING | ACPI_RTYPE_BUFFER}, 4, 0} },
->>>>>>> 22763c5c
 
 	{{"_BIX", 0, ACPI_RTYPE_PACKAGE}},	/* Fixed-length (16 Int),(4 Str) */
 	{{{ACPI_PTYPE1_FIXED, ACPI_RTYPE_INTEGER, 16, ACPI_RTYPE_STRING}, 4,
