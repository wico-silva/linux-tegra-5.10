

	List of maintainers and how to submit kernel changes

Please try to follow the guidelines below.  This will make things
easier on the maintainers.  Not all of these guidelines matter for every
trivial patch so apply some common sense.

1.	Always _test_ your changes, however small, on at least 4 or
	5 people, preferably many more.

2.	Try to release a few ALPHA test versions to the net. Announce
	them onto the kernel channel and await results. This is especially
	important for device drivers, because often that's the only way
	you will find things like the fact version 3 firmware needs
	a magic fix you didn't know about, or some clown changed the
	chips on a board and not its name.  (Don't laugh!  Look at the
	SMC etherpower for that.)

3.	Make sure your changes compile correctly in multiple
	configurations. In particular check that changes work both as a
	module and built into the kernel.

4.	When you are happy with a change make it generally available for
	testing and await feedback.

5.	Make a patch available to the relevant maintainer in the list. Use
	'diff -u' to make the patch easy to merge. Be prepared to get your
	changes sent back with seemingly silly requests about formatting
	and variable names.  These aren't as silly as they seem. One
	job the maintainers (and especially Linus) do is to keep things
	looking the same. Sometimes this means that the clever hack in
	your driver to get around a problem actually needs to become a
	generalized kernel feature ready for next time.

	PLEASE check your patch with the automated style checker
	(scripts/checkpatch.pl) to catch trivial style violations.
	See Documentation/process/coding-style.rst for guidance here.

	PLEASE CC: the maintainers and mailing lists that are generated
	by scripts/get_maintainer.pl.  The results returned by the
	script will be best if you have git installed and are making
	your changes in a branch derived from Linus' latest git tree.
	See Documentation/process/submitting-patches.rst for details.

	PLEASE try to include any credit lines you want added with the
	patch. It avoids people being missed off by mistake and makes
	it easier to know who wants adding and who doesn't.

	PLEASE document known bugs. If it doesn't work for everything
	or does something very odd once a month document it.

	PLEASE remember that submissions must be made under the terms
	of the Linux Foundation certificate of contribution and should
	include a Signed-off-by: line.  The current version of this
	"Developer's Certificate of Origin" (DCO) is listed in the file
	Documentation/process/submitting-patches.rst.

6.	Make sure you have the right to send any changes you make. If you
	do changes at work you may find your employer owns the patch
	not you.

7.	When sending security related changes or reports to a maintainer
	please Cc: security@kernel.org, especially if the maintainer
	does not respond. Please keep in mind that the security team is
	a small set of people who can be efficient only when working on
	verified bugs. Please only Cc: this list when you have identified
	that the bug would present a short-term risk to other users if it
	were publicly disclosed. For example, reports of address leaks do
	not represent an immediate threat and are better handled publicly,
	and ideally, should come with a patch proposal. Please do not send
	automated reports to this list either. Such bugs will be handled
	better and faster in the usual public places.

8.	Happy hacking.

Descriptions of section entries:

	P: Person (obsolete)
	M: Mail patches to: FullName <address@domain>
	R: Designated reviewer: FullName <address@domain>
	   These reviewers should be CCed on patches.
	L: Mailing list that is relevant to this area
	W: Web-page with status/info
	B: URI for where to file bugs. A web-page with detailed bug
	   filing info, a direct bug tracker link, or a mailto: URI.
	C: URI for chat protocol, server and channel where developers
	   usually hang out, for example irc://server/channel.
	Q: Patchwork web based patch tracking system site
	T: SCM tree type and location.
	   Type is one of: git, hg, quilt, stgit, topgit
	S: Status, one of the following:
	   Supported:	Someone is actually paid to look after this.
	   Maintained:	Someone actually looks after it.
	   Odd Fixes:	It has a maintainer but they don't have time to do
			much other than throw the odd patch in. See below..
	   Orphan:	No current maintainer [but maybe you could take the
			role as you write your new code].
	   Obsolete:	Old code. Something tagged obsolete generally means
			it has been replaced by a better system and you
			should be using that.
	F: Files and directories with wildcard patterns.
	   A trailing slash includes all files and subdirectory files.
	   F:	drivers/net/	all files in and below drivers/net
	   F:	drivers/net/*	all files in drivers/net, but not below
	   F:	*/net/*		all files in "any top level directory"/net
	   One pattern per line.  Multiple F: lines acceptable.
	N: Files and directories with regex patterns.
	   N:	[^a-z]tegra	all files whose path contains the word tegra
	   One pattern per line.  Multiple N: lines acceptable.
	   scripts/get_maintainer.pl has different behavior for files that
	   match F: pattern and matches of N: patterns.  By default,
	   get_maintainer will not look at git log history when an F: pattern
	   match occurs.  When an N: match occurs, git log history is used
	   to also notify the people that have git commit signatures.
	X: Files and directories that are NOT maintained, same rules as F:
	   Files exclusions are tested before file matches.
	   Can be useful for excluding a specific subdirectory, for instance:
	   F:	net/
	   X:	net/ipv6/
	   matches all files in and below net excluding net/ipv6/
	K: Keyword perl extended regex pattern to match content in a
	   patch or file.  For instance:
	   K: of_get_profile
	      matches patches or files that contain "of_get_profile"
	   K: \b(printk|pr_(info|err))\b
	      matches patches or files that contain one or more of the words
	      printk, pr_info or pr_err
	   One regex pattern per line.  Multiple K: lines acceptable.

Note: For the hard of thinking, this list is meant to remain in alphabetical
order. If you could add yourselves to it in alphabetical order that would be
so much easier [Ed]

Maintainers List (try to look for most precise areas first)

		-----------------------------------

3C59X NETWORK DRIVER
M:	Steffen Klassert <klassert@mathematik.tu-chemnitz.de>
L:	netdev@vger.kernel.org
S:	Maintained
F:	Documentation/networking/vortex.txt
F:	drivers/net/ethernet/3com/3c59x.c

3CR990 NETWORK DRIVER
M:	David Dillow <dave@thedillows.org>
L:	netdev@vger.kernel.org
S:	Maintained
F:	drivers/net/ethernet/3com/typhoon*

3WARE SAS/SATA-RAID SCSI DRIVERS (3W-XXXX, 3W-9XXX, 3W-SAS)
M:	Adam Radford <aradford@gmail.com>
L:	linux-scsi@vger.kernel.org
W:	http://www.lsi.com
S:	Supported
F:	drivers/scsi/3w-*

53C700 AND 53C700-66 SCSI DRIVER
M:	"James E.J. Bottomley" <James.Bottomley@HansenPartnership.com>
L:	linux-scsi@vger.kernel.org
S:	Maintained
F:	drivers/scsi/53c700*

6LOWPAN GENERIC (BTLE/IEEE 802.15.4)
M:	Alexander Aring <alex.aring@gmail.com>
M:	Jukka Rissanen <jukka.rissanen@linux.intel.com>
L:	linux-bluetooth@vger.kernel.org
L:	linux-wpan@vger.kernel.org
S:	Maintained
F:	net/6lowpan/
F:	include/net/6lowpan.h
F:	Documentation/networking/6lowpan.txt

6PACK NETWORK DRIVER FOR AX.25
M:	Andreas Koensgen <ajk@comnets.uni-bremen.de>
L:	linux-hams@vger.kernel.org
S:	Maintained
F:	drivers/net/hamradio/6pack.c

8169 10/100/1000 GIGABIT ETHERNET DRIVER
M:	Realtek linux nic maintainers <nic_swsd@realtek.com>
L:	netdev@vger.kernel.org
S:	Maintained
F:	drivers/net/ethernet/realtek/r8169.c

8250/16?50 (AND CLONE UARTS) SERIAL DRIVER
M:	Greg Kroah-Hartman <gregkh@linuxfoundation.org>
L:	linux-serial@vger.kernel.org
S:	Maintained
T:	git git://git.kernel.org/pub/scm/linux/kernel/git/gregkh/tty.git
F:	drivers/tty/serial/8250*
F:	include/linux/serial_8250.h

8390 NETWORK DRIVERS [WD80x3/SMC-ELITE, SMC-ULTRA, NE2000, 3C503, etc.]
L:	netdev@vger.kernel.org
S:	Orphan / Obsolete
F:	drivers/net/ethernet/8390/

9P FILE SYSTEM
M:	Eric Van Hensbergen <ericvh@gmail.com>
M:	Ron Minnich <rminnich@sandia.gov>
M:	Latchesar Ionkov <lucho@ionkov.net>
L:	v9fs-developer@lists.sourceforge.net
W:	http://swik.net/v9fs
Q:	http://patchwork.kernel.org/project/v9fs-devel/list/
T:	git git://git.kernel.org/pub/scm/linux/kernel/git/ericvh/v9fs.git
S:	Maintained
F:	Documentation/filesystems/9p.txt
F:	fs/9p/
F:	net/9p/
F:	include/net/9p/
F:	include/uapi/linux/virtio_9p.h
F:	include/trace/events/9p.h

A8293 MEDIA DRIVER
M:	Antti Palosaari <crope@iki.fi>
L:	linux-media@vger.kernel.org
W:	https://linuxtv.org
W:	http://palosaari.fi/linux/
Q:	http://patchwork.linuxtv.org/project/linux-media/list/
T:	git git://linuxtv.org/anttip/media_tree.git
S:	Maintained
F:	drivers/media/dvb-frontends/a8293*

AACRAID SCSI RAID DRIVER
M:	Adaptec OEM Raid Solutions <aacraid@microsemi.com>
L:	linux-scsi@vger.kernel.org
W:	http://www.adaptec.com/
S:	Supported
F:	Documentation/scsi/aacraid.txt
F:	drivers/scsi/aacraid/

ABI/API
L:	linux-api@vger.kernel.org
F:	include/linux/syscalls.h
F:	kernel/sys_ni.c

ABIT UGURU 1,2 HARDWARE MONITOR DRIVER
M:	Hans de Goede <hdegoede@redhat.com>
L:	linux-hwmon@vger.kernel.org
S:	Maintained
F:	drivers/hwmon/abituguru.c

ABIT UGURU 3 HARDWARE MONITOR DRIVER
M:	Alistair John Strachan <alistair@devzero.co.uk>
L:	linux-hwmon@vger.kernel.org
S:	Maintained
F:	drivers/hwmon/abituguru3.c

ACCES 104-DIO-48E GPIO DRIVER
M:	William Breathitt Gray <vilhelm.gray@gmail.com>
L:	linux-gpio@vger.kernel.org
S:	Maintained
F:	drivers/gpio/gpio-104-dio-48e.c

ACCES 104-IDI-48 GPIO DRIVER
M:	"William Breathitt Gray" <vilhelm.gray@gmail.com>
L:	linux-gpio@vger.kernel.org
S:	Maintained
F:	drivers/gpio/gpio-104-idi-48.c

ACCES 104-IDIO-16 GPIO DRIVER
M:	"William Breathitt Gray" <vilhelm.gray@gmail.com>
L:	linux-gpio@vger.kernel.org
S:	Maintained
F:	drivers/gpio/gpio-104-idio-16.c

ACCES 104-QUAD-8 IIO DRIVER
M:	William Breathitt Gray <vilhelm.gray@gmail.com>
L:	linux-iio@vger.kernel.org
S:	Maintained
F:	Documentation/ABI/testing/sysfs-bus-iio-counter-104-quad-8
F:	drivers/iio/counter/104-quad-8.c

ACCES PCI-IDIO-16 GPIO DRIVER
M:	William Breathitt Gray <vilhelm.gray@gmail.com>
L:	linux-gpio@vger.kernel.org
S:	Maintained
F:	drivers/gpio/gpio-pci-idio-16.c

ACCES PCIe-IDIO-24 GPIO DRIVER
M:	William Breathitt Gray <vilhelm.gray@gmail.com>
L:	linux-gpio@vger.kernel.org
S:	Maintained
F:	drivers/gpio/gpio-pcie-idio-24.c

ACENIC DRIVER
M:	Jes Sorensen <jes@trained-monkey.org>
L:	linux-acenic@sunsite.dk
S:	Maintained
F:	drivers/net/ethernet/alteon/acenic*

ACER ASPIRE ONE TEMPERATURE AND FAN DRIVER
M:	Peter Feuerer <peter@piie.net>
L:	platform-driver-x86@vger.kernel.org
W:	http://piie.net/?section=acerhdf
S:	Maintained
F:	drivers/platform/x86/acerhdf.c

ACER WMI LAPTOP EXTRAS
M:	"Lee, Chun-Yi" <jlee@suse.com>
L:	platform-driver-x86@vger.kernel.org
S:	Maintained
F:	drivers/platform/x86/acer-wmi.c

ACPI
M:	"Rafael J. Wysocki" <rjw@rjwysocki.net>
M:	Len Brown <lenb@kernel.org>
L:	linux-acpi@vger.kernel.org
W:	https://01.org/linux-acpi
Q:	https://patchwork.kernel.org/project/linux-acpi/list/
T:	git git://git.kernel.org/pub/scm/linux/kernel/git/rafael/linux-pm
B:	https://bugzilla.kernel.org
S:	Supported
F:	drivers/acpi/
F:	drivers/pnp/pnpacpi/
F:	include/linux/acpi.h
F:	include/linux/fwnode.h
F:	include/acpi/
F:	Documentation/acpi/
F:	Documentation/ABI/testing/sysfs-bus-acpi
F:	Documentation/ABI/testing/configfs-acpi
F:	drivers/pci/*acpi*
F:	drivers/pci/*/*acpi*
F:	drivers/pci/*/*/*acpi*
F:	tools/power/acpi/

ACPI APEI
M:	"Rafael J. Wysocki" <rjw@rjwysocki.net>
M:	Len Brown <lenb@kernel.org>
L:	linux-acpi@vger.kernel.org
R:	Tony Luck <tony.luck@intel.com>
R:	Borislav Petkov <bp@alien8.de>
F:	drivers/acpi/apei/

ACPI COMPONENT ARCHITECTURE (ACPICA)
M:	Robert Moore <robert.moore@intel.com>
M:	Erik Schmauss <erik.schmauss@intel.com>
M:	"Rafael J. Wysocki" <rafael.j.wysocki@intel.com>
L:	linux-acpi@vger.kernel.org
L:	devel@acpica.org
W:	https://acpica.org/
W:	https://github.com/acpica/acpica/
Q:	https://patchwork.kernel.org/project/linux-acpi/list/
T:	git git://git.kernel.org/pub/scm/linux/kernel/git/rafael/linux-pm
B:	https://bugzilla.kernel.org
B:	https://bugs.acpica.org
S:	Supported
F:	drivers/acpi/acpica/
F:	include/acpi/
F:	tools/power/acpi/

ACPI FAN DRIVER
M:	Zhang Rui <rui.zhang@intel.com>
L:	linux-acpi@vger.kernel.org
W:	https://01.org/linux-acpi
B:	https://bugzilla.kernel.org
S:	Supported
F:	drivers/acpi/fan.c

ACPI FOR ARM64 (ACPI/arm64)
M:	Lorenzo Pieralisi <lorenzo.pieralisi@arm.com>
M:	Hanjun Guo <hanjun.guo@linaro.org>
M:	Sudeep Holla <sudeep.holla@arm.com>
L:	linux-acpi@vger.kernel.org
S:	Maintained
F:	drivers/acpi/arm64

ACPI PMIC DRIVERS
M:	"Rafael J. Wysocki" <rjw@rjwysocki.net>
M:	Len Brown <lenb@kernel.org>
R:	Andy Shevchenko <andy@infradead.org>
R:	Mika Westerberg <mika.westerberg@linux.intel.com>
L:	linux-acpi@vger.kernel.org
Q:	https://patchwork.kernel.org/project/linux-acpi/list/
T:	git git://git.kernel.org/pub/scm/linux/kernel/git/rafael/linux-pm
B:	https://bugzilla.kernel.org
S:	Supported
F:	drivers/acpi/pmic/

ACPI THERMAL DRIVER
M:	Zhang Rui <rui.zhang@intel.com>
L:	linux-acpi@vger.kernel.org
W:	https://01.org/linux-acpi
B:	https://bugzilla.kernel.org
S:	Supported
F:	drivers/acpi/*thermal*

ACPI VIDEO DRIVER
M:	Zhang Rui <rui.zhang@intel.com>
L:	linux-acpi@vger.kernel.org
W:	https://01.org/linux-acpi
B:	https://bugzilla.kernel.org
S:	Supported
F:	drivers/acpi/acpi_video.c

ACPI WMI DRIVER
L:	platform-driver-x86@vger.kernel.org
S:	Orphan
F:	drivers/platform/x86/wmi.c
F:	include/uapi/linux/wmi.h

AD1889 ALSA SOUND DRIVER
M:	Thibaut Varene <T-Bone@parisc-linux.org>
W:	http://wiki.parisc-linux.org/AD1889
L:	linux-parisc@vger.kernel.org
S:	Maintained
F:	sound/pci/ad1889.*

AD525X ANALOG DEVICES DIGITAL POTENTIOMETERS DRIVER
M:	Michael Hennerich <michael.hennerich@analog.com>
W:	http://wiki.analog.com/AD5254
W:	http://ez.analog.com/community/linux-device-drivers
S:	Supported
F:	drivers/misc/ad525x_dpot.c

AD5398 CURRENT REGULATOR DRIVER (AD5398/AD5821)
M:	Michael Hennerich <michael.hennerich@analog.com>
W:	http://wiki.analog.com/AD5398
W:	http://ez.analog.com/community/linux-device-drivers
S:	Supported
F:	drivers/regulator/ad5398.c

AD714X CAPACITANCE TOUCH SENSOR DRIVER (AD7142/3/7/8/7A)
M:	Michael Hennerich <michael.hennerich@analog.com>
W:	http://wiki.analog.com/AD7142
W:	http://ez.analog.com/community/linux-device-drivers
S:	Supported
F:	drivers/input/misc/ad714x.c

AD7877 TOUCHSCREEN DRIVER
M:	Michael Hennerich <michael.hennerich@analog.com>
W:	http://wiki.analog.com/AD7877
W:	http://ez.analog.com/community/linux-device-drivers
S:	Supported
F:	drivers/input/touchscreen/ad7877.c

AD7879 TOUCHSCREEN DRIVER (AD7879/AD7889)
M:	Michael Hennerich <michael.hennerich@analog.com>
W:	http://wiki.analog.com/AD7879
W:	http://ez.analog.com/community/linux-device-drivers
S:	Supported
F:	drivers/input/touchscreen/ad7879.c

ADDRESS SPACE LAYOUT RANDOMIZATION (ASLR)
M:	Jiri Kosina <jikos@kernel.org>
S:	Maintained

ADF7242 IEEE 802.15.4 RADIO DRIVER
M:	Michael Hennerich <michael.hennerich@analog.com>
W:	https://wiki.analog.com/ADF7242
W:	http://ez.analog.com/community/linux-device-drivers
L:	linux-wpan@vger.kernel.org
S:	Supported
F:	drivers/net/ieee802154/adf7242.c
F:	Documentation/devicetree/bindings/net/ieee802154/adf7242.txt

ADM1025 HARDWARE MONITOR DRIVER
M:	Jean Delvare <jdelvare@suse.com>
L:	linux-hwmon@vger.kernel.org
S:	Maintained
F:	Documentation/hwmon/adm1025
F:	drivers/hwmon/adm1025.c

ADM1029 HARDWARE MONITOR DRIVER
M:	Corentin Labbe <clabbe.montjoie@gmail.com>
L:	linux-hwmon@vger.kernel.org
S:	Maintained
F:	drivers/hwmon/adm1029.c

ADM8211 WIRELESS DRIVER
L:	linux-wireless@vger.kernel.org
W:	http://wireless.kernel.org/
S:	Orphan
F:	drivers/net/wireless/admtek/adm8211.*

ADP1653 FLASH CONTROLLER DRIVER
M:	Sakari Ailus <sakari.ailus@iki.fi>
L:	linux-media@vger.kernel.org
S:	Maintained
F:	drivers/media/i2c/adp1653.c
F:	include/media/i2c/adp1653.h

ADP5520 BACKLIGHT DRIVER WITH IO EXPANDER (ADP5520/ADP5501)
M:	Michael Hennerich <michael.hennerich@analog.com>
W:	http://wiki.analog.com/ADP5520
W:	http://ez.analog.com/community/linux-device-drivers
S:	Supported
F:	drivers/mfd/adp5520.c
F:	drivers/video/backlight/adp5520_bl.c
F:	drivers/leds/leds-adp5520.c
F:	drivers/gpio/gpio-adp5520.c
F:	drivers/input/keyboard/adp5520-keys.c

ADP5588 QWERTY KEYPAD AND IO EXPANDER DRIVER (ADP5588/ADP5587)
M:	Michael Hennerich <michael.hennerich@analog.com>
W:	http://wiki.analog.com/ADP5588
W:	http://ez.analog.com/community/linux-device-drivers
S:	Supported
F:	drivers/input/keyboard/adp5588-keys.c
F:	drivers/gpio/gpio-adp5588.c

ADP8860 BACKLIGHT DRIVER (ADP8860/ADP8861/ADP8863)
M:	Michael Hennerich <michael.hennerich@analog.com>
W:	http://wiki.analog.com/ADP8860
W:	http://ez.analog.com/community/linux-device-drivers
S:	Supported
F:	drivers/video/backlight/adp8860_bl.c

ADS1015 HARDWARE MONITOR DRIVER
M:	Dirk Eibach <eibach@gdsys.de>
L:	linux-hwmon@vger.kernel.org
S:	Maintained
F:	Documentation/hwmon/ads1015
F:	drivers/hwmon/ads1015.c
F:	include/linux/platform_data/ads1015.h

ADT746X FAN DRIVER
M:	Colin Leroy <colin@colino.net>
S:	Maintained
F:	drivers/macintosh/therm_adt746x.c

ADT7475 HARDWARE MONITOR DRIVER
M:	Jean Delvare <jdelvare@suse.com>
L:	linux-hwmon@vger.kernel.org
S:	Maintained
F:	Documentation/hwmon/adt7475
F:	drivers/hwmon/adt7475.c

ADVANSYS SCSI DRIVER
M:	Matthew Wilcox <matthew@wil.cx>
M:	Hannes Reinecke <hare@suse.com>
L:	linux-scsi@vger.kernel.org
S:	Maintained
F:	Documentation/scsi/advansys.txt
F:	drivers/scsi/advansys.c

ADXL34X THREE-AXIS DIGITAL ACCELEROMETER DRIVER (ADXL345/ADXL346)
M:	Michael Hennerich <michael.hennerich@analog.com>
W:	http://wiki.analog.com/ADXL345
W:	http://ez.analog.com/community/linux-device-drivers
S:	Supported
F:	drivers/input/misc/adxl34x.c

AF9013 MEDIA DRIVER
M:	Antti Palosaari <crope@iki.fi>
L:	linux-media@vger.kernel.org
W:	https://linuxtv.org
W:	http://palosaari.fi/linux/
Q:	http://patchwork.linuxtv.org/project/linux-media/list/
T:	git git://linuxtv.org/anttip/media_tree.git
S:	Maintained
F:	drivers/media/dvb-frontends/af9013*

AF9033 MEDIA DRIVER
M:	Antti Palosaari <crope@iki.fi>
L:	linux-media@vger.kernel.org
W:	https://linuxtv.org
W:	http://palosaari.fi/linux/
Q:	http://patchwork.linuxtv.org/project/linux-media/list/
T:	git git://linuxtv.org/anttip/media_tree.git
S:	Maintained
F:	drivers/media/dvb-frontends/af9033*

AFFS FILE SYSTEM
L:	linux-fsdevel@vger.kernel.org
S:	Orphan
F:	Documentation/filesystems/affs.txt
F:	fs/affs/

AFS FILESYSTEM
M:	David Howells <dhowells@redhat.com>
L:	linux-afs@lists.infradead.org
S:	Supported
F:	fs/afs/
F:	include/trace/events/afs.h
F:	Documentation/filesystems/afs.txt
W:	https://www.infradead.org/~dhowells/kafs/

AGPGART DRIVER
M:	David Airlie <airlied@linux.ie>
T:	git git://people.freedesktop.org/~airlied/linux (part of drm maint)
S:	Maintained
F:	drivers/char/agp/
F:	include/linux/agp*
F:	include/uapi/linux/agp*

AHA152X SCSI DRIVER
M:	"Juergen E. Fischer" <fischer@norbit.de>
L:	linux-scsi@vger.kernel.org
S:	Maintained
F:	drivers/scsi/aha152x*
F:	drivers/scsi/pcmcia/aha152x*

AIC7XXX / AIC79XX SCSI DRIVER
M:	Hannes Reinecke <hare@suse.com>
L:	linux-scsi@vger.kernel.org
S:	Maintained
F:	drivers/scsi/aic7xxx/

AIMSLAB FM RADIO RECEIVER DRIVER
M:	Hans Verkuil <hverkuil@xs4all.nl>
L:	linux-media@vger.kernel.org
T:	git git://linuxtv.org/media_tree.git
W:	https://linuxtv.org
S:	Maintained
F:	drivers/media/radio/radio-aimslab*

AIO
M:	Benjamin LaHaise <bcrl@kvack.org>
L:	linux-aio@kvack.org
S:	Supported
F:	fs/aio.c
F:	include/linux/*aio*.h

AIRSPY MEDIA DRIVER
M:	Antti Palosaari <crope@iki.fi>
L:	linux-media@vger.kernel.org
W:	https://linuxtv.org
W:	http://palosaari.fi/linux/
Q:	http://patchwork.linuxtv.org/project/linux-media/list/
T:	git git://linuxtv.org/anttip/media_tree.git
S:	Maintained
F:	drivers/media/usb/airspy/

ALACRITECH GIGABIT ETHERNET DRIVER
M:	Lino Sanfilippo <LinoSanfilippo@gmx.de>
S:	Maintained
F:	drivers/net/ethernet/alacritech/*

ALCATEL SPEEDTOUCH USB DRIVER
M:	Duncan Sands <duncan.sands@free.fr>
L:	linux-usb@vger.kernel.org
W:	http://www.linux-usb.org/SpeedTouch/
S:	Maintained
F:	drivers/usb/atm/speedtch.c
F:	drivers/usb/atm/usbatm.c

ALCHEMY AU1XX0 MMC DRIVER
M:	Manuel Lauss <manuel.lauss@gmail.com>
S:	Maintained
F:	drivers/mmc/host/au1xmmc.c

ALI1563 I2C DRIVER
M:	Rudolf Marek <r.marek@assembler.cz>
L:	linux-i2c@vger.kernel.org
S:	Maintained
F:	Documentation/i2c/busses/i2c-ali1563
F:	drivers/i2c/busses/i2c-ali1563.c

ALLWINNER SECURITY SYSTEM
M:	Corentin Labbe <clabbe.montjoie@gmail.com>
L:	linux-crypto@vger.kernel.org
S:	Maintained
F:	drivers/crypto/sunxi-ss/

ALPHA PORT
M:	Richard Henderson <rth@twiddle.net>
M:	Ivan Kokshaysky <ink@jurassic.park.msu.ru>
M:	Matt Turner <mattst88@gmail.com>
S:	Odd Fixes
L:	linux-alpha@vger.kernel.org
F:	arch/alpha/

ALPS PS/2 TOUCHPAD DRIVER
R:	Pali Rohár <pali.rohar@gmail.com>
F:	drivers/input/mouse/alps.*

ALTERA I2C CONTROLLER DRIVER
M:	Thor Thayer <thor.thayer@linux.intel.com>
S:	Maintained
F:	drivers/i2c/busses/i2c-altera.c

ALTERA MAILBOX DRIVER
M:	Ley Foon Tan <lftan@altera.com>
L:	nios2-dev@lists.rocketboards.org (moderated for non-subscribers)
S:	Maintained
F:	drivers/mailbox/mailbox-altera.c

ALTERA PIO DRIVER
M:	Tien Hock Loh <thloh@altera.com>
L:	linux-gpio@vger.kernel.org
S:	Maintained
F:	drivers/gpio/gpio-altera.c

ALTERA SYSTEM RESOURCE DRIVER FOR ARRIA10 DEVKIT
M:	Thor Thayer <thor.thayer@linux.intel.com>
S:	Maintained
F:	drivers/gpio/gpio-altera-a10sr.c
F:	drivers/mfd/altera-a10sr.c
F:	drivers/reset/reset-a10sr.c
F:	include/linux/mfd/altera-a10sr.h
F:	include/dt-bindings/reset/altr,rst-mgr-a10sr.h

ALTERA TRIPLE SPEED ETHERNET DRIVER
M:	Vince Bridgers <vbridger@opensource.altera.com>
L:	netdev@vger.kernel.org
L:	nios2-dev@lists.rocketboards.org (moderated for non-subscribers)
S:	Maintained
F:	drivers/net/ethernet/altera/

ALTERA UART/JTAG UART SERIAL DRIVERS
M:	Tobias Klauser <tklauser@distanz.ch>
L:	linux-serial@vger.kernel.org
L:	nios2-dev@lists.rocketboards.org (moderated for non-subscribers)
S:	Maintained
F:	drivers/tty/serial/altera_uart.c
F:	drivers/tty/serial/altera_jtaguart.c
F:	include/linux/altera_uart.h
F:	include/linux/altera_jtaguart.h

AMAZON ETHERNET DRIVERS
M:	Netanel Belgazal <netanel@amazon.com>
R:	Saeed Bishara <saeedb@amazon.com>
R:	Zorik Machulsky <zorik@amazon.com>
L:	netdev@vger.kernel.org
S:	Supported
F:	Documentation/networking/ena.txt
F:	drivers/net/ethernet/amazon/

AMD CRYPTOGRAPHIC COPROCESSOR (CCP) DRIVER
M:	Tom Lendacky <thomas.lendacky@amd.com>
M:	Gary Hook <gary.hook@amd.com>
L:	linux-crypto@vger.kernel.org
S:	Supported
F:	drivers/crypto/ccp/
F:	include/linux/ccp.h

AMD FAM15H PROCESSOR POWER MONITORING DRIVER
M:	Huang Rui <ray.huang@amd.com>
L:	linux-hwmon@vger.kernel.org
S:	Supported
F:	Documentation/hwmon/fam15h_power
F:	drivers/hwmon/fam15h_power.c

AMD GEODE CS5536 USB DEVICE CONTROLLER DRIVER
L:	linux-geode@lists.infradead.org (moderated for non-subscribers)
S:	Orphan
F:	drivers/usb/gadget/udc/amd5536udc.*

AMD GEODE PROCESSOR/CHIPSET SUPPORT
P:	Andres Salomon <dilinger@queued.net>
L:	linux-geode@lists.infradead.org (moderated for non-subscribers)
W:	http://www.amd.com/us-en/ConnectivitySolutions/TechnicalResources/0,,50_2334_2452_11363,00.html
S:	Supported
F:	drivers/char/hw_random/geode-rng.c
F:	drivers/crypto/geode*
F:	drivers/video/fbdev/geode/
F:	arch/x86/include/asm/geode.h

AMD IOMMU (AMD-VI)
M:	Joerg Roedel <joro@8bytes.org>
L:	iommu@lists.linux-foundation.org
T:	git git://git.kernel.org/pub/scm/linux/kernel/git/joro/iommu.git
S:	Maintained
F:	drivers/iommu/amd_iommu*.[ch]
F:	include/linux/amd-iommu.h

AMD KFD
M:	Oded Gabbay <oded.gabbay@gmail.com>
L:	dri-devel@lists.freedesktop.org
T:	git git://people.freedesktop.org/~gabbayo/linux.git
S:	Supported
F:	drivers/gpu/drm/amd/amdgpu/amdgpu_amdkfd.c
F:	drivers/gpu/drm/amd/amdgpu/amdgpu_amdkfd.h
F:	drivers/gpu/drm/amd/amdgpu/amdgpu_amdkfd_gfx_v7.c
F:	drivers/gpu/drm/amd/amdgpu/amdgpu_amdkfd_gfx_v8.c
F:	drivers/gpu/drm/amd/amdkfd/
F:	drivers/gpu/drm/amd/include/cik_structs.h
F:	drivers/gpu/drm/amd/include/kgd_kfd_interface.h
F:	drivers/gpu/drm/amd/include/vi_structs.h
F:	include/uapi/linux/kfd_ioctl.h

AMD SEATTLE DEVICE TREE SUPPORT
M:	Brijesh Singh <brijeshkumar.singh@amd.com>
M:	Suravee Suthikulpanit <suravee.suthikulpanit@amd.com>
M:	Tom Lendacky <thomas.lendacky@amd.com>
S:	Supported
F:	arch/arm64/boot/dts/amd/

AMD XGBE DRIVER
M:	Tom Lendacky <thomas.lendacky@amd.com>
L:	netdev@vger.kernel.org
S:	Supported
F:	drivers/net/ethernet/amd/xgbe/
F:	arch/arm64/boot/dts/amd/amd-seattle-xgbe*.dtsi

AMS (Apple Motion Sensor) DRIVER
M:	Michael Hanselmann <linux-kernel@hansmi.ch>
S:	Supported
F:	drivers/macintosh/ams/

ANALOG DEVICES INC AD9389B DRIVER
M:	Hans Verkuil <hans.verkuil@cisco.com>
L:	linux-media@vger.kernel.org
S:	Maintained
F:	drivers/media/i2c/ad9389b*

ANALOG DEVICES INC ADV7180 DRIVER
M:	Lars-Peter Clausen <lars@metafoo.de>
L:	linux-media@vger.kernel.org
W:	http://ez.analog.com/community/linux-device-drivers
S:	Supported
F:	drivers/media/i2c/adv7180.c

ANALOG DEVICES INC ADV748X DRIVER
M:	Kieran Bingham <kieran.bingham@ideasonboard.com>
L:	linux-media@vger.kernel.org
S:	Maintained
F:	drivers/media/i2c/adv748x/*

ANALOG DEVICES INC ADV7511 DRIVER
M:	Hans Verkuil <hans.verkuil@cisco.com>
L:	linux-media@vger.kernel.org
S:	Maintained
F:	drivers/media/i2c/adv7511*

ANALOG DEVICES INC ADV7604 DRIVER
M:	Hans Verkuil <hans.verkuil@cisco.com>
L:	linux-media@vger.kernel.org
S:	Maintained
F:	drivers/media/i2c/adv7604*

ANALOG DEVICES INC ADV7842 DRIVER
M:	Hans Verkuil <hans.verkuil@cisco.com>
L:	linux-media@vger.kernel.org
S:	Maintained
F:	drivers/media/i2c/adv7842*

ANALOG DEVICES INC ASOC CODEC DRIVERS
M:	Lars-Peter Clausen <lars@metafoo.de>
L:	alsa-devel@alsa-project.org (moderated for non-subscribers)
W:	http://wiki.analog.com/
W:	http://ez.analog.com/community/linux-device-drivers
S:	Supported
F:	sound/soc/codecs/adau*
F:	sound/soc/codecs/adav*
F:	sound/soc/codecs/ad1*
F:	sound/soc/codecs/ad7*
F:	sound/soc/codecs/ssm*
F:	sound/soc/codecs/sigmadsp.*

ANALOG DEVICES INC ASOC DRIVERS
L:	adi-buildroot-devel@lists.sourceforge.net (moderated for non-subscribers)
L:	alsa-devel@alsa-project.org (moderated for non-subscribers)
W:	http://blackfin.uclinux.org/
S:	Supported
F:	sound/soc/blackfin/*

ANALOG DEVICES INC DMA DRIVERS
M:	Lars-Peter Clausen <lars@metafoo.de>
W:	http://ez.analog.com/community/linux-device-drivers
S:	Supported
F:	drivers/dma/dma-axi-dmac.c

ANALOG DEVICES INC IIO DRIVERS
M:	Lars-Peter Clausen <lars@metafoo.de>
M:	Michael Hennerich <Michael.Hennerich@analog.com>
W:	http://wiki.analog.com/
W:	http://ez.analog.com/community/linux-device-drivers
S:	Supported
F:	Documentation/ABI/testing/sysfs-bus-iio-frequency-ad9523
F:	Documentation/ABI/testing/sysfs-bus-iio-frequency-adf4350
F:	drivers/iio/*/ad*
F:	drivers/iio/adc/ltc2497*
X:	drivers/iio/*/adjd*
F:	drivers/staging/iio/*/ad*
F:	drivers/staging/iio/trigger/iio-trig-bfin-timer.c

ANDROID CONFIG FRAGMENTS
M:	Rob Herring <robh@kernel.org>
S:	Supported
F:	kernel/configs/android*

ANDROID DRIVERS
M:	Greg Kroah-Hartman <gregkh@linuxfoundation.org>
M:	Arve Hjønnevåg <arve@android.com>
M:	Todd Kjos <tkjos@android.com>
M:	Martijn Coenen <maco@android.com>
T:	git git://git.kernel.org/pub/scm/linux/kernel/git/gregkh/staging.git
L:	devel@driverdev.osuosl.org
S:	Supported
F:	drivers/android/
F:	drivers/staging/android/

ANDROID GOLDFISH PIC DRIVER
M:	Miodrag Dinic <miodrag.dinic@mips.com>
S:	Supported
F:	Documentation/devicetree/bindings/interrupt-controller/google,goldfish-pic.txt
F:	drivers/irqchip/irq-goldfish-pic.c

ANDROID GOLDFISH RTC DRIVER
M:	Miodrag Dinic <miodrag.dinic@mips.com>
S:	Supported
F:	Documentation/devicetree/bindings/rtc/google,goldfish-rtc.txt
F:	drivers/rtc/rtc-goldfish.c

ANDROID ION DRIVER
M:	Laura Abbott <labbott@redhat.com>
M:	Sumit Semwal <sumit.semwal@linaro.org>
L:	devel@driverdev.osuosl.org
S:	Supported
F:	drivers/staging/android/ion
F:	drivers/staging/android/uapi/ion.h
F:	drivers/staging/android/uapi/ion_test.h

AOA (Apple Onboard Audio) ALSA DRIVER
M:	Johannes Berg <johannes@sipsolutions.net>
L:	linuxppc-dev@lists.ozlabs.org
L:	alsa-devel@alsa-project.org (moderated for non-subscribers)
S:	Maintained
F:	sound/aoa/

APEX EMBEDDED SYSTEMS STX104 IIO DRIVER
M:	William Breathitt Gray <vilhelm.gray@gmail.com>
L:	linux-iio@vger.kernel.org
S:	Maintained
F:	drivers/iio/adc/stx104.c

APM DRIVER
M:	Jiri Kosina <jikos@kernel.org>
S:	Odd fixes
T:	git git://git.kernel.org/pub/scm/linux/kernel/git/jikos/apm.git
F:	arch/x86/kernel/apm_32.c
F:	include/linux/apm_bios.h
F:	include/uapi/linux/apm_bios.h
F:	drivers/char/apm-emulation.c

APPARMOR SECURITY MODULE
M:	John Johansen <john.johansen@canonical.com>
L:	apparmor@lists.ubuntu.com (subscribers-only, general discussion)
W:	apparmor.wiki.kernel.org
T:	git git://git.kernel.org/pub/scm/linux/kernel/git/jj/apparmor-dev.git
S:	Supported
F:	security/apparmor/
F:	Documentation/admin-guide/LSM/apparmor.rst

APPLE BCM5974 MULTITOUCH DRIVER
M:	Henrik Rydberg <rydberg@bitmath.org>
L:	linux-input@vger.kernel.org
S:	Odd fixes
F:	drivers/input/mouse/bcm5974.c

APPLE SMC DRIVER
M:	Henrik Rydberg <rydberg@bitmath.org>
L:	linux-hwmon@vger.kernel.org
S:	Odd fixes
F:	drivers/hwmon/applesmc.c

APPLETALK NETWORK LAYER
L:	netdev@vger.kernel.org
S:	Odd fixes
F:	drivers/net/appletalk/
F:	net/appletalk/

APPLIED MICRO (APM) X-GENE DEVICE TREE SUPPORT
M:	Duc Dang <dhdang@apm.com>
S:	Supported
F:	arch/arm64/boot/dts/apm/

APPLIED MICRO (APM) X-GENE SOC EDAC
M:	Loc Ho <lho@apm.com>
S:	Supported
F:	drivers/edac/xgene_edac.c
F:	Documentation/devicetree/bindings/edac/apm-xgene-edac.txt

APPLIED MICRO (APM) X-GENE SOC ETHERNET (V2) DRIVER
M:	Iyappan Subramanian <isubramanian@apm.com>
M:	Keyur Chudgar <kchudgar@apm.com>
S:	Supported
F:	drivers/net/ethernet/apm/xgene-v2/

APPLIED MICRO (APM) X-GENE SOC ETHERNET DRIVER
M:	Iyappan Subramanian <isubramanian@apm.com>
M:	Keyur Chudgar <kchudgar@apm.com>
M:	Quan Nguyen <qnguyen@apm.com>
S:	Supported
F:	drivers/net/ethernet/apm/xgene/
F:	drivers/net/phy/mdio-xgene.c
F:	Documentation/devicetree/bindings/net/apm-xgene-enet.txt
F:	Documentation/devicetree/bindings/net/apm-xgene-mdio.txt

APPLIED MICRO (APM) X-GENE SOC PMU
M:	Tai Nguyen <ttnguyen@apm.com>
S:	Supported
F:	drivers/perf/xgene_pmu.c
F:	Documentation/perf/xgene-pmu.txt
F:	Documentation/devicetree/bindings/perf/apm-xgene-pmu.txt

APTINA CAMERA SENSOR PLL
M:	Laurent Pinchart <Laurent.pinchart@ideasonboard.com>
L:	linux-media@vger.kernel.org
S:	Maintained
F:	drivers/media/i2c/aptina-pll.*

ARC FRAMEBUFFER DRIVER
M:	Jaya Kumar <jayalk@intworks.biz>
S:	Maintained
F:	drivers/video/fbdev/arcfb.c
F:	drivers/video/fbdev/core/fb_defio.c

ARC PGU DRM DRIVER
M:	Alexey Brodkin <abrodkin@synopsys.com>
S:	Supported
F:	drivers/gpu/drm/arc/
F:	Documentation/devicetree/bindings/display/snps,arcpgu.txt

ARCNET NETWORK LAYER
M:	Michael Grzeschik <m.grzeschik@pengutronix.de>
L:	netdev@vger.kernel.org
S:	Maintained
F:	drivers/net/arcnet/
F:	include/uapi/linux/if_arcnet.h

ARM ARCHITECTED TIMER DRIVER
M:	Mark Rutland <mark.rutland@arm.com>
M:	Marc Zyngier <marc.zyngier@arm.com>
L:	linux-arm-kernel@lists.infradead.org (moderated for non-subscribers)
S:	Maintained
F:	arch/arm/include/asm/arch_timer.h
F:	arch/arm64/include/asm/arch_timer.h
F:	drivers/clocksource/arm_arch_timer.c

ARM HDLCD DRM DRIVER
M:	Liviu Dudau <liviu.dudau@arm.com>
S:	Supported
F:	drivers/gpu/drm/arm/hdlcd_*
F:	Documentation/devicetree/bindings/display/arm,hdlcd.txt

ARM MALI-DP DRM DRIVER
M:	Liviu Dudau <liviu.dudau@arm.com>
M:	Brian Starkey <brian.starkey@arm.com>
M:	Mali DP Maintainers <malidp@foss.arm.com>
S:	Supported
F:	drivers/gpu/drm/arm/
F:	Documentation/devicetree/bindings/display/arm,malidp.txt

ARM MFM AND FLOPPY DRIVERS
M:	Ian Molton <spyro@f2s.com>
S:	Maintained
F:	arch/arm/lib/floppydma.S
F:	arch/arm/include/asm/floppy.h

ARM PMU PROFILING AND DEBUGGING
M:	Will Deacon <will.deacon@arm.com>
M:	Mark Rutland <mark.rutland@arm.com>
S:	Maintained
L:	linux-arm-kernel@lists.infradead.org (moderated for non-subscribers)
F:	arch/arm*/kernel/perf_*
F:	arch/arm/oprofile/common.c
F:	arch/arm*/kernel/hw_breakpoint.c
F:	arch/arm*/include/asm/hw_breakpoint.h
F:	arch/arm*/include/asm/perf_event.h
F:	drivers/perf/*
F:	include/linux/perf/arm_pmu.h
F:	Documentation/devicetree/bindings/arm/pmu.txt
F:	Documentation/devicetree/bindings/perf/

ARM PORT
M:	Russell King <linux@armlinux.org.uk>
L:	linux-arm-kernel@lists.infradead.org (moderated for non-subscribers)
W:	http://www.armlinux.org.uk/
S:	Maintained
T:	git git://git.armlinux.org.uk/~rmk/linux-arm.git
F:	arch/arm/

ARM PRIMECELL AACI PL041 DRIVER
M:	Russell King <linux@armlinux.org.uk>
S:	Maintained
F:	sound/arm/aaci.*

ARM PRIMECELL BUS SUPPORT
M:	Russell King <linux@armlinux.org.uk>
S:	Maintained
F:	drivers/amba/
F:	include/linux/amba/bus.h

ARM PRIMECELL CLCD PL110 DRIVER
M:	Russell King <linux@armlinux.org.uk>
S:	Maintained
F:	drivers/video/fbdev/amba-clcd.*

ARM PRIMECELL KMI PL050 DRIVER
M:	Russell King <linux@armlinux.org.uk>
S:	Maintained
F:	drivers/input/serio/ambakmi.*
F:	include/linux/amba/kmi.h

ARM PRIMECELL MMCI PL180/1 DRIVER
M:	Russell King <linux@armlinux.org.uk>
S:	Maintained
F:	drivers/mmc/host/mmci.*
F:	include/linux/amba/mmci.h

ARM PRIMECELL UART PL010 AND PL011 DRIVERS
M:	Russell King <linux@armlinux.org.uk>
S:	Maintained
F:	drivers/tty/serial/amba-pl01*.c
F:	include/linux/amba/serial.h

ARM SMMU DRIVERS
M:	Will Deacon <will.deacon@arm.com>
R:	Robin Murphy <robin.murphy@arm.com>
L:	linux-arm-kernel@lists.infradead.org (moderated for non-subscribers)
S:	Maintained
F:	drivers/iommu/arm-smmu.c
F:	drivers/iommu/arm-smmu-v3.c
F:	drivers/iommu/io-pgtable-arm.c
F:	drivers/iommu/io-pgtable-arm-v7s.c

ARM SUB-ARCHITECTURES
L:	linux-arm-kernel@lists.infradead.org (moderated for non-subscribers)
S:	Maintained
F:	arch/arm/mach-*/
F:	arch/arm/plat-*/
T:	git git://git.kernel.org/pub/scm/linux/kernel/git/arm/arm-soc.git

ARM/ACTIONS SEMI ARCHITECTURE
M:	Andreas Färber <afaerber@suse.de>
L:	linux-arm-kernel@lists.infradead.org (moderated for non-subscribers)
S:	Maintained
N:	owl
F:	arch/arm/mach-actions/
F:	arch/arm/boot/dts/owl-*
F:	arch/arm64/boot/dts/actions/
F:	drivers/clocksource/owl-*
F:	drivers/soc/actions/
F:	include/dt-bindings/power/owl-*
F:	include/linux/soc/actions/
F:	Documentation/devicetree/bindings/arm/actions.txt
F:	Documentation/devicetree/bindings/power/actions,owl-sps.txt
F:	Documentation/devicetree/bindings/timer/actions,owl-timer.txt

ARM/ADS SPHERE MACHINE SUPPORT
M:	Lennert Buytenhek <kernel@wantstofly.org>
L:	linux-arm-kernel@lists.infradead.org (moderated for non-subscribers)
S:	Maintained

ARM/AFEB9260 MACHINE SUPPORT
M:	Sergey Lapin <slapin@ossfans.org>
L:	linux-arm-kernel@lists.infradead.org (moderated for non-subscribers)
S:	Maintained

ARM/AJECO 1ARM MACHINE SUPPORT
M:	Lennert Buytenhek <kernel@wantstofly.org>
L:	linux-arm-kernel@lists.infradead.org (moderated for non-subscribers)
S:	Maintained

ARM/Allwinner SoC Clock Support
M:	Emilio López <emilio@elopez.com.ar>
S:	Maintained
F:	drivers/clk/sunxi/

ARM/Allwinner sunXi SoC support
M:	Maxime Ripard <maxime.ripard@free-electrons.com>
M:	Chen-Yu Tsai <wens@csie.org>
L:	linux-arm-kernel@lists.infradead.org (moderated for non-subscribers)
S:	Maintained
N:	sun[x456789]i
N:	sun50i
F:	arch/arm/mach-sunxi/
F:	arch/arm64/boot/dts/allwinner/
F:	drivers/clk/sunxi-ng/
F:	drivers/pinctrl/sunxi/
F:	drivers/soc/sunxi/
T:	git git://git.kernel.org/pub/scm/linux/kernel/git/sunxi/linux.git

ARM/Amlogic Meson SoC CLOCK FRAMEWORK
M:	Neil Armstrong <narmstrong@baylibre.com>
M:	Jerome Brunet <jbrunet@baylibre.com>
L:	linux-amlogic@lists.infradead.org
S:	Maintained
F:	drivers/clk/meson/
F:	include/dt-bindings/clock/meson*
F:	include/dt-bindings/clock/gxbb*
F:	Documentation/devicetree/bindings/clock/amlogic*

ARM/Amlogic Meson SoC support
M:	Carlo Caione <carlo@caione.org>
M:	Kevin Hilman <khilman@baylibre.com>
L:	linux-arm-kernel@lists.infradead.org (moderated for non-subscribers)
L:	linux-amlogic@lists.infradead.org
W:	http://linux-meson.com/
S:	Maintained
F:	arch/arm/mach-meson/
F:	arch/arm/boot/dts/meson*
F:	arch/arm64/boot/dts/amlogic/
F:	drivers/pinctrl/meson/
F:	drivers/mmc/host/meson*
N:	meson

ARM/Annapurna Labs ALPINE ARCHITECTURE
M:	Tsahee Zidenberg <tsahee@annapurnalabs.com>
M:	Antoine Tenart <antoine.tenart@free-electrons.com>
L:	linux-arm-kernel@lists.infradead.org (moderated for non-subscribers)
S:	Maintained
F:	arch/arm/mach-alpine/
F:	arch/arm/boot/dts/alpine*
F:	arch/arm64/boot/dts/al/
F:	drivers/*/*alpine*

ARM/ARTPEC MACHINE SUPPORT
M:	Jesper Nilsson <jesper.nilsson@axis.com>
M:	Lars Persson <lars.persson@axis.com>
M:	Niklas Cassel <niklas.cassel@axis.com>
S:	Maintained
L:	linux-arm-kernel@axis.com
F:	arch/arm/mach-artpec
F:	arch/arm/boot/dts/artpec6*
F:	drivers/clk/axis
F:	drivers/crypto/axis
F:	drivers/pinctrl/pinctrl-artpec*
F:	Documentation/devicetree/bindings/pinctrl/axis,artpec6-pinctrl.txt

ARM/ASPEED I2C DRIVER
M:	Brendan Higgins <brendanhiggins@google.com>
R:	Benjamin Herrenschmidt <benh@kernel.crashing.org>
R:	Joel Stanley <joel@jms.id.au>
L:	linux-i2c@vger.kernel.org
L:	openbmc@lists.ozlabs.org (moderated for non-subscribers)
S:	Maintained
F:	drivers/irqchip/irq-aspeed-i2c-ic.c
F:	drivers/i2c/busses/i2c-aspeed.c
F:	Documentation/devicetree/bindings/interrupt-controller/aspeed,ast2400-i2c-ic.txt
F:	Documentation/devicetree/bindings/i2c/i2c-aspeed.txt

ARM/ASPEED MACHINE SUPPORT
M:	Joel Stanley <joel@jms.id.au>
S:	Maintained
F:	arch/arm/mach-aspeed/
F:	arch/arm/boot/dts/aspeed-*
F:	drivers/*/*aspeed*

ARM/ATMEL AT91 Clock Support
M:	Boris Brezillon <boris.brezillon@free-electrons.com>
S:	Maintained
F:	drivers/clk/at91

ARM/ATMEL AT91RM9200, AT91SAM9 AND SAMA5 SOC SUPPORT
M:	Nicolas Ferre <nicolas.ferre@microchip.com>
M:	Alexandre Belloni <alexandre.belloni@free-electrons.com>
L:	linux-arm-kernel@lists.infradead.org (moderated for non-subscribers)
W:	http://www.linux4sam.org
T:	git git://git.kernel.org/pub/scm/linux/kernel/git/nferre/linux-at91.git
S:	Supported
N:	at91
N:	atmel
F:	arch/arm/mach-at91/
F:	include/soc/at91/
F:	arch/arm/boot/dts/at91*.dts
F:	arch/arm/boot/dts/at91*.dtsi
F:	arch/arm/boot/dts/sama*.dts
F:	arch/arm/boot/dts/sama*.dtsi
F:	arch/arm/include/debug/at91.S
F:	drivers/memory/atmel*
F:	drivers/watchdog/sama5d4_wdt.c
X:	drivers/input/touchscreen/atmel_mxt_ts.c
X:	drivers/net/wireless/atmel/

ARM/CALXEDA HIGHBANK ARCHITECTURE
M:	Rob Herring <robh@kernel.org>
L:	linux-arm-kernel@lists.infradead.org (moderated for non-subscribers)
S:	Maintained
F:	arch/arm/mach-highbank/
F:	arch/arm/boot/dts/highbank.dts
F:	arch/arm/boot/dts/ecx-*.dts*

ARM/CAVIUM NETWORKS CNS3XXX MACHINE SUPPORT
M:	Krzysztof Halasa <khalasa@piap.pl>
S:	Maintained
F:	arch/arm/mach-cns3xxx/

ARM/CAVIUM THUNDER NETWORK DRIVER
M:	Sunil Goutham <sgoutham@cavium.com>
M:	Robert Richter <rric@kernel.org>
L:	linux-arm-kernel@lists.infradead.org (moderated for non-subscribers)
S:	Supported
F:	drivers/net/ethernet/cavium/thunder/

ARM/CIRRUS LOGIC BK3 MACHINE SUPPORT
M:	Lukasz Majewski <lukma@denx.de>
L:	linux-arm-kernel@lists.infradead.org (moderated for non-subscribers)
S:	Maintained
F:	arch/arm/mach-ep93xx/ts72xx.c

ARM/CIRRUS LOGIC CLPS711X ARM ARCHITECTURE
M:	Alexander Shiyan <shc_work@mail.ru>
L:	linux-arm-kernel@lists.infradead.org (moderated for non-subscribers)
S:	Odd Fixes
N:	clps711x

ARM/CIRRUS LOGIC EDB9315A MACHINE SUPPORT
M:	Lennert Buytenhek <kernel@wantstofly.org>
L:	linux-arm-kernel@lists.infradead.org (moderated for non-subscribers)
S:	Maintained

ARM/CIRRUS LOGIC EP93XX ARM ARCHITECTURE
M:	Hartley Sweeten <hsweeten@visionengravers.com>
M:	Alexander Sverdlin <alexander.sverdlin@gmail.com>
L:	linux-arm-kernel@lists.infradead.org (moderated for non-subscribers)
S:	Maintained
F:	arch/arm/mach-ep93xx/
F:	arch/arm/mach-ep93xx/include/mach/

ARM/CLKDEV SUPPORT
M:	Russell King <linux@armlinux.org.uk>
L:	linux-arm-kernel@lists.infradead.org (moderated for non-subscribers)
S:	Maintained
T:	git git://git.armlinux.org.uk/~rmk/linux-arm.git clkdev
F:	arch/arm/include/asm/clkdev.h
F:	drivers/clk/clkdev.c

ARM/COMPULAB CM-X270/EM-X270 and CM-X300 MACHINE SUPPORT
M:	Mike Rapoport <mike@compulab.co.il>
L:	linux-arm-kernel@lists.infradead.org (moderated for non-subscribers)
S:	Maintained

ARM/CONEXANT DIGICOLOR MACHINE SUPPORT
M:	Baruch Siach <baruch@tkos.co.il>
L:	linux-arm-kernel@lists.infradead.org (moderated for non-subscribers)
S:	Maintained
F:	arch/arm/boot/dts/cx92755*
N:	digicolor

ARM/CONTEC MICRO9 MACHINE SUPPORT
M:	Hubert Feurstein <hubert.feurstein@contec.at>
S:	Maintained
F:	arch/arm/mach-ep93xx/micro9.c

ARM/CORESIGHT FRAMEWORK AND DRIVERS
M:	Mathieu Poirier <mathieu.poirier@linaro.org>
L:	linux-arm-kernel@lists.infradead.org (moderated for non-subscribers)
S:	Maintained
F:	drivers/hwtracing/coresight/*
F:	Documentation/trace/coresight.txt
F:	Documentation/trace/coresight-cpu-debug.txt
F:	Documentation/devicetree/bindings/arm/coresight.txt
F:	Documentation/devicetree/bindings/arm/coresight-cpu-debug.txt
F:	Documentation/ABI/testing/sysfs-bus-coresight-devices-*
F:	tools/perf/arch/arm/util/pmu.c
F:	tools/perf/arch/arm/util/auxtrace.c
F:	tools/perf/arch/arm/util/cs-etm.c
F:	tools/perf/arch/arm/util/cs-etm.h
F:	tools/perf/util/cs-etm.*
F:	tools/perf/util/cs-etm-decoder/*

ARM/CORGI MACHINE SUPPORT
M:	Richard Purdie <rpurdie@rpsys.net>
S:	Maintained

ARM/CORTINA SYSTEMS GEMINI ARM ARCHITECTURE
M:	Hans Ulli Kroll <ulli.kroll@googlemail.com>
M:	Linus Walleij <linus.walleij@linaro.org>
L:	linux-arm-kernel@lists.infradead.org (moderated for non-subscribers)
T:	git git://github.com/ulli-kroll/linux.git
S:	Maintained
F:	Documentation/devicetree/bindings/arm/gemini.txt
F:	Documentation/devicetree/bindings/pinctrl/cortina,gemini-pinctrl.txt
F:	Documentation/devicetree/bindings/net/cortina,gemini-ethernet.txt
F:	Documentation/devicetree/bindings/rtc/faraday,ftrtc010.txt
F:	arch/arm/mach-gemini/
F:	drivers/net/ethernet/cortina/gemini/*
F:	drivers/pinctrl/pinctrl-gemini.c
F:	drivers/rtc/rtc-ftrtc010.c

ARM/CSR SIRFPRIMA2 MACHINE SUPPORT
M:	Barry Song <baohua@kernel.org>
L:	linux-arm-kernel@lists.infradead.org (moderated for non-subscribers)
T:	git git://git.kernel.org/pub/scm/linux/kernel/git/baohua/linux.git
S:	Maintained
F:	arch/arm/boot/dts/prima2*
F:	arch/arm/mach-prima2/
F:	drivers/clk/sirf/
F:	drivers/clocksource/timer-prima2.c
F:	drivers/clocksource/timer-atlas7.c
N:	[^a-z]sirf

ARM/EBSA110 MACHINE SUPPORT
M:	Russell King <linux@armlinux.org.uk>
L:	linux-arm-kernel@lists.infradead.org (moderated for non-subscribers)
W:	http://www.armlinux.org.uk/
S:	Maintained
F:	arch/arm/mach-ebsa110/
F:	drivers/net/ethernet/amd/am79c961a.*

ARM/ENERGY MICRO (SILICON LABS) EFM32 SUPPORT
M:	Uwe Kleine-König <kernel@pengutronix.de>
L:	linux-arm-kernel@lists.infradead.org (moderated for non-subscribers)
S:	Maintained
N:	efm32

ARM/EZX SMARTPHONES (A780, A910, A1200, E680, ROKR E2 and ROKR E6)
M:	Robert Jarzmik <robert.jarzmik@free.fr>
L:	linux-arm-kernel@lists.infradead.org (moderated for non-subscribers)
S:	Maintained
F:	arch/arm/mach-pxa/ezx.c

ARM/FARADAY FA526 PORT
M:	Hans Ulli Kroll <ulli.kroll@googlemail.com>
L:	linux-arm-kernel@lists.infradead.org (moderated for non-subscribers)
S:	Maintained
T:	git git://git.berlios.de/gemini-board
F:	arch/arm/mm/*-fa*

ARM/FOOTBRIDGE ARCHITECTURE
M:	Russell King <linux@armlinux.org.uk>
L:	linux-arm-kernel@lists.infradead.org (moderated for non-subscribers)
W:	http://www.armlinux.org.uk/
S:	Maintained
F:	arch/arm/include/asm/hardware/dec21285.h
F:	arch/arm/mach-footbridge/

ARM/FREESCALE IMX / MXC ARM ARCHITECTURE
M:	Shawn Guo <shawnguo@kernel.org>
M:	Sascha Hauer <kernel@pengutronix.de>
R:	Fabio Estevam <fabio.estevam@nxp.com>
L:	linux-arm-kernel@lists.infradead.org (moderated for non-subscribers)
S:	Maintained
T:	git git://git.kernel.org/pub/scm/linux/kernel/git/shawnguo/linux.git
F:	arch/arm/mach-imx/
F:	arch/arm/mach-mxs/
F:	arch/arm/boot/dts/imx*
F:	arch/arm/configs/imx*_defconfig
F:	drivers/clk/imx/
F:	drivers/soc/imx/
F:	include/soc/imx/

ARM/FREESCALE VYBRID ARM ARCHITECTURE
M:	Shawn Guo <shawnguo@kernel.org>
M:	Sascha Hauer <kernel@pengutronix.de>
R:	Stefan Agner <stefan@agner.ch>
L:	linux-arm-kernel@lists.infradead.org (moderated for non-subscribers)
S:	Maintained
T:	git git://git.kernel.org/pub/scm/linux/kernel/git/shawnguo/linux.git
F:	arch/arm/mach-imx/*vf610*
F:	arch/arm/boot/dts/vf*

ARM/GLOMATION GESBC9312SX MACHINE SUPPORT
M:	Lennert Buytenhek <kernel@wantstofly.org>
L:	linux-arm-kernel@lists.infradead.org (moderated for non-subscribers)
S:	Maintained

ARM/GUMSTIX MACHINE SUPPORT
M:	Steve Sakoman <sakoman@gmail.com>
L:	linux-arm-kernel@lists.infradead.org (moderated for non-subscribers)
S:	Maintained

ARM/H4700 (HP IPAQ HX4700) MACHINE SUPPORT
M:	Philipp Zabel <philipp.zabel@gmail.com>
M:	Paul Parsons <lost.distance@yahoo.com>
L:	linux-arm-kernel@lists.infradead.org (moderated for non-subscribers)
S:	Maintained
F:	arch/arm/mach-pxa/hx4700.c
F:	arch/arm/mach-pxa/include/mach/hx4700.h
F:	sound/soc/pxa/hx4700.c

ARM/HISILICON SOC SUPPORT
M:	Wei Xu <xuwei5@hisilicon.com>
L:	linux-arm-kernel@lists.infradead.org (moderated for non-subscribers)
W:	http://www.hisilicon.com
S:	Supported
T:	git git://github.com/hisilicon/linux-hisi.git
F:	arch/arm/mach-hisi/
F:	arch/arm/boot/dts/hi3*
F:	arch/arm/boot/dts/hip*
F:	arch/arm/boot/dts/hisi*
F:	arch/arm64/boot/dts/hisilicon/

ARM/HP JORNADA 7XX MACHINE SUPPORT
M:	Kristoffer Ericson <kristoffer.ericson@gmail.com>
W:	www.jlime.com
S:	Maintained
T:	git git://git.kernel.org/pub/scm/linux/kernel/git/kristoffer/linux-hpc.git
F:	arch/arm/mach-sa1100/jornada720.c
F:	arch/arm/mach-sa1100/include/mach/jornada720.h

ARM/IGEP MACHINE SUPPORT
M:	Enric Balletbo i Serra <eballetbo@gmail.com>
M:	Javier Martinez Canillas <javier@dowhile0.org>
L:	linux-omap@vger.kernel.org
L:	linux-arm-kernel@lists.infradead.org (moderated for non-subscribers)
S:	Maintained
F:	arch/arm/boot/dts/omap3-igep*

ARM/INCOME PXA270 SUPPORT
M:	Marek Vasut <marek.vasut@gmail.com>
L:	linux-arm-kernel@lists.infradead.org (moderated for non-subscribers)
S:	Maintained
F:	arch/arm/mach-pxa/colibri-pxa270-income.c

ARM/INTEL IOP13XX ARM ARCHITECTURE
M:	Lennert Buytenhek <kernel@wantstofly.org>
L:	linux-arm-kernel@lists.infradead.org (moderated for non-subscribers)
S:	Maintained

ARM/INTEL IOP32X ARM ARCHITECTURE
M:	Lennert Buytenhek <kernel@wantstofly.org>
L:	linux-arm-kernel@lists.infradead.org (moderated for non-subscribers)
S:	Maintained

ARM/INTEL IOP33X ARM ARCHITECTURE
L:	linux-arm-kernel@lists.infradead.org (moderated for non-subscribers)
S:	Orphan

ARM/INTEL IQ81342EX MACHINE SUPPORT
M:	Lennert Buytenhek <kernel@wantstofly.org>
L:	linux-arm-kernel@lists.infradead.org (moderated for non-subscribers)
S:	Maintained

ARM/INTEL IXDP2850 MACHINE SUPPORT
M:	Lennert Buytenhek <kernel@wantstofly.org>
L:	linux-arm-kernel@lists.infradead.org (moderated for non-subscribers)
S:	Maintained

ARM/INTEL IXP4XX ARM ARCHITECTURE
M:	Imre Kaloz <kaloz@openwrt.org>
M:	Krzysztof Halasa <khalasa@piap.pl>
L:	linux-arm-kernel@lists.infradead.org (moderated for non-subscribers)
S:	Maintained
F:	arch/arm/mach-ixp4xx/

ARM/INTEL RESEARCH IMOTE/STARGATE 2 MACHINE SUPPORT
M:	Jonathan Cameron <jic23@cam.ac.uk>
L:	linux-arm-kernel@lists.infradead.org (moderated for non-subscribers)
S:	Maintained
F:	arch/arm/mach-pxa/stargate2.c
F:	drivers/pcmcia/pxa2xx_stargate2.c

ARM/INTEL XSC3 (MANZANO) ARM CORE
M:	Lennert Buytenhek <kernel@wantstofly.org>
L:	linux-arm-kernel@lists.infradead.org (moderated for non-subscribers)
S:	Maintained

ARM/IP FABRICS DOUBLE ESPRESSO MACHINE SUPPORT
M:	Lennert Buytenhek <kernel@wantstofly.org>
L:	linux-arm-kernel@lists.infradead.org (moderated for non-subscribers)
S:	Maintained

ARM/LG1K ARCHITECTURE
M:	Chanho Min <chanho.min@lge.com>
L:	linux-arm-kernel@lists.infradead.org (moderated for non-subscribers)
S:	Maintained
F:	arch/arm64/boot/dts/lg/

ARM/LOGICPD PXA270 MACHINE SUPPORT
M:	Lennert Buytenhek <kernel@wantstofly.org>
L:	linux-arm-kernel@lists.infradead.org (moderated for non-subscribers)
S:	Maintained

ARM/LPC18XX ARCHITECTURE
M:	Joachim Eastwood <manabian@gmail.com>
L:	linux-arm-kernel@lists.infradead.org (moderated for non-subscribers)
S:	Maintained
F:	arch/arm/boot/dts/lpc43*
F:	drivers/clk/nxp/clk-lpc18xx*
F:	drivers/clocksource/time-lpc32xx.c
F:	drivers/i2c/busses/i2c-lpc2k.c
F:	drivers/memory/pl172.c
F:	drivers/mtd/spi-nor/nxp-spifi.c
F:	drivers/rtc/rtc-lpc24xx.c
N:	lpc18xx

ARM/LPC32XX SOC SUPPORT
M:	Vladimir Zapolskiy <vz@mleia.com>
M:	Sylvain Lemieux <slemieux.tyco@gmail.com>
L:	linux-arm-kernel@lists.infradead.org (moderated for non-subscribers)
T:	git git://github.com/vzapolskiy/linux-lpc32xx.git
S:	Maintained
F:	arch/arm/boot/dts/lpc32*
F:	arch/arm/mach-lpc32xx/
F:	drivers/i2c/busses/i2c-pnx.c
F:	drivers/net/ethernet/nxp/lpc_eth.c
F:	drivers/usb/host/ohci-nxp.c
F:	drivers/watchdog/pnx4008_wdt.c
N:	lpc32xx

ARM/MAGICIAN MACHINE SUPPORT
M:	Philipp Zabel <philipp.zabel@gmail.com>
S:	Maintained

ARM/Marvell Berlin SoC support
M:	Jisheng Zhang <jszhang@marvell.com>
M:	Sebastian Hesselbarth <sebastian.hesselbarth@gmail.com>
L:	linux-arm-kernel@lists.infradead.org (moderated for non-subscribers)
S:	Maintained
F:	arch/arm/mach-berlin/
F:	arch/arm/boot/dts/berlin*
F:	arch/arm64/boot/dts/marvell/berlin*

ARM/Marvell Dove/MV78xx0/Orion SOC support
M:	Jason Cooper <jason@lakedaemon.net>
M:	Andrew Lunn <andrew@lunn.ch>
M:	Sebastian Hesselbarth <sebastian.hesselbarth@gmail.com>
M:	Gregory Clement <gregory.clement@free-electrons.com>
L:	linux-arm-kernel@lists.infradead.org (moderated for non-subscribers)
S:	Maintained
F:	Documentation/devicetree/bindings/soc/dove/
F:	arch/arm/mach-dove/
F:	arch/arm/mach-mv78xx0/
F:	arch/arm/mach-orion5x/
F:	arch/arm/plat-orion/
F:	arch/arm/boot/dts/dove*
F:	arch/arm/boot/dts/orion5x*

ARM/Marvell Kirkwood and Armada 370, 375, 38x, 39x, XP, 3700, 7K/8K SOC support
M:	Jason Cooper <jason@lakedaemon.net>
M:	Andrew Lunn <andrew@lunn.ch>
M:	Gregory Clement <gregory.clement@free-electrons.com>
M:	Sebastian Hesselbarth <sebastian.hesselbarth@gmail.com>
L:	linux-arm-kernel@lists.infradead.org (moderated for non-subscribers)
S:	Maintained
F:	arch/arm/boot/dts/armada*
F:	arch/arm/boot/dts/kirkwood*
F:	arch/arm/configs/mvebu_*_defconfig
F:	arch/arm/mach-mvebu/
F:	arch/arm64/boot/dts/marvell/armada*
F:	drivers/cpufreq/armada-37xx-cpufreq.c
F:	drivers/cpufreq/mvebu-cpufreq.c
F:	drivers/irqchip/irq-armada-370-xp.c
F:	drivers/irqchip/irq-mvebu-*
F:	drivers/pinctrl/mvebu/
F:	drivers/rtc/rtc-armada38x.c

ARM/Mediatek RTC DRIVER
M:	Eddie Huang <eddie.huang@mediatek.com>
M:	Sean Wang <sean.wang@mediatek.com>
L:	linux-arm-kernel@lists.infradead.org (moderated for non-subscribers)
L:	linux-mediatek@lists.infradead.org (moderated for non-subscribers)
S:	Maintained
F:	Documentation/devicetree/bindings/rtc/rtc-mt7622.txt
F:	drivers/rtc/rtc-mt6397.c
F:	drivers/rtc/rtc-mt7622.c

ARM/Mediatek SoC support
M:	Matthias Brugger <matthias.bgg@gmail.com>
L:	linux-arm-kernel@lists.infradead.org (moderated for non-subscribers)
L:	linux-mediatek@lists.infradead.org (moderated for non-subscribers)
S:	Maintained
F:	arch/arm/boot/dts/mt6*
F:	arch/arm/boot/dts/mt7*
F:	arch/arm/boot/dts/mt8*
F:	arch/arm/mach-mediatek/
F:	arch/arm64/boot/dts/mediatek/
N:	mtk
K:	mediatek

ARM/Mediatek USB3 PHY DRIVER
M:	Chunfeng Yun <chunfeng.yun@mediatek.com>
L:	linux-arm-kernel@lists.infradead.org (moderated for non-subscribers)
L:	linux-mediatek@lists.infradead.org (moderated for non-subscribers)
S:	Maintained
F:	drivers/phy/mediatek/phy-mtk-tphy.c

ARM/MICREL KS8695 ARCHITECTURE
M:	Greg Ungerer <gerg@uclinux.org>
L:	linux-arm-kernel@lists.infradead.org (moderated for non-subscribers)
F:	arch/arm/mach-ks8695/
S:	Odd Fixes

ARM/MIOA701 MACHINE SUPPORT
M:	Robert Jarzmik <robert.jarzmik@free.fr>
L:	linux-arm-kernel@lists.infradead.org (moderated for non-subscribers)
F:	arch/arm/mach-pxa/mioa701.c
S:	Maintained

ARM/NEC MOBILEPRO 900/c MACHINE SUPPORT
M:	Michael Petchkovsky <mkpetch@internode.on.net>
S:	Maintained

ARM/NOMADIK/U300/Ux500 ARCHITECTURES
M:	Linus Walleij <linus.walleij@linaro.org>
L:	linux-arm-kernel@lists.infradead.org (moderated for non-subscribers)
S:	Maintained
F:	arch/arm/mach-nomadik/
F:	arch/arm/mach-u300/
F:	arch/arm/mach-ux500/
F:	arch/arm/boot/dts/ste-*
F:	drivers/clk/clk-nomadik.c
F:	drivers/clk/clk-u300.c
F:	drivers/clocksource/clksrc-dbx500-prcmu.c
F:	drivers/clocksource/timer-u300.c
F:	drivers/dma/coh901318*
F:	drivers/dma/ste_dma40*
F:	drivers/hwspinlock/u8500_hsem.c
F:	drivers/i2c/busses/i2c-nomadik.c
F:	drivers/i2c/busses/i2c-stu300.c
F:	drivers/mfd/ab3100*
F:	drivers/mfd/ab8500*
F:	drivers/mfd/abx500*
F:	drivers/mfd/dbx500*
F:	drivers/mfd/db8500*
F:	drivers/pinctrl/nomadik/
F:	drivers/pinctrl/pinctrl-coh901*
F:	drivers/pinctrl/pinctrl-u300.c
F:	drivers/rtc/rtc-ab3100.c
F:	drivers/rtc/rtc-ab8500.c
F:	drivers/rtc/rtc-coh901331.c
F:	drivers/rtc/rtc-pl031.c
F:	drivers/watchdog/coh901327_wdt.c
F:	Documentation/devicetree/bindings/arm/ste-*
F:	Documentation/devicetree/bindings/arm/ux500/
T:	git git://git.kernel.org/pub/scm/linux/kernel/git/linusw/linux-nomadik.git

ARM/NUVOTON W90X900 ARM ARCHITECTURE
M:	Wan ZongShun <mcuos.com@gmail.com>
L:	linux-arm-kernel@lists.infradead.org (moderated for non-subscribers)
W:	http://www.mcuos.com
S:	Maintained
F:	arch/arm/mach-w90x900/
F:	drivers/input/keyboard/w90p910_keypad.c
F:	drivers/input/touchscreen/w90p910_ts.c
F:	drivers/watchdog/nuc900_wdt.c
F:	drivers/net/ethernet/nuvoton/w90p910_ether.c
F:	drivers/mtd/nand/nuc900_nand.c
F:	drivers/rtc/rtc-nuc900.c
F:	drivers/spi/spi-nuc900.c
F:	drivers/usb/host/ehci-w90x900.c
F:	drivers/video/fbdev/nuc900fb.c

ARM/OPENMOKO NEO FREERUNNER (GTA02) MACHINE SUPPORT
M:	Nelson Castillo <arhuaco@freaks-unidos.net>
L:	openmoko-kernel@lists.openmoko.org (subscribers-only)
W:	http://wiki.openmoko.org/wiki/Neo_FreeRunner
S:	Supported

ARM/Orion SoC/Technologic Systems TS-78xx platform support
M:	Alexander Clouter <alex@digriz.org.uk>
L:	linux-arm-kernel@lists.infradead.org (moderated for non-subscribers)
W:	http://www.digriz.org.uk/ts78xx/kernel
S:	Maintained
F:	arch/arm/mach-orion5x/ts78xx-*

ARM/OXNAS platform support
M:	Neil Armstrong <narmstrong@baylibre.com>
L:	linux-arm-kernel@lists.infradead.org (moderated for non-subscribers)
L:	linux-oxnas@lists.tuxfamily.org (moderated for non-subscribers)
S:	Maintained
F:	arch/arm/mach-oxnas/
F:	arch/arm/boot/dts/ox8*.dtsi
F:	arch/arm/boot/dts/wd-mbwe.dts
F:	arch/arm/boot/dts/cloudengines-pogoplug-series-3.dts
N:	oxnas

ARM/PALM TREO SUPPORT
M:	Tomas Cech <sleep_walker@suse.com>
L:	linux-arm-kernel@lists.infradead.org
W:	http://hackndev.com
S:	Maintained
F:	arch/arm/mach-pxa/include/mach/palmtreo.h
F:	arch/arm/mach-pxa/palmtreo.c

ARM/PALMTX,PALMT5,PALMLD,PALMTE2,PALMTC SUPPORT
M:	Marek Vasut <marek.vasut@gmail.com>
L:	linux-arm-kernel@lists.infradead.org
W:	http://hackndev.com
S:	Maintained
F:	arch/arm/mach-pxa/include/mach/palmtx.h
F:	arch/arm/mach-pxa/palmtx.c
F:	arch/arm/mach-pxa/include/mach/palmt5.h
F:	arch/arm/mach-pxa/palmt5.c
F:	arch/arm/mach-pxa/include/mach/palmld.h
F:	arch/arm/mach-pxa/palmld.c
F:	arch/arm/mach-pxa/include/mach/palmte2.h
F:	arch/arm/mach-pxa/palmte2.c
F:	arch/arm/mach-pxa/include/mach/palmtc.h
F:	arch/arm/mach-pxa/palmtc.c

ARM/PALMZ72 SUPPORT
M:	Sergey Lapin <slapin@ossfans.org>
L:	linux-arm-kernel@lists.infradead.org
W:	http://hackndev.com
S:	Maintained
F:	arch/arm/mach-pxa/include/mach/palmz72.h
F:	arch/arm/mach-pxa/palmz72.c

ARM/PLEB SUPPORT
M:	Peter Chubb <pleb@gelato.unsw.edu.au>
W:	http://www.disy.cse.unsw.edu.au/Hardware/PLEB
S:	Maintained

ARM/PT DIGITAL BOARD PORT
M:	Stefan Eletzhofer <stefan.eletzhofer@eletztrick.de>
L:	linux-arm-kernel@lists.infradead.org (moderated for non-subscribers)
W:	http://www.armlinux.org.uk/
S:	Maintained

ARM/QUALCOMM SUPPORT
M:	Andy Gross <andy.gross@linaro.org>
M:	David Brown <david.brown@linaro.org>
L:	linux-arm-msm@vger.kernel.org
L:	linux-soc@vger.kernel.org
S:	Maintained
F:	Documentation/devicetree/bindings/soc/qcom/
F:	arch/arm/boot/dts/qcom-*.dts
F:	arch/arm/boot/dts/qcom-*.dtsi
F:	arch/arm/mach-qcom/
F:	arch/arm64/boot/dts/qcom/*
F:	drivers/i2c/busses/i2c-qup.c
F:	drivers/clk/qcom/
F:	drivers/dma/qcom/
F:	drivers/soc/qcom/
F:	drivers/spi/spi-qup.c
F:	drivers/tty/serial/msm_serial.h
F:	drivers/tty/serial/msm_serial.c
F:	drivers/*/pm8???-*
F:	drivers/mfd/ssbi.c
F:	drivers/firmware/qcom_scm.c
T:	git git://git.kernel.org/pub/scm/linux/kernel/git/agross/linux.git

ARM/RADISYS ENP2611 MACHINE SUPPORT
M:	Lennert Buytenhek <kernel@wantstofly.org>
L:	linux-arm-kernel@lists.infradead.org (moderated for non-subscribers)
S:	Maintained

ARM/REALTEK ARCHITECTURE
M:	Andreas Färber <afaerber@suse.de>
L:	linux-arm-kernel@lists.infradead.org (moderated for non-subscribers)
S:	Maintained
F:	arch/arm64/boot/dts/realtek/
F:	Documentation/devicetree/bindings/arm/realtek.txt

ARM/RENESAS ARM64 ARCHITECTURE
M:	Simon Horman <horms@verge.net.au>
M:	Magnus Damm <magnus.damm@gmail.com>
L:	linux-renesas-soc@vger.kernel.org
Q:	http://patchwork.kernel.org/project/linux-renesas-soc/list/
T:	git git://git.kernel.org/pub/scm/linux/kernel/git/horms/renesas.git next
S:	Supported
F:	arch/arm64/boot/dts/renesas/
F:	Documentation/devicetree/bindings/arm/shmobile.txt
F:	drivers/soc/renesas/
F:	include/linux/soc/renesas/

ARM/RISCPC ARCHITECTURE
M:	Russell King <linux@armlinux.org.uk>
L:	linux-arm-kernel@lists.infradead.org (moderated for non-subscribers)
W:	http://www.armlinux.org.uk/
S:	Maintained
F:	arch/arm/include/asm/hardware/entry-macro-iomd.S
F:	arch/arm/include/asm/hardware/ioc.h
F:	arch/arm/include/asm/hardware/iomd.h
F:	arch/arm/include/asm/hardware/memc.h
F:	arch/arm/mach-rpc/
F:	drivers/net/ethernet/8390/etherh.c
F:	drivers/net/ethernet/i825xx/ether1*
F:	drivers/net/ethernet/seeq/ether3*
F:	drivers/scsi/arm/

ARM/Rockchip SoC support
M:	Heiko Stuebner <heiko@sntech.de>
L:	linux-arm-kernel@lists.infradead.org (moderated for non-subscribers)
L:	linux-rockchip@lists.infradead.org
T:	git git://git.kernel.org/pub/scm/linux/kernel/git/mmind/linux-rockchip.git
S:	Maintained
F:	arch/arm/boot/dts/rk3*
F:	arch/arm/boot/dts/rv1108*
F:	arch/arm/mach-rockchip/
F:	drivers/clk/rockchip/
F:	drivers/i2c/busses/i2c-rk3x.c
F:	drivers/*/*rockchip*
F:	drivers/*/*/*rockchip*
F:	sound/soc/rockchip/
N:	rockchip

ARM/SAMSUNG EXYNOS ARM ARCHITECTURES
M:	Kukjin Kim <kgene@kernel.org>
M:	Krzysztof Kozlowski <krzk@kernel.org>
L:	linux-arm-kernel@lists.infradead.org (moderated for non-subscribers)
L:	linux-samsung-soc@vger.kernel.org (moderated for non-subscribers)
Q:	https://patchwork.kernel.org/project/linux-samsung-soc/list/
S:	Maintained
F:	arch/arm/boot/dts/s3c*
F:	arch/arm/boot/dts/s5p*
F:	arch/arm/boot/dts/samsung*
F:	arch/arm/boot/dts/exynos*
F:	arch/arm64/boot/dts/exynos/
F:	arch/arm/plat-samsung/
F:	arch/arm/mach-s3c24*/
F:	arch/arm/mach-s3c64xx/
F:	arch/arm/mach-s5p*/
F:	arch/arm/mach-exynos*/
F:	drivers/*/*s3c24*
F:	drivers/*/*/*s3c24*
F:	drivers/*/*s3c64xx*
F:	drivers/*/*s5pv210*
F:	drivers/memory/samsung/*
F:	drivers/soc/samsung/*
F:	Documentation/arm/Samsung/
F:	Documentation/devicetree/bindings/arm/samsung/
F:	Documentation/devicetree/bindings/sram/samsung-sram.txt
F:	Documentation/devicetree/bindings/power/pd-samsung.txt
N:	exynos

ARM/SAMSUNG MOBILE MACHINE SUPPORT
M:	Kyungmin Park <kyungmin.park@samsung.com>
L:	linux-arm-kernel@lists.infradead.org (moderated for non-subscribers)
S:	Maintained
F:	arch/arm/mach-s5pv210/

ARM/SAMSUNG S5P SERIES 2D GRAPHICS ACCELERATION (G2D) SUPPORT
M:	Kyungmin Park <kyungmin.park@samsung.com>
M:	Kamil Debski <kamil@wypas.org>
M:	Andrzej Hajda <a.hajda@samsung.com>
L:	linux-arm-kernel@lists.infradead.org
L:	linux-media@vger.kernel.org
S:	Maintained
F:	drivers/media/platform/s5p-g2d/

ARM/SAMSUNG S5P SERIES HDMI CEC SUBSYSTEM SUPPORT
M:	Marek Szyprowski <m.szyprowski@samsung.com>
L:	linux-samsung-soc@vger.kernel.org (moderated for non-subscribers)
L:	linux-media@vger.kernel.org
S:	Maintained
F:	drivers/media/platform/s5p-cec/
F:	Documentation/devicetree/bindings/media/s5p-cec.txt

ARM/SAMSUNG S5P SERIES JPEG CODEC SUPPORT
M:	Andrzej Pietrasiewicz <andrzej.p@samsung.com>
M:	Jacek Anaszewski <jacek.anaszewski@gmail.com>
L:	linux-arm-kernel@lists.infradead.org
L:	linux-media@vger.kernel.org
S:	Maintained
F:	drivers/media/platform/s5p-jpeg/

ARM/SAMSUNG S5P SERIES Multi Format Codec (MFC) SUPPORT
M:	Kyungmin Park <kyungmin.park@samsung.com>
M:	Kamil Debski <kamil@wypas.org>
M:	Jeongtae Park <jtp.park@samsung.com>
M:	Andrzej Hajda <a.hajda@samsung.com>
L:	linux-arm-kernel@lists.infradead.org
L:	linux-media@vger.kernel.org
S:	Maintained
F:	arch/arm/plat-samsung/s5p-dev-mfc.c
F:	drivers/media/platform/s5p-mfc/

ARM/SHMOBILE ARM ARCHITECTURE
M:	Simon Horman <horms@verge.net.au>
M:	Magnus Damm <magnus.damm@gmail.com>
L:	linux-renesas-soc@vger.kernel.org
Q:	http://patchwork.kernel.org/project/linux-renesas-soc/list/
T:	git git://git.kernel.org/pub/scm/linux/kernel/git/horms/renesas.git next
S:	Supported
F:	arch/arm/boot/dts/emev2*
F:	arch/arm/boot/dts/r7s*
F:	arch/arm/boot/dts/r8a*
F:	arch/arm/boot/dts/sh*
F:	arch/arm/configs/shmobile_defconfig
F:	arch/arm/include/debug/renesas-scif.S
F:	arch/arm/mach-shmobile/
F:	Documentation/devicetree/bindings/arm/shmobile.txt
F:	drivers/soc/renesas/
F:	include/linux/soc/renesas/

ARM/SOCFPGA ARCHITECTURE
M:	Dinh Nguyen <dinguyen@kernel.org>
S:	Maintained
F:	arch/arm/mach-socfpga/
F:	arch/arm/boot/dts/socfpga*
F:	arch/arm/configs/socfpga_defconfig
F:	arch/arm64/boot/dts/altera/
W:	http://www.rocketboards.org
T:	git git://git.kernel.org/pub/scm/linux/kernel/git/dinguyen/linux.git

ARM/SOCFPGA CLOCK FRAMEWORK SUPPORT
M:	Dinh Nguyen <dinguyen@kernel.org>
S:	Maintained
F:	drivers/clk/socfpga/

ARM/SOCFPGA EDAC SUPPORT
M:	Thor Thayer <thor.thayer@linux.intel.com>
S:	Maintained
F:	drivers/edac/altera_edac.

ARM/STI ARCHITECTURE
M:	Patrice Chotard <patrice.chotard@st.com>
L:	linux-arm-kernel@lists.infradead.org (moderated for non-subscribers)
W:	http://www.stlinux.com
S:	Maintained
F:	arch/arm/mach-sti/
F:	arch/arm/boot/dts/sti*
F:	drivers/char/hw_random/st-rng.c
F:	drivers/clocksource/arm_global_timer.c
F:	drivers/clocksource/clksrc_st_lpc.c
F:	drivers/cpufreq/sti-cpufreq.c
F:	drivers/dma/st_fdma*
F:	drivers/i2c/busses/i2c-st.c
F:	drivers/media/rc/st_rc.c
F:	drivers/media/platform/sti/c8sectpfe/
F:	drivers/mmc/host/sdhci-st.c
F:	drivers/phy/st/phy-miphy28lp.c
F:	drivers/phy/st/phy-stih407-usb.c
F:	drivers/pinctrl/pinctrl-st.c
F:	drivers/remoteproc/st_remoteproc.c
F:	drivers/remoteproc/st_slim_rproc.c
F:	drivers/reset/sti/
F:	drivers/rtc/rtc-st-lpc.c
F:	drivers/tty/serial/st-asc.c
F:	drivers/usb/dwc3/dwc3-st.c
F:	drivers/usb/host/ehci-st.c
F:	drivers/usb/host/ohci-st.c
F:	drivers/watchdog/st_lpc_wdt.c
F:	drivers/ata/ahci_st.c
F:	include/linux/remoteproc/st_slim_rproc.h

ARM/STM32 ARCHITECTURE
M:	Maxime Coquelin <mcoquelin.stm32@gmail.com>
M:	Alexandre Torgue <alexandre.torgue@st.com>
L:	linux-arm-kernel@lists.infradead.org (moderated for non-subscribers)
S:	Maintained
T:	git git://git.kernel.org/pub/scm/linux/kernel/git/mcoquelin/stm32.git
N:	stm32
F:	drivers/clocksource/armv7m_systick.c

ARM/TANGO ARCHITECTURE
M:	Marc Gonzalez <marc.w.gonzalez@free.fr>
M:	Mans Rullgard <mans@mansr.com>
L:	linux-arm-kernel@lists.infradead.org
S:	Odd Fixes
N:	tango

ARM/TECHNOLOGIC SYSTEMS TS7250 MACHINE SUPPORT
M:	Lennert Buytenhek <kernel@wantstofly.org>
L:	linux-arm-kernel@lists.infradead.org (moderated for non-subscribers)
S:	Maintained

ARM/TEGRA HDMI CEC SUBSYSTEM SUPPORT
M:	Hans Verkuil <hans.verkuil@cisco.com>
L:	linux-tegra@vger.kernel.org
L:	linux-media@vger.kernel.org
S:	Maintained
F:	drivers/media/platform/tegra-cec/
F:	Documentation/devicetree/bindings/media/tegra-cec.txt

ARM/TETON BGA MACHINE SUPPORT
M:	"Mark F. Brown" <mark.brown314@gmail.com>
L:	linux-arm-kernel@lists.infradead.org (moderated for non-subscribers)
S:	Maintained

ARM/TEXAS INSTRUMENT AEMIF/EMIF DRIVERS
M:	Santosh Shilimkar <ssantosh@kernel.org>
L:	linux-kernel@vger.kernel.org
S:	Maintained
F:	drivers/memory/*emif*

ARM/TEXAS INSTRUMENT KEYSTONE ARCHITECTURE
M:	Santosh Shilimkar <ssantosh@kernel.org>
L:	linux-arm-kernel@lists.infradead.org (moderated for non-subscribers)
S:	Maintained
F:	arch/arm/mach-keystone/
F:	arch/arm/boot/dts/keystone-*
T:	git git://git.kernel.org/pub/scm/linux/kernel/git/ssantosh/linux-keystone.git

ARM/TEXAS INSTRUMENT KEYSTONE CLOCK FRAMEWORK
M:	Santosh Shilimkar <ssantosh@kernel.org>
L:	linux-kernel@vger.kernel.org
S:	Maintained
F:	drivers/clk/keystone/

ARM/TEXAS INSTRUMENT KEYSTONE ClOCKSOURCE
M:	Santosh Shilimkar <ssantosh@kernel.org>
L:	linux-arm-kernel@lists.infradead.org (moderated for non-subscribers)
L:	linux-kernel@vger.kernel.org
S:	Maintained
F:	drivers/clocksource/timer-keystone.c

ARM/TEXAS INSTRUMENT KEYSTONE RESET DRIVER
M:	Santosh Shilimkar <ssantosh@kernel.org>
L:	linux-kernel@vger.kernel.org
S:	Maintained
F:	drivers/power/reset/keystone-reset.c

ARM/THECUS N2100 MACHINE SUPPORT
M:	Lennert Buytenhek <kernel@wantstofly.org>
L:	linux-arm-kernel@lists.infradead.org (moderated for non-subscribers)
S:	Maintained

ARM/TOSA MACHINE SUPPORT
M:	Dmitry Eremin-Solenikov <dbaryshkov@gmail.com>
M:	Dirk Opfer <dirk@opfer-online.de>
S:	Maintained

ARM/UNIPHIER ARCHITECTURE
M:	Masahiro Yamada <yamada.masahiro@socionext.com>
L:	linux-arm-kernel@lists.infradead.org (moderated for non-subscribers)
T:	git git://git.kernel.org/pub/scm/linux/kernel/git/masahiroy/linux-uniphier.git
S:	Maintained
F:	Documentation/devicetree/bindings/gpio/gpio-uniphier.txt
F:	Documentation/devicetree/bindings/pinctrl/socionext,uniphier-pinctrl.txt
F:	arch/arm/boot/dts/uniphier*
F:	arch/arm/include/asm/hardware/cache-uniphier.h
F:	arch/arm/mach-uniphier/
F:	arch/arm/mm/cache-uniphier.c
F:	arch/arm64/boot/dts/socionext/uniphier*
F:	drivers/bus/uniphier-system-bus.c
F:	drivers/clk/uniphier/
F:	drivers/gpio/gpio-uniphier.c
F:	drivers/i2c/busses/i2c-uniphier*
F:	drivers/irqchip/irq-uniphier-aidet.c
F:	drivers/pinctrl/uniphier/
F:	drivers/reset/reset-uniphier.c
F:	drivers/tty/serial/8250/8250_uniphier.c
N:	uniphier

ARM/Ux500 CLOCK FRAMEWORK SUPPORT
M:	Ulf Hansson <ulf.hansson@linaro.org>
L:	linux-arm-kernel@lists.infradead.org (moderated for non-subscribers)
T:	git git://git.linaro.org/people/ulfh/clk.git
S:	Maintained
F:	drivers/clk/ux500/

ARM/VERSATILE EXPRESS PLATFORM
M:	Liviu Dudau <liviu.dudau@arm.com>
M:	Sudeep Holla <sudeep.holla@arm.com>
M:	Lorenzo Pieralisi <lorenzo.pieralisi@arm.com>
L:	linux-arm-kernel@lists.infradead.org (moderated for non-subscribers)
S:	Maintained
F:	arch/arm/boot/dts/vexpress*
F:	arch/arm64/boot/dts/arm/
F:	arch/arm/mach-vexpress/
F:	*/*/vexpress*
F:	*/*/*/vexpress*
F:	drivers/clk/versatile/clk-vexpress-osc.c
F:	drivers/clocksource/versatile.c
N:	mps2

ARM/VFP SUPPORT
M:	Russell King <linux@armlinux.org.uk>
L:	linux-arm-kernel@lists.infradead.org (moderated for non-subscribers)
W:	http://www.armlinux.org.uk/
S:	Maintained
F:	arch/arm/vfp/

ARM/VOIPAC PXA270 SUPPORT
M:	Marek Vasut <marek.vasut@gmail.com>
L:	linux-arm-kernel@lists.infradead.org (moderated for non-subscribers)
S:	Maintained
F:	arch/arm/mach-pxa/vpac270.c
F:	arch/arm/mach-pxa/include/mach/vpac270.h

ARM/VT8500 ARM ARCHITECTURE
M:	Tony Prisk <linux@prisktech.co.nz>
L:	linux-arm-kernel@lists.infradead.org (moderated for non-subscribers)
S:	Maintained
F:	arch/arm/mach-vt8500/
F:	drivers/clocksource/vt8500_timer.c
F:	drivers/i2c/busses/i2c-wmt.c
F:	drivers/mmc/host/wmt-sdmmc.c
F:	drivers/pwm/pwm-vt8500.c
F:	drivers/rtc/rtc-vt8500.c
F:	drivers/tty/serial/vt8500_serial.c
F:	drivers/usb/host/ehci-platform.c
F:	drivers/usb/host/uhci-platform.c
F:	drivers/video/fbdev/vt8500lcdfb.*
F:	drivers/video/fbdev/wm8505fb*
F:	drivers/video/fbdev/wmt_ge_rops.*

ARM/ZIPIT Z2 SUPPORT
M:	Marek Vasut <marek.vasut@gmail.com>
L:	linux-arm-kernel@lists.infradead.org (moderated for non-subscribers)
S:	Maintained
F:	arch/arm/mach-pxa/z2.c
F:	arch/arm/mach-pxa/include/mach/z2.h

ARM/ZTE ARCHITECTURE
M:	Jun Nie <jun.nie@linaro.org>
M:	Baoyou Xie <baoyou.xie@linaro.org>
M:	Shawn Guo <shawnguo@kernel.org>
L:	linux-arm-kernel@lists.infradead.org (moderated for non-subscribers)
S:	Maintained
F:	arch/arm/boot/dts/zx2967*
F:	arch/arm/mach-zx/
F:	arch/arm64/boot/dts/zte/
F:	drivers/clk/zte/
F:	drivers/dma/zx_dma.c
F:	drivers/gpio/gpio-zx.c
F:	drivers/i2c/busses/i2c-zx2967.c
F:	drivers/mmc/host/dw_mmc-zx.*
F:	drivers/pinctrl/zte/
F:	drivers/soc/zte/
F:	drivers/thermal/zx2967_thermal.c
F:	drivers/watchdog/zx2967_wdt.c
F:	Documentation/devicetree/bindings/arm/zte.txt
F:	Documentation/devicetree/bindings/clock/zx2967*.txt
F:	Documentation/devicetree/bindings/dma/zxdma.txt
F:	Documentation/devicetree/bindings/gpio/zx296702-gpio.txt
F:	Documentation/devicetree/bindings/i2c/i2c-zx2967.txt
F:	Documentation/devicetree/bindings/mmc/zx-dw-mshc.txt
F:	Documentation/devicetree/bindings/pinctrl/pinctrl-zx.txt
F:	Documentation/devicetree/bindings/reset/zte,zx2967-reset.txt
F:	Documentation/devicetree/bindings/soc/zte/
F:	Documentation/devicetree/bindings/sound/zte,*.txt
F:	Documentation/devicetree/bindings/thermal/zx2967-thermal.txt
F:	Documentation/devicetree/bindings/watchdog/zte,zx2967-wdt.txt
F:	include/dt-bindings/clock/zx2967*.h
F:	include/dt-bindings/soc/zte,*.h
F:	sound/soc/codecs/zx_aud96p22.c
F:	sound/soc/zte/

ARM/ZYNQ ARCHITECTURE
M:	Michal Simek <michal.simek@xilinx.com>
L:	linux-arm-kernel@lists.infradead.org (moderated for non-subscribers)
W:	http://wiki.xilinx.com
T:	git https://github.com/Xilinx/linux-xlnx.git
S:	Supported
F:	arch/arm/mach-zynq/
F:	drivers/cpuidle/cpuidle-zynq.c
F:	drivers/block/xsysace.c
N:	zynq
N:	xilinx
F:	drivers/clocksource/cadence_ttc_timer.c
F:	drivers/i2c/busses/i2c-cadence.c
F:	drivers/mmc/host/sdhci-of-arasan.c
F:	drivers/edac/synopsys_edac.c

ARM64 PORT (AARCH64 ARCHITECTURE)
M:	Catalin Marinas <catalin.marinas@arm.com>
M:	Will Deacon <will.deacon@arm.com>
L:	linux-arm-kernel@lists.infradead.org (moderated for non-subscribers)
T:	git git://git.kernel.org/pub/scm/linux/kernel/git/arm64/linux.git
S:	Maintained
F:	arch/arm64/
F:	Documentation/arm64/

AS3645A LED FLASH CONTROLLER DRIVER
M:	Sakari Ailus <sakari.ailus@iki.fi>
L:	linux-leds@vger.kernel.org
S:	Maintained
F:	drivers/leds/leds-as3645a.c

AS3645A LED FLASH CONTROLLER DRIVER
M:	Laurent Pinchart <laurent.pinchart@ideasonboard.com>
L:	linux-media@vger.kernel.org
T:	git git://linuxtv.org/media_tree.git
S:	Maintained
F:	drivers/media/i2c/as3645a.c
F:	include/media/i2c/as3645a.h

ASAHI KASEI AK8974 DRIVER
M:	Linus Walleij <linus.walleij@linaro.org>
L:	linux-iio@vger.kernel.org
W:	http://www.akm.com/
S:	Supported
F:	drivers/iio/magnetometer/ak8974.c

ASC7621 HARDWARE MONITOR DRIVER
M:	George Joseph <george.joseph@fairview5.com>
L:	linux-hwmon@vger.kernel.org
S:	Maintained
F:	Documentation/hwmon/asc7621
F:	drivers/hwmon/asc7621.c

ASUS NOTEBOOKS AND EEEPC ACPI/WMI EXTRAS DRIVERS
M:	Corentin Chary <corentin.chary@gmail.com>
L:	acpi4asus-user@lists.sourceforge.net
L:	platform-driver-x86@vger.kernel.org
W:	http://acpi4asus.sf.net
S:	Maintained
F:	drivers/platform/x86/asus*.c
F:	drivers/platform/x86/eeepc*.c

ASUS WIRELESS RADIO CONTROL DRIVER
M:	João Paulo Rechi Vita <jprvita@gmail.com>
L:	platform-driver-x86@vger.kernel.org
S:	Maintained
F:	drivers/platform/x86/asus-wireless.c

ASYMMETRIC KEYS
M:	David Howells <dhowells@redhat.com>
L:	keyrings@vger.kernel.org
S:	Maintained
F:	Documentation/crypto/asymmetric-keys.txt
F:	include/linux/verification.h
F:	include/crypto/public_key.h
F:	include/crypto/pkcs7.h
F:	crypto/asymmetric_keys/

ASYNCHRONOUS TRANSFERS/TRANSFORMS (IOAT) API
R:	Dan Williams <dan.j.williams@intel.com>
W:	http://sourceforge.net/projects/xscaleiop
S:	Odd fixes
F:	Documentation/crypto/async-tx-api.txt
F:	crypto/async_tx/
F:	drivers/dma/
F:	include/linux/dmaengine.h
F:	include/linux/async_tx.h

AT24 EEPROM DRIVER
M:	Bartosz Golaszewski <brgl@bgdev.pl>
L:	linux-i2c@vger.kernel.org
T:	git git://git.kernel.org/pub/scm/linux/kernel/git/brgl/linux.git
S:	Maintained
F:	Documentation/devicetree/bindings/eeprom/at24.txt
F:	drivers/misc/eeprom/at24.c
F:	include/linux/platform_data/at24.h

ATA OVER ETHERNET (AOE) DRIVER
M:	"Ed L. Cashin" <ed.cashin@acm.org>
W:	http://www.openaoe.org/
S:	Supported
F:	Documentation/aoe/
F:	drivers/block/aoe/

ATHEROS 71XX/9XXX GPIO DRIVER
M:	Alban Bedel <albeu@free.fr>
W:	https://github.com/AlbanBedel/linux
T:	git git://github.com/AlbanBedel/linux
S:	Maintained
F:	drivers/gpio/gpio-ath79.c
F:	Documentation/devicetree/bindings/gpio/gpio-ath79.txt

ATHEROS ATH GENERIC UTILITIES
M:	"Luis R. Rodriguez" <mcgrof@do-not-panic.com>
L:	linux-wireless@vger.kernel.org
S:	Supported
F:	drivers/net/wireless/ath/*

ATHEROS ATH5K WIRELESS DRIVER
M:	Jiri Slaby <jirislaby@gmail.com>
M:	Nick Kossifidis <mickflemm@gmail.com>
M:	"Luis R. Rodriguez" <mcgrof@do-not-panic.com>
L:	linux-wireless@vger.kernel.org
W:	http://wireless.kernel.org/en/users/Drivers/ath5k
S:	Maintained
F:	drivers/net/wireless/ath/ath5k/

ATHEROS ATH6KL WIRELESS DRIVER
M:	Kalle Valo <kvalo@qca.qualcomm.com>
L:	linux-wireless@vger.kernel.org
W:	http://wireless.kernel.org/en/users/Drivers/ath6kl
T:	git git://git.kernel.org/pub/scm/linux/kernel/git/kvalo/ath.git
S:	Supported
F:	drivers/net/wireless/ath/ath6kl/

ATI_REMOTE2 DRIVER
M:	Ville Syrjala <syrjala@sci.fi>
S:	Maintained
F:	drivers/input/misc/ati_remote2.c

ATK0110 HWMON DRIVER
M:	Luca Tettamanti <kronos.it@gmail.com>
L:	linux-hwmon@vger.kernel.org
S:	Maintained
F:	drivers/hwmon/asus_atk0110.c

ATLX ETHERNET DRIVERS
M:	Jay Cliburn <jcliburn@gmail.com>
M:	Chris Snook <chris.snook@gmail.com>
L:	netdev@vger.kernel.org
W:	http://sourceforge.net/projects/atl1
W:	http://atl1.sourceforge.net
S:	Maintained
F:	drivers/net/ethernet/atheros/

ATM
M:	Chas Williams <3chas3@gmail.com>
L:	linux-atm-general@lists.sourceforge.net (moderated for non-subscribers)
L:	netdev@vger.kernel.org
W:	http://linux-atm.sourceforge.net
S:	Maintained
F:	drivers/atm/
F:	include/linux/atm*
F:	include/uapi/linux/atm*

ATMEL AT91 / AT32 MCI DRIVER
M:	Ludovic Desroches <ludovic.desroches@microchip.com>
S:	Maintained
F:	drivers/mmc/host/atmel-mci.c

ATMEL AT91 SAMA5D2-Compatible Shutdown Controller
M:	Nicolas Ferre <nicolas.ferre@microchip.com>
S:	Supported
F:	drivers/power/reset/at91-sama5d2_shdwc.c

ATMEL Audio ALSA driver
M:	Nicolas Ferre <nicolas.ferre@microchip.com>
L:	alsa-devel@alsa-project.org (moderated for non-subscribers)
S:	Supported
F:	sound/soc/atmel

ATMEL I2C DRIVER
M:	Ludovic Desroches <ludovic.desroches@microchip.com>
L:	linux-i2c@vger.kernel.org
S:	Supported
F:	drivers/i2c/busses/i2c-at91.c

ATMEL ISI DRIVER
M:	Ludovic Desroches <ludovic.desroches@microchip.com>
L:	linux-media@vger.kernel.org
S:	Supported
F:	drivers/media/platform/atmel/atmel-isi.c
F:	include/media/atmel-isi.h

ATMEL LCDFB DRIVER
M:	Nicolas Ferre <nicolas.ferre@microchip.com>
L:	linux-fbdev@vger.kernel.org
S:	Maintained
F:	drivers/video/fbdev/atmel_lcdfb.c
F:	include/video/atmel_lcdc.h

ATMEL MACB ETHERNET DRIVER
M:	Nicolas Ferre <nicolas.ferre@microchip.com>
S:	Supported
F:	drivers/net/ethernet/cadence/

ATMEL MAXTOUCH DRIVER
M:	Nick Dyer <nick@shmanahar.org>
T:	git git://github.com/ndyer/linux.git
S:	Maintained
F:	Documentation/devicetree/bindings/input/atmel,maxtouch.txt
F:	drivers/input/touchscreen/atmel_mxt_ts.c
F:	include/linux/platform_data/atmel_mxt_ts.h

ATMEL SAMA5D2 ADC DRIVER
M:	Ludovic Desroches <ludovic.desroches@microchip.com>
L:	linux-iio@vger.kernel.org
S:	Supported
F:	drivers/iio/adc/at91-sama5d2_adc.c

ATMEL SDMMC DRIVER
M:	Ludovic Desroches <ludovic.desroches@microchip.com>
L:	linux-mmc@vger.kernel.org
S:	Supported
F:	drivers/mmc/host/sdhci-of-at91.c

ATMEL SPI DRIVER
M:	Nicolas Ferre <nicolas.ferre@microchip.com>
S:	Supported
F:	drivers/spi/spi-atmel.*

ATMEL SSC DRIVER
M:	Nicolas Ferre <nicolas.ferre@microchip.com>
L:	linux-arm-kernel@lists.infradead.org (moderated for non-subscribers)
S:	Supported
F:	drivers/misc/atmel-ssc.c
F:	include/linux/atmel-ssc.h

ATMEL Timer Counter (TC) AND CLOCKSOURCE DRIVERS
M:	Nicolas Ferre <nicolas.ferre@microchip.com>
L:	linux-arm-kernel@lists.infradead.org (moderated for non-subscribers)
S:	Supported
F:	drivers/misc/atmel_tclib.c
F:	drivers/clocksource/tcb_clksrc.c

ATMEL USBA UDC DRIVER
M:	Nicolas Ferre <nicolas.ferre@microchip.com>
L:	linux-arm-kernel@lists.infradead.org (moderated for non-subscribers)
S:	Supported
F:	drivers/usb/gadget/udc/atmel_usba_udc.*

ATMEL WIRELESS DRIVER
M:	Simon Kelley <simon@thekelleys.org.uk>
L:	linux-wireless@vger.kernel.org
W:	http://www.thekelleys.org.uk/atmel
W:	http://atmelwlandriver.sourceforge.net/
S:	Maintained
F:	drivers/net/wireless/atmel/atmel*

ATMEL XDMA DRIVER
M:	Ludovic Desroches <ludovic.desroches@microchip.com>
L:	linux-arm-kernel@lists.infradead.org
L:	dmaengine@vger.kernel.org
S:	Supported
F:	drivers/dma/at_xdmac.c

ATOMIC INFRASTRUCTURE
M:	Will Deacon <will.deacon@arm.com>
M:	Peter Zijlstra <peterz@infradead.org>
R:	Boqun Feng <boqun.feng@gmail.com>
L:	linux-kernel@vger.kernel.org
S:	Maintained
F:	arch/*/include/asm/atomic*.h
F:	include/*/atomic*.h

ATTO EXPRESSSAS SAS/SATA RAID SCSI DRIVER
M:	Bradley Grove <linuxdrivers@attotech.com>
L:	linux-scsi@vger.kernel.org
W:	http://www.attotech.com
S:	Supported
F:	drivers/scsi/esas2r

ATUSB IEEE 802.15.4 RADIO DRIVER
M:	Stefan Schmidt <stefan@osg.samsung.com>
L:	linux-wpan@vger.kernel.org
S:	Maintained
F:	drivers/net/ieee802154/atusb.c
F:	drivers/net/ieee802154/atusb.h
F:	drivers/net/ieee802154/at86rf230.h

AUDIT SUBSYSTEM
M:	Paul Moore <paul@paul-moore.com>
M:	Eric Paris <eparis@redhat.com>
L:	linux-audit@redhat.com (moderated for non-subscribers)
W:	https://github.com/linux-audit
W:	https://people.redhat.com/sgrubb/audit
T:	git git://git.kernel.org/pub/scm/linux/kernel/git/pcmoore/audit.git
S:	Supported
F:	include/linux/audit.h
F:	include/uapi/linux/audit.h
F:	kernel/audit*

AUXILIARY DISPLAY DRIVERS
M:	Miguel Ojeda Sandonis <miguel.ojeda.sandonis@gmail.com>
W:	http://miguelojeda.es/auxdisplay.htm
W:	http://jair.lab.fi.uva.es/~migojed/auxdisplay.htm
S:	Maintained
F:	drivers/auxdisplay/
F:	include/linux/cfag12864b.h

AX.25 NETWORK LAYER
M:	Ralf Baechle <ralf@linux-mips.org>
L:	linux-hams@vger.kernel.org
W:	http://www.linux-ax25.org/
S:	Maintained
F:	include/uapi/linux/ax25.h
F:	include/net/ax25.h
F:	net/ax25/

AXENTIA ARM DEVICES
M:	Peter Rosin <peda@axentia.se>
L:	linux-arm-kernel@lists.infradead.org (moderated for non-subscribers)
S:	Maintained
F:	Documentation/devicetree/bindings/arm/axentia.txt
F:	arch/arm/boot/dts/at91-linea.dtsi
F:	arch/arm/boot/dts/at91-natte.dtsi
F:	arch/arm/boot/dts/at91-nattis-2-natte-2.dts
F:	arch/arm/boot/dts/at91-tse850-3.dts

AXENTIA ASOC DRIVERS
M:	Peter Rosin <peda@axentia.se>
L:	alsa-devel@alsa-project.org (moderated for non-subscribers)
S:	Maintained
F:	Documentation/devicetree/bindings/sound/axentia,*
F:	sound/soc/atmel/tse850-pcm5142.c

AZ6007 DVB DRIVER
M:	Mauro Carvalho Chehab <mchehab@s-opensource.com>
M:	Mauro Carvalho Chehab <mchehab@kernel.org>
L:	linux-media@vger.kernel.org
W:	https://linuxtv.org
T:	git git://linuxtv.org/media_tree.git
S:	Maintained
F:	drivers/media/usb/dvb-usb-v2/az6007.c

AZTECH FM RADIO RECEIVER DRIVER
M:	Hans Verkuil <hverkuil@xs4all.nl>
L:	linux-media@vger.kernel.org
T:	git git://linuxtv.org/media_tree.git
W:	https://linuxtv.org
S:	Maintained
F:	drivers/media/radio/radio-aztech*

B43 WIRELESS DRIVER
L:	linux-wireless@vger.kernel.org
L:	b43-dev@lists.infradead.org
W:	http://wireless.kernel.org/en/users/Drivers/b43
S:	Odd Fixes
F:	drivers/net/wireless/broadcom/b43/

B43LEGACY WIRELESS DRIVER
M:	Larry Finger <Larry.Finger@lwfinger.net>
L:	linux-wireless@vger.kernel.org
L:	b43-dev@lists.infradead.org
W:	http://wireless.kernel.org/en/users/Drivers/b43
S:	Maintained
F:	drivers/net/wireless/broadcom/b43legacy/

BACKLIGHT CLASS/SUBSYSTEM
M:	Lee Jones <lee.jones@linaro.org>
M:	Daniel Thompson <daniel.thompson@linaro.org>
M:	Jingoo Han <jingoohan1@gmail.com>
T:	git git://git.kernel.org/pub/scm/linux/kernel/git/lee/backlight.git
S:	Maintained
F:	drivers/video/backlight/
F:	include/linux/backlight.h
F:	include/linux/pwm_backlight.h
F:	Documentation/devicetree/bindings/leds/backlight

BATMAN ADVANCED
M:	Marek Lindner <mareklindner@neomailbox.ch>
M:	Simon Wunderlich <sw@simonwunderlich.de>
M:	Antonio Quartulli <a@unstable.cc>
L:	b.a.t.m.a.n@lists.open-mesh.org (moderated for non-subscribers)
W:	https://www.open-mesh.org/
Q:	https://patchwork.open-mesh.org/project/batman/list/
S:	Maintained
F:	Documentation/ABI/testing/sysfs-class-net-batman-adv
F:	Documentation/ABI/testing/sysfs-class-net-mesh
F:	Documentation/networking/batman-adv.rst
F:	include/uapi/linux/batadv_packet.h
F:	include/uapi/linux/batman_adv.h
F:	net/batman-adv/

BAYCOM/HDLCDRV DRIVERS FOR AX.25
M:	Thomas Sailer <t.sailer@alumni.ethz.ch>
L:	linux-hams@vger.kernel.org
W:	http://www.baycom.org/~tom/ham/ham.html
S:	Maintained
F:	drivers/net/hamradio/baycom*

BCACHE (BLOCK LAYER CACHE)
M:	Michael Lyle <mlyle@lyle.org>
M:	Kent Overstreet <kent.overstreet@gmail.com>
L:	linux-bcache@vger.kernel.org
W:	http://bcache.evilpiepirate.org
C:	irc://irc.oftc.net/bcache
S:	Maintained
F:	drivers/md/bcache/

BDISP ST MEDIA DRIVER
M:	Fabien Dessenne <fabien.dessenne@st.com>
L:	linux-media@vger.kernel.org
T:	git git://linuxtv.org/media_tree.git
W:	https://linuxtv.org
S:	Supported
F:	drivers/media/platform/sti/bdisp

BECKHOFF CX5020 ETHERCAT MASTER DRIVER
M:	Dariusz Marcinkiewicz <reksio@newterm.pl>
L:	netdev@vger.kernel.org
S:	Maintained
F:	drivers/net/ethernet/ec_bhf.c

BEFS FILE SYSTEM
M:	Luis de Bethencourt <luisbg@kernel.org>
M:	Salah Triki <salah.triki@gmail.com>
S:	Maintained
T:	git git://git.kernel.org/pub/scm/linux/kernel/git/luisbg/linux-befs.git
F:	Documentation/filesystems/befs.txt
F:	fs/befs/

BFQ I/O SCHEDULER
M:	Paolo Valente <paolo.valente@linaro.org>
M:	Jens Axboe <axboe@kernel.dk>
L:	linux-block@vger.kernel.org
S:	Maintained
F:	block/bfq-*
F:	Documentation/block/bfq-iosched.txt

BFS FILE SYSTEM
M:	"Tigran A. Aivazian" <aivazian.tigran@gmail.com>
S:	Maintained
F:	Documentation/filesystems/bfs.txt
F:	fs/bfs/
F:	include/uapi/linux/bfs_fs.h

BLACKFIN ARCHITECTURE
L:	adi-buildroot-devel@lists.sourceforge.net (moderated for non-subscribers)
T:	git git://git.code.sf.net/p/adi-linux/code
W:	http://blackfin.uclinux.org
S:	Orphan
F:	arch/blackfin/

BLACKFIN EMAC DRIVER
L:	adi-buildroot-devel@lists.sourceforge.net (moderated for non-subscribers)
W:	http://blackfin.uclinux.org
S:	Orphan
F:	drivers/net/ethernet/adi/

BLACKFIN MEDIA DRIVER
L:	adi-buildroot-devel@lists.sourceforge.net (moderated for non-subscribers)
W:	http://blackfin.uclinux.org/
S:	Orphan
F:	drivers/media/platform/blackfin/
F:	drivers/media/i2c/adv7183*
F:	drivers/media/i2c/vs6624*

BLACKFIN RTC DRIVER
L:	adi-buildroot-devel@lists.sourceforge.net (moderated for non-subscribers)
W:	http://blackfin.uclinux.org
S:	Orphan
F:	drivers/rtc/rtc-bfin.c

BLACKFIN SDH DRIVER
L:	adi-buildroot-devel@lists.sourceforge.net (moderated for non-subscribers)
W:	http://blackfin.uclinux.org
S:	Orphan
F:	drivers/mmc/host/bfin_sdh.c

BLACKFIN SERIAL DRIVER
L:	adi-buildroot-devel@lists.sourceforge.net (moderated for non-subscribers)
W:	http://blackfin.uclinux.org
S:	Orphan
F:	drivers/tty/serial/bfin_uart.c

BLACKFIN WATCHDOG DRIVER
L:	adi-buildroot-devel@lists.sourceforge.net (moderated for non-subscribers)
W:	http://blackfin.uclinux.org
S:	Orphan
F:	drivers/watchdog/bfin_wdt.c

BLINKM RGB LED DRIVER
M:	Jan-Simon Moeller <jansimon.moeller@gmx.de>
S:	Maintained
F:	drivers/leds/leds-blinkm.c

BLOCK LAYER
M:	Jens Axboe <axboe@kernel.dk>
L:	linux-block@vger.kernel.org
T:	git git://git.kernel.org/pub/scm/linux/kernel/git/axboe/linux-block.git
S:	Maintained
F:	block/
F:	kernel/trace/blktrace.c
F:	lib/sbitmap.c

BLOCK2MTD DRIVER
M:	Joern Engel <joern@lazybastard.org>
L:	linux-mtd@lists.infradead.org
S:	Maintained
F:	drivers/mtd/devices/block2mtd.c

BLUETOOTH DRIVERS
M:	Marcel Holtmann <marcel@holtmann.org>
M:	Johan Hedberg <johan.hedberg@gmail.com>
L:	linux-bluetooth@vger.kernel.org
W:	http://www.bluez.org/
T:	git git://git.kernel.org/pub/scm/linux/kernel/git/bluetooth/bluetooth.git
T:	git git://git.kernel.org/pub/scm/linux/kernel/git/bluetooth/bluetooth-next.git
S:	Maintained
F:	drivers/bluetooth/

BLUETOOTH SUBSYSTEM
M:	Marcel Holtmann <marcel@holtmann.org>
M:	Johan Hedberg <johan.hedberg@gmail.com>
L:	linux-bluetooth@vger.kernel.org
W:	http://www.bluez.org/
T:	git git://git.kernel.org/pub/scm/linux/kernel/git/bluetooth/bluetooth.git
T:	git git://git.kernel.org/pub/scm/linux/kernel/git/bluetooth/bluetooth-next.git
S:	Maintained
F:	net/bluetooth/
F:	include/net/bluetooth/

BONDING DRIVER
M:	Jay Vosburgh <j.vosburgh@gmail.com>
M:	Veaceslav Falico <vfalico@gmail.com>
M:	Andy Gospodarek <andy@greyhouse.net>
L:	netdev@vger.kernel.org
W:	http://sourceforge.net/projects/bonding/
S:	Supported
F:	drivers/net/bonding/
F:	include/uapi/linux/if_bonding.h

BPF (Safe dynamic programs and tools)
M:	Alexei Starovoitov <ast@kernel.org>
M:	Daniel Borkmann <daniel@iogearbox.net>
L:	netdev@vger.kernel.org
L:	linux-kernel@vger.kernel.org
T:	git git://git.kernel.org/pub/scm/linux/kernel/git/bpf/bpf.git
T:	git git://git.kernel.org/pub/scm/linux/kernel/git/bpf/bpf-next.git
S:	Supported
F:	arch/x86/net/bpf_jit*
F:	Documentation/networking/filter.txt
F:	Documentation/bpf/
F:	include/linux/bpf*
F:	include/linux/filter.h
F:	include/trace/events/bpf.h
F:	include/trace/events/xdp.h
F:	include/uapi/linux/bpf*
F:	include/uapi/linux/filter.h
F:	kernel/bpf/
F:	kernel/trace/bpf_trace.c
F:	lib/test_bpf.c
F:	net/bpf/
F:	net/core/filter.c
F:	net/sched/act_bpf.c
F:	net/sched/cls_bpf.c
F:	samples/bpf/
F:	tools/bpf/
F:	tools/testing/selftests/bpf/

BROADCOM B44 10/100 ETHERNET DRIVER
M:	Michael Chan <michael.chan@broadcom.com>
L:	netdev@vger.kernel.org
S:	Supported
F:	drivers/net/ethernet/broadcom/b44.*

BROADCOM B53 ETHERNET SWITCH DRIVER
M:	Florian Fainelli <f.fainelli@gmail.com>
L:	netdev@vger.kernel.org
L:	openwrt-devel@lists.openwrt.org (subscribers-only)
S:	Supported
F:	drivers/net/dsa/b53/*
F:	include/linux/platform_data/b53.h

BROADCOM BCM281XX/BCM11XXX/BCM216XX ARM ARCHITECTURE
M:	Florian Fainelli <f.fainelli@gmail.com>
M:	Ray Jui <rjui@broadcom.com>
M:	Scott Branden <sbranden@broadcom.com>
M:	bcm-kernel-feedback-list@broadcom.com
T:	git git://github.com/broadcom/mach-bcm
S:	Maintained
N:	bcm281*
N:	bcm113*
N:	bcm216*
N:	kona
F:	arch/arm/mach-bcm/

BROADCOM BCM2835 ARM ARCHITECTURE
M:	Eric Anholt <eric@anholt.net>
M:	Stefan Wahren <stefan.wahren@i2se.com>
L:	linux-rpi-kernel@lists.infradead.org (moderated for non-subscribers)
L:	linux-arm-kernel@lists.infradead.org (moderated for non-subscribers)
T:	git git://github.com/anholt/linux
S:	Maintained
N:	bcm2835
F:	drivers/staging/vc04_services

BROADCOM BCM47XX MIPS ARCHITECTURE
M:	Hauke Mehrtens <hauke@hauke-m.de>
M:	Rafał Miłecki <zajec5@gmail.com>
L:	linux-mips@linux-mips.org
S:	Maintained
F:	Documentation/devicetree/bindings/mips/brcm/
F:	arch/mips/bcm47xx/*
F:	arch/mips/include/asm/mach-bcm47xx/*

BROADCOM BCM5301X ARM ARCHITECTURE
M:	Hauke Mehrtens <hauke@hauke-m.de>
M:	Rafał Miłecki <zajec5@gmail.com>
M:	Jon Mason <jonmason@broadcom.com>
M:	bcm-kernel-feedback-list@broadcom.com
L:	linux-arm-kernel@lists.infradead.org
S:	Maintained
F:	arch/arm/mach-bcm/bcm_5301x.c
F:	arch/arm/boot/dts/bcm5301x*.dtsi
F:	arch/arm/boot/dts/bcm470*
F:	arch/arm/boot/dts/bcm953012*

BROADCOM BCM53573 ARM ARCHITECTURE
M:	Rafał Miłecki <rafal@milecki.pl>
L:	linux-arm-kernel@lists.infradead.org
S:	Maintained
F:	arch/arm/boot/dts/bcm53573*
F:	arch/arm/boot/dts/bcm47189*

BROADCOM BCM63XX ARM ARCHITECTURE
M:	Florian Fainelli <f.fainelli@gmail.com>
M:	bcm-kernel-feedback-list@broadcom.com
L:	linux-arm-kernel@lists.infradead.org (moderated for non-subscribers)
T:	git git://github.com/broadcom/stblinux.git
S:	Maintained
N:	bcm63xx

BROADCOM BCM63XX/BCM33XX UDC DRIVER
M:	Kevin Cernekee <cernekee@gmail.com>
L:	linux-usb@vger.kernel.org
S:	Maintained
F:	drivers/usb/gadget/udc/bcm63xx_udc.*

BROADCOM BCM7XXX ARM ARCHITECTURE
M:	Brian Norris <computersforpeace@gmail.com>
M:	Gregory Fong <gregory.0xf0@gmail.com>
M:	Florian Fainelli <f.fainelli@gmail.com>
M:	bcm-kernel-feedback-list@broadcom.com
L:	linux-arm-kernel@lists.infradead.org (moderated for non-subscribers)
T:	git git://github.com/broadcom/stblinux.git
S:	Maintained
F:	arch/arm/mach-bcm/*brcmstb*
F:	arch/arm/boot/dts/bcm7*.dts*
F:	drivers/bus/brcmstb_gisb.c
F:	arch/arm/mm/cache-b15-rac.c
F:	arch/arm/include/asm/hardware/cache-b15-rac.h
N:	brcmstb

BROADCOM BMIPS CPUFREQ DRIVER
M:	Markus Mayer <mmayer@broadcom.com>
M:	bcm-kernel-feedback-list@broadcom.com
L:	linux-pm@vger.kernel.org
S:	Maintained
F:	drivers/cpufreq/bmips-cpufreq.c

BROADCOM BMIPS MIPS ARCHITECTURE
M:	Kevin Cernekee <cernekee@gmail.com>
M:	Florian Fainelli <f.fainelli@gmail.com>
L:	linux-mips@linux-mips.org
T:	git git://github.com/broadcom/stblinux.git
S:	Maintained
F:	arch/mips/bmips/*
F:	arch/mips/include/asm/mach-bmips/*
F:	arch/mips/kernel/*bmips*
F:	arch/mips/boot/dts/brcm/bcm*.dts*
F:	drivers/irqchip/irq-bcm63*
F:	drivers/irqchip/irq-bcm7*
F:	drivers/irqchip/irq-brcmstb*
F:	include/linux/bcm963xx_nvram.h
F:	include/linux/bcm963xx_tag.h

BROADCOM BNX2 GIGABIT ETHERNET DRIVER
M:	Rasesh Mody <rasesh.mody@cavium.com>
M:	Harish Patil <harish.patil@cavium.com>
M:	Dept-GELinuxNICDev@cavium.com
L:	netdev@vger.kernel.org
S:	Supported
F:	drivers/net/ethernet/broadcom/bnx2.*
F:	drivers/net/ethernet/broadcom/bnx2_*

BROADCOM BNX2FC 10 GIGABIT FCOE DRIVER
M:	QLogic-Storage-Upstream@qlogic.com
L:	linux-scsi@vger.kernel.org
S:	Supported
F:	drivers/scsi/bnx2fc/

BROADCOM BNX2I 1/10 GIGABIT iSCSI DRIVER
M:	QLogic-Storage-Upstream@qlogic.com
L:	linux-scsi@vger.kernel.org
S:	Supported
F:	drivers/scsi/bnx2i/

BROADCOM BNX2X 10 GIGABIT ETHERNET DRIVER
M:	Ariel Elior <ariel.elior@cavium.com>
M:	everest-linux-l2@cavium.com
L:	netdev@vger.kernel.org
S:	Supported
F:	drivers/net/ethernet/broadcom/bnx2x/

BROADCOM BNXT_EN 50 GIGABIT ETHERNET DRIVER
M:	Michael Chan <michael.chan@broadcom.com>
L:	netdev@vger.kernel.org
S:	Supported
F:	drivers/net/ethernet/broadcom/bnxt/

BROADCOM BRCM80211 IEEE802.11n WIRELESS DRIVER
M:	Arend van Spriel <arend.vanspriel@broadcom.com>
M:	Franky Lin <franky.lin@broadcom.com>
M:	Hante Meuleman <hante.meuleman@broadcom.com>
M:	Chi-Hsien Lin <chi-hsien.lin@cypress.com>
M:	Wright Feng <wright.feng@cypress.com>
L:	linux-wireless@vger.kernel.org
L:	brcm80211-dev-list.pdl@broadcom.com
L:	brcm80211-dev-list@cypress.com
S:	Supported
F:	drivers/net/wireless/broadcom/brcm80211/

BROADCOM BRCMSTB GPIO DRIVER
M:	Gregory Fong <gregory.0xf0@gmail.com>
L:	bcm-kernel-feedback-list@broadcom.com
S:	Supported
F:	drivers/gpio/gpio-brcmstb.c
F:	Documentation/devicetree/bindings/gpio/brcm,brcmstb-gpio.txt

BROADCOM BRCMSTB USB2 and USB3 PHY DRIVER
M:	Al Cooper <alcooperx@gmail.com>
L:	linux-kernel@vger.kernel.org
L:	bcm-kernel-feedback-list@broadcom.com
S:	Maintained
F:	drivers/phy/broadcom/phy-brcm-usb*

BROADCOM GENET ETHERNET DRIVER
M:	Doug Berger <opendmb@gmail.com>
M:	Florian Fainelli <f.fainelli@gmail.com>
L:	netdev@vger.kernel.org
S:	Supported
F:	drivers/net/ethernet/broadcom/genet/

BROADCOM IPROC ARM ARCHITECTURE
M:	Ray Jui <rjui@broadcom.com>
M:	Scott Branden <sbranden@broadcom.com>
M:	Jon Mason <jonmason@broadcom.com>
M:	bcm-kernel-feedback-list@broadcom.com
L:	linux-arm-kernel@lists.infradead.org (moderated for non-subscribers)
T:	git git://github.com/broadcom/cygnus-linux.git
S:	Maintained
N:	iproc
N:	cygnus
N:	bcm[-_]nsp
N:	bcm9113*
N:	bcm9583*
N:	bcm9585*
N:	bcm9586*
N:	bcm988312
N:	bcm113*
N:	bcm583*
N:	bcm585*
N:	bcm586*
N:	bcm88312
N:	hr2
F:	arch/arm64/boot/dts/broadcom/ns2*
F:	drivers/clk/bcm/clk-ns*
F:	drivers/pinctrl/bcm/pinctrl-ns*

BROADCOM KONA GPIO DRIVER
M:	Ray Jui <rjui@broadcom.com>
L:	bcm-kernel-feedback-list@broadcom.com
S:	Supported
F:	drivers/gpio/gpio-bcm-kona.c
F:	Documentation/devicetree/bindings/gpio/brcm,kona-gpio.txt

BROADCOM NETXTREME-E ROCE DRIVER
M:	Selvin Xavier <selvin.xavier@broadcom.com>
M:	Devesh Sharma <devesh.sharma@broadcom.com>
M:	Somnath Kotur <somnath.kotur@broadcom.com>
M:	Sriharsha Basavapatna <sriharsha.basavapatna@broadcom.com>
L:	linux-rdma@vger.kernel.org
W:	http://www.broadcom.com
S:	Supported
F:	drivers/infiniband/hw/bnxt_re/
F:	include/uapi/rdma/bnxt_re-abi.h

BROADCOM NVRAM DRIVER
M:	Rafał Miłecki <zajec5@gmail.com>
L:	linux-mips@linux-mips.org
S:	Maintained
F:	drivers/firmware/broadcom/*

BROADCOM SPECIFIC AMBA DRIVER (BCMA)
M:	Rafał Miłecki <zajec5@gmail.com>
L:	linux-wireless@vger.kernel.org
S:	Maintained
F:	drivers/bcma/
F:	include/linux/bcma/

BROADCOM STB AVS CPUFREQ DRIVER
M:	Markus Mayer <mmayer@broadcom.com>
M:	bcm-kernel-feedback-list@broadcom.com
L:	linux-pm@vger.kernel.org
S:	Maintained
F:	Documentation/devicetree/bindings/cpufreq/brcm,stb-avs-cpu-freq.txt
F:	drivers/cpufreq/brcmstb*

BROADCOM STB AVS TMON DRIVER
M:	Markus Mayer <mmayer@broadcom.com>
M:	bcm-kernel-feedback-list@broadcom.com
L:	linux-pm@vger.kernel.org
S:	Maintained
F:	Documentation/devicetree/bindings/thermal/brcm,avs-tmon.txt
F:	drivers/thermal/broadcom/brcmstb*

BROADCOM STB NAND FLASH DRIVER
M:	Brian Norris <computersforpeace@gmail.com>
M:	Kamal Dasu <kdasu.kdev@gmail.com>
L:	linux-mtd@lists.infradead.org
L:	bcm-kernel-feedback-list@broadcom.com
S:	Maintained
F:	drivers/mtd/nand/brcmnand/

BROADCOM STB DPFE DRIVER
M:	Markus Mayer <mmayer@broadcom.com>
M:	bcm-kernel-feedback-list@broadcom.com
L:	linux-arm-kernel@lists.infradead.org (moderated for non-subscribers)
S:	Maintained
F:	Documentation/devicetree/bindings/memory-controllers/brcm,dpfe-cpu.txt
F:	drivers/memory/brcmstb_dpfe.c

BROADCOM SYSTEMPORT ETHERNET DRIVER
M:	Florian Fainelli <f.fainelli@gmail.com>
L:	netdev@vger.kernel.org
S:	Supported
F:	drivers/net/ethernet/broadcom/bcmsysport.*

BROADCOM TG3 GIGABIT ETHERNET DRIVER
M:	Siva Reddy Kallam <siva.kallam@broadcom.com>
M:	Prashant Sreedharan <prashant@broadcom.com>
M:	Michael Chan <mchan@broadcom.com>
L:	netdev@vger.kernel.org
S:	Supported
F:	drivers/net/ethernet/broadcom/tg3.*

BROCADE BFA FC SCSI DRIVER
M:	Anil Gurumurthy <anil.gurumurthy@qlogic.com>
M:	Sudarsana Kalluru <sudarsana.kalluru@qlogic.com>
L:	linux-scsi@vger.kernel.org
S:	Supported
F:	drivers/scsi/bfa/

BROCADE BNA 10 GIGABIT ETHERNET DRIVER
M:	Rasesh Mody <rasesh.mody@cavium.com>
M:	Sudarsana Kalluru <sudarsana.kalluru@cavium.com>
M:	Dept-GELinuxNICDev@cavium.com
L:	netdev@vger.kernel.org
S:	Supported
F:	drivers/net/ethernet/brocade/bna/

BSG (block layer generic sg v4 driver)
M:	FUJITA Tomonori <fujita.tomonori@lab.ntt.co.jp>
L:	linux-scsi@vger.kernel.org
S:	Supported
F:	block/bsg.c
F:	include/linux/bsg.h
F:	include/uapi/linux/bsg.h

BT87X AUDIO DRIVER
M:	Clemens Ladisch <clemens@ladisch.de>
L:	alsa-devel@alsa-project.org (moderated for non-subscribers)
T:	git git://git.alsa-project.org/alsa-kernel.git
S:	Maintained
F:	Documentation/sound/alsa/Bt87x.txt
F:	sound/pci/bt87x.c

BT8XXGPIO DRIVER
M:	Michael Buesch <m@bues.ch>
W:	http://bu3sch.de/btgpio.php
S:	Maintained
F:	drivers/gpio/gpio-bt8xx.c

BTRFS FILE SYSTEM
M:	Chris Mason <clm@fb.com>
M:	Josef Bacik <jbacik@fb.com>
M:	David Sterba <dsterba@suse.com>
L:	linux-btrfs@vger.kernel.org
W:	http://btrfs.wiki.kernel.org/
Q:	http://patchwork.kernel.org/project/linux-btrfs/list/
T:	git git://git.kernel.org/pub/scm/linux/kernel/git/mason/linux-btrfs.git
S:	Maintained
F:	Documentation/filesystems/btrfs.txt
F:	fs/btrfs/
F:	include/linux/btrfs*
F:	include/uapi/linux/btrfs*

BTTV VIDEO4LINUX DRIVER
M:	Mauro Carvalho Chehab <mchehab@s-opensource.com>
M:	Mauro Carvalho Chehab <mchehab@kernel.org>
L:	linux-media@vger.kernel.org
W:	https://linuxtv.org
T:	git git://linuxtv.org/media_tree.git
S:	Odd fixes
F:	Documentation/media/v4l-drivers/bttv*
F:	drivers/media/pci/bt8xx/bttv*

BUS FREQUENCY DRIVER FOR SAMSUNG EXYNOS
M:	Chanwoo Choi <cw00.choi@samsung.com>
L:	linux-pm@vger.kernel.org
L:	linux-samsung-soc@vger.kernel.org
T:	git git://git.kernel.org/pub/scm/linux/kernel/git/mzx/devfreq.git
S:	Maintained
F:	drivers/devfreq/exynos-bus.c
F:	Documentation/devicetree/bindings/devfreq/exynos-bus.txt

BUSLOGIC SCSI DRIVER
M:	Khalid Aziz <khalid@gonehiking.org>
L:	linux-scsi@vger.kernel.org
S:	Maintained
F:	drivers/scsi/BusLogic.*
F:	drivers/scsi/FlashPoint.*

C-MEDIA CMI8788 DRIVER
M:	Clemens Ladisch <clemens@ladisch.de>
L:	alsa-devel@alsa-project.org (moderated for non-subscribers)
T:	git git://git.alsa-project.org/alsa-kernel.git
S:	Maintained
F:	sound/pci/oxygen/

C6X ARCHITECTURE
M:	Mark Salter <msalter@redhat.com>
M:	Aurelien Jacquiot <jacquiot.aurelien@gmail.com>
L:	linux-c6x-dev@linux-c6x.org
W:	http://www.linux-c6x.org/wiki/index.php/Main_Page
S:	Maintained
F:	arch/c6x/

CA8210 IEEE-802.15.4 RADIO DRIVER
M:	Harry Morris <h.morris@cascoda.com>
L:	linux-wpan@vger.kernel.org
W:	https://github.com/Cascoda/ca8210-linux.git
S:	Maintained
F:	drivers/net/ieee802154/ca8210.c
F:	Documentation/devicetree/bindings/net/ieee802154/ca8210.txt

CACHEFILES: FS-CACHE BACKEND FOR CACHING ON MOUNTED FILESYSTEMS
M:	David Howells <dhowells@redhat.com>
L:	linux-cachefs@redhat.com (moderated for non-subscribers)
S:	Supported
F:	Documentation/filesystems/caching/cachefiles.txt
F:	fs/cachefiles/

CADET FM/AM RADIO RECEIVER DRIVER
M:	Hans Verkuil <hverkuil@xs4all.nl>
L:	linux-media@vger.kernel.org
T:	git git://linuxtv.org/media_tree.git
W:	https://linuxtv.org
S:	Maintained
F:	drivers/media/radio/radio-cadet*

CAFE CMOS INTEGRATED CAMERA CONTROLLER DRIVER
M:	Jonathan Corbet <corbet@lwn.net>
L:	linux-media@vger.kernel.org
T:	git git://linuxtv.org/media_tree.git
S:	Maintained
F:	Documentation/media/v4l-drivers/cafe_ccic*
F:	drivers/media/platform/marvell-ccic/

CAIF NETWORK LAYER
M:	Dmitry Tarnyagin <dmitry.tarnyagin@lockless.no>
L:	netdev@vger.kernel.org
S:	Supported
F:	Documentation/networking/caif/
F:	drivers/net/caif/
F:	include/uapi/linux/caif/
F:	include/net/caif/
F:	net/caif/

CALGARY x86-64 IOMMU
M:	Muli Ben-Yehuda <mulix@mulix.org>
M:	Jon Mason <jdmason@kudzu.us>
L:	iommu@lists.linux-foundation.org
S:	Maintained
F:	arch/x86/kernel/pci-calgary_64.c
F:	arch/x86/kernel/tce_64.c
F:	arch/x86/include/asm/calgary.h
F:	arch/x86/include/asm/tce.h

CAN NETWORK DRIVERS
M:	Wolfgang Grandegger <wg@grandegger.com>
M:	Marc Kleine-Budde <mkl@pengutronix.de>
L:	linux-can@vger.kernel.org
W:	https://github.com/linux-can
T:	git git://git.kernel.org/pub/scm/linux/kernel/git/mkl/linux-can.git
T:	git git://git.kernel.org/pub/scm/linux/kernel/git/mkl/linux-can-next.git
S:	Maintained
F:	Documentation/devicetree/bindings/net/can/
F:	drivers/net/can/
F:	include/linux/can/dev.h
F:	include/linux/can/platform/
F:	include/uapi/linux/can/error.h
F:	include/uapi/linux/can/netlink.h

CAN NETWORK LAYER
M:	Oliver Hartkopp <socketcan@hartkopp.net>
M:	Marc Kleine-Budde <mkl@pengutronix.de>
L:	linux-can@vger.kernel.org
W:	https://github.com/linux-can
T:	git git://git.kernel.org/pub/scm/linux/kernel/git/mkl/linux-can.git
T:	git git://git.kernel.org/pub/scm/linux/kernel/git/mkl/linux-can-next.git
S:	Maintained
F:	Documentation/networking/can.rst
F:	net/can/
F:	include/linux/can/core.h
F:	include/uapi/linux/can.h
F:	include/uapi/linux/can/bcm.h
F:	include/uapi/linux/can/raw.h
F:	include/uapi/linux/can/gw.h

CAPABILITIES
M:	Serge Hallyn <serge@hallyn.com>
L:	linux-security-module@vger.kernel.org
S:	Supported
F:	include/linux/capability.h
F:	include/uapi/linux/capability.h
F:	security/commoncap.c
F:	kernel/capability.c

CAPELLA MICROSYSTEMS LIGHT SENSOR DRIVER
M:	Kevin Tsai <ktsai@capellamicro.com>
S:	Maintained
F:	drivers/iio/light/cm*

CARL9170 LINUX COMMUNITY WIRELESS DRIVER
M:	Christian Lamparter <chunkeey@googlemail.com>
L:	linux-wireless@vger.kernel.org
W:	http://wireless.kernel.org/en/users/Drivers/carl9170
S:	Maintained
F:	drivers/net/wireless/ath/carl9170/

CAVIUM I2C DRIVER
M:	Jan Glauber <jglauber@cavium.com>
M:	David Daney <david.daney@cavium.com>
W:	http://www.cavium.com
S:	Supported
F:	drivers/i2c/busses/i2c-octeon*
F:	drivers/i2c/busses/i2c-thunderx*

CAVIUM LIQUIDIO NETWORK DRIVER
M:	Derek Chickles <derek.chickles@caviumnetworks.com>
M:	Satanand Burla <satananda.burla@caviumnetworks.com>
M:	Felix Manlunas <felix.manlunas@caviumnetworks.com>
M:	Raghu Vatsavayi <raghu.vatsavayi@caviumnetworks.com>
L:	netdev@vger.kernel.org
W:	http://www.cavium.com
S:	Supported
F:	drivers/net/ethernet/cavium/liquidio/

CAVIUM MMC DRIVER
M:	Jan Glauber <jglauber@cavium.com>
M:	David Daney <david.daney@cavium.com>
M:	Steven J. Hill <Steven.Hill@cavium.com>
W:	http://www.cavium.com
S:	Supported
F:	drivers/mmc/host/cavium*

CAVIUM OCTEON-TX CRYPTO DRIVER
M:	George Cherian <george.cherian@cavium.com>
L:	linux-crypto@vger.kernel.org
W:	http://www.cavium.com
S:	Supported
F:	drivers/crypto/cavium/cpt/

CAVIUM THUNDERX2 ARM64 SOC
M:	Robert Richter <rrichter@cavium.com>
M:	Jayachandran C <jnair@caviumnetworks.com>
L:	linux-arm-kernel@lists.infradead.org (moderated for non-subscribers)
S:	Maintained
F:	arch/arm64/boot/dts/cavium/thunder2-99xx*
F:	Documentation/devicetree/bindings/arm/cavium-thunder2.txt

CC2520 IEEE-802.15.4 RADIO DRIVER
M:	Varka Bhadram <varkabhadram@gmail.com>
L:	linux-wpan@vger.kernel.org
S:	Maintained
F:	drivers/net/ieee802154/cc2520.c
F:	include/linux/spi/cc2520.h
F:	Documentation/devicetree/bindings/net/ieee802154/cc2520.txt

CCREE ARM TRUSTZONE CRYPTOCELL 700 REE DRIVER
M:	Gilad Ben-Yossef <gilad@benyossef.com>
L:	linux-crypto@vger.kernel.org
L:	driverdev-devel@linuxdriverproject.org
S:	Supported
F:	drivers/staging/ccree/
W:	https://developer.arm.com/products/system-ip/trustzone-cryptocell/cryptocell-700-family

CEC FRAMEWORK
M:	Hans Verkuil <hans.verkuil@cisco.com>
L:	linux-media@vger.kernel.org
T:	git git://linuxtv.org/media_tree.git
W:	http://linuxtv.org
S:	Supported
F:	Documentation/media/kapi/cec-core.rst
F:	Documentation/media/uapi/cec
F:	drivers/media/cec/
F:	drivers/media/rc/keymaps/rc-cec.c
F:	include/media/cec.h
F:	include/media/cec-notifier.h
F:	include/uapi/linux/cec.h
F:	include/uapi/linux/cec-funcs.h
F:	Documentation/devicetree/bindings/media/cec.txt

CEC GPIO DRIVER
M:	Hans Verkuil <hans.verkuil@cisco.com>
L:	linux-media@vger.kernel.org
T:	git git://linuxtv.org/media_tree.git
W:	http://linuxtv.org
S:	Supported
F:	drivers/media/platform/cec-gpio/
F:	Documentation/devicetree/bindings/media/cec-gpio.txt

CELL BROADBAND ENGINE ARCHITECTURE
M:	Arnd Bergmann <arnd@arndb.de>
L:	linuxppc-dev@lists.ozlabs.org
W:	http://www.ibm.com/developerworks/power/cell/
S:	Supported
F:	arch/powerpc/include/asm/cell*.h
F:	arch/powerpc/include/asm/spu*.h
F:	arch/powerpc/include/uapi/asm/spu*.h
F:	arch/powerpc/oprofile/*cell*
F:	arch/powerpc/platforms/cell/

CEPH COMMON CODE (LIBCEPH)
M:	Ilya Dryomov <idryomov@gmail.com>
M:	"Yan, Zheng" <zyan@redhat.com>
M:	Sage Weil <sage@redhat.com>
L:	ceph-devel@vger.kernel.org
W:	http://ceph.com/
T:	git git://git.kernel.org/pub/scm/linux/kernel/git/sage/ceph-client.git
T:	git git://github.com/ceph/ceph-client.git
S:	Supported
F:	net/ceph/
F:	include/linux/ceph/
F:	include/linux/crush/

CEPH DISTRIBUTED FILE SYSTEM CLIENT (CEPH)
M:	"Yan, Zheng" <zyan@redhat.com>
M:	Sage Weil <sage@redhat.com>
M:	Ilya Dryomov <idryomov@gmail.com>
L:	ceph-devel@vger.kernel.org
W:	http://ceph.com/
T:	git git://git.kernel.org/pub/scm/linux/kernel/git/sage/ceph-client.git
T:	git git://github.com/ceph/ceph-client.git
S:	Supported
F:	Documentation/filesystems/ceph.txt
F:	fs/ceph/

CERTIFICATE HANDLING:
M:	David Howells <dhowells@redhat.com>
M:	David Woodhouse <dwmw2@infradead.org>
L:	keyrings@vger.kernel.org
S:	Maintained
F:	Documentation/module-signing.txt
F:	certs/
F:	scripts/sign-file.c
F:	scripts/extract-cert.c

CERTIFIED WIRELESS USB (WUSB) SUBSYSTEM:
L:	linux-usb@vger.kernel.org
S:	Orphan
F:	Documentation/usb/WUSB-Design-overview.txt
F:	Documentation/usb/wusb-cbaf
F:	drivers/usb/host/hwa-hc.c
F:	drivers/usb/host/whci/
F:	drivers/usb/wusbcore/
F:	include/linux/usb/wusb*

CFAG12864B LCD DRIVER
M:	Miguel Ojeda Sandonis <miguel.ojeda.sandonis@gmail.com>
W:	http://miguelojeda.es/auxdisplay.htm
W:	http://jair.lab.fi.uva.es/~migojed/auxdisplay.htm
S:	Maintained
F:	drivers/auxdisplay/cfag12864b.c
F:	include/linux/cfag12864b.h

CFAG12864BFB LCD FRAMEBUFFER DRIVER
M:	Miguel Ojeda Sandonis <miguel.ojeda.sandonis@gmail.com>
W:	http://miguelojeda.es/auxdisplay.htm
W:	http://jair.lab.fi.uva.es/~migojed/auxdisplay.htm
S:	Maintained
F:	drivers/auxdisplay/cfag12864bfb.c
F:	include/linux/cfag12864b.h

802.11 (including CFG80211/NL80211)
M:	Johannes Berg <johannes@sipsolutions.net>
L:	linux-wireless@vger.kernel.org
W:	http://wireless.kernel.org/
T:	git git://git.kernel.org/pub/scm/linux/kernel/git/jberg/mac80211.git
T:	git git://git.kernel.org/pub/scm/linux/kernel/git/jberg/mac80211-next.git
S:	Maintained
F:	net/wireless/
F:	include/uapi/linux/nl80211.h
F:	include/linux/ieee80211.h
F:	include/net/wext.h
F:	include/net/cfg80211.h
F:	include/net/iw_handler.h
F:	include/net/ieee80211_radiotap.h
F:	Documentation/driver-api/80211/cfg80211.rst
F:	Documentation/networking/regulatory.txt

CHAR and MISC DRIVERS
M:	Arnd Bergmann <arnd@arndb.de>
M:	Greg Kroah-Hartman <gregkh@linuxfoundation.org>
T:	git git://git.kernel.org/pub/scm/linux/kernel/git/gregkh/char-misc.git
S:	Supported
F:	drivers/char/
F:	drivers/misc/
F:	include/linux/miscdevice.h

CHECKPATCH
M:	Andy Whitcroft <apw@canonical.com>
M:	Joe Perches <joe@perches.com>
S:	Maintained
F:	scripts/checkpatch.pl

CHINESE DOCUMENTATION
M:	Harry Wei <harryxiyou@gmail.com>
L:	xiyoulinuxkernelgroup@googlegroups.com (subscribers-only)
L:	linux-kernel@zh-kernel.org (moderated for non-subscribers)
S:	Maintained
F:	Documentation/translations/zh_CN/

CHIPIDEA USB HIGH SPEED DUAL ROLE CONTROLLER
M:	Peter Chen <Peter.Chen@nxp.com>
T:	git git://git.kernel.org/pub/scm/linux/kernel/git/peter.chen/usb.git
L:	linux-usb@vger.kernel.org
S:	Maintained
F:	drivers/usb/chipidea/

CHIPONE ICN8318 I2C TOUCHSCREEN DRIVER
M:	Hans de Goede <hdegoede@redhat.com>
L:	linux-input@vger.kernel.org
S:	Maintained
F:	Documentation/devicetree/bindings/input/touchscreen/chipone_icn8318.txt
F:	drivers/input/touchscreen/chipone_icn8318.c

CHROME HARDWARE PLATFORM SUPPORT
M:	Benson Leung <bleung@chromium.org>
M:	Olof Johansson <olof@lixom.net>
S:	Maintained
T:	git git://git.kernel.org/pub/scm/linux/kernel/git/bleung/chrome-platform.git
F:	drivers/platform/chrome/

CIRRUS LOGIC AUDIO CODEC DRIVERS
M:	Brian Austin <brian.austin@cirrus.com>
M:	Paul Handrigan <Paul.Handrigan@cirrus.com>
L:	alsa-devel@alsa-project.org (moderated for non-subscribers)
S:	Maintained
F:	sound/soc/codecs/cs*

CIRRUS LOGIC EP93XX ETHERNET DRIVER
M:	Hartley Sweeten <hsweeten@visionengravers.com>
L:	netdev@vger.kernel.org
S:	Maintained
F:	drivers/net/ethernet/cirrus/ep93xx_eth.c

CISCO FCOE HBA DRIVER
M:	Satish Kharat <satishkh@cisco.com>
M:	Sesidhar Baddela <sebaddel@cisco.com>
M:	Karan Tilak Kumar <kartilak@cisco.com>
L:	linux-scsi@vger.kernel.org
S:	Supported
F:	drivers/scsi/fnic/

CISCO SCSI HBA DRIVER
M:	Karan Tilak Kumar <kartilak@cisco.com>
M:	Sesidhar Baddela <sebaddel@cisco.com>
L:	linux-scsi@vger.kernel.org
S:	Supported
F:	drivers/scsi/snic/

CISCO VIC ETHERNET NIC DRIVER
M:	Christian Benvenuti <benve@cisco.com>
M:	Govindarajulu Varadarajan <_govind@gmx.com>
M:	Parvi Kaustubhi <pkaustub@cisco.com>
S:	Supported
F:	drivers/net/ethernet/cisco/enic/

CISCO VIC LOW LATENCY NIC DRIVER
M:	Christian Benvenuti <benve@cisco.com>
M:	Dave Goodell <dgoodell@cisco.com>
S:	Supported
F:	drivers/infiniband/hw/usnic/

CLEANCACHE API
M:	Konrad Rzeszutek Wilk <konrad.wilk@oracle.com>
L:	linux-kernel@vger.kernel.org
S:	Maintained
F:	mm/cleancache.c
F:	include/linux/cleancache.h

CLK API
M:	Russell King <linux@armlinux.org.uk>
L:	linux-clk@vger.kernel.org
S:	Maintained
F:	include/linux/clk.h

CLOCKSOURCE, CLOCKEVENT DRIVERS
M:	Daniel Lezcano <daniel.lezcano@linaro.org>
M:	Thomas Gleixner <tglx@linutronix.de>
L:	linux-kernel@vger.kernel.org
T:	git git://git.kernel.org/pub/scm/linux/kernel/git/tip/tip.git timers/core
S:	Supported
F:	drivers/clocksource/
F:	Documentation/devicetree/bindings/timer/

CMPC ACPI DRIVER
M:	Thadeu Lima de Souza Cascardo <cascardo@holoscopio.com>
M:	Daniel Oliveira Nascimento <don@syst.com.br>
L:	platform-driver-x86@vger.kernel.org
S:	Supported
F:	drivers/platform/x86/classmate-laptop.c

COBALT MEDIA DRIVER
M:	Hans Verkuil <hans.verkuil@cisco.com>
L:	linux-media@vger.kernel.org
T:	git git://linuxtv.org/media_tree.git
W:	https://linuxtv.org
S:	Supported
F:	drivers/media/pci/cobalt/

COCCINELLE/Semantic Patches (SmPL)
M:	Julia Lawall <Julia.Lawall@lip6.fr>
M:	Gilles Muller <Gilles.Muller@lip6.fr>
M:	Nicolas Palix <nicolas.palix@imag.fr>
M:	Michal Marek <michal.lkml@markovi.net>
L:	cocci@systeme.lip6.fr (moderated for non-subscribers)
T:	git git://git.kernel.org/pub/scm/linux/kernel/git/mmarek/kbuild.git misc
W:	http://coccinelle.lip6.fr/
S:	Supported
F:	Documentation/dev-tools/coccinelle.rst
F:	scripts/coccinelle/
F:	scripts/coccicheck

CODA FILE SYSTEM
M:	Jan Harkes <jaharkes@cs.cmu.edu>
M:	coda@cs.cmu.edu
L:	codalist@coda.cs.cmu.edu
W:	http://www.coda.cs.cmu.edu/
S:	Maintained
F:	Documentation/filesystems/coda.txt
F:	fs/coda/
F:	include/linux/coda*.h
F:	include/uapi/linux/coda*.h

CODA V4L2 MEM2MEM DRIVER
M:	Philipp Zabel <p.zabel@pengutronix.de>
L:	linux-media@vger.kernel.org
S:	Maintained
F:	Documentation/devicetree/bindings/media/coda.txt
F:	drivers/media/platform/coda/

COMMON CLK FRAMEWORK
M:	Michael Turquette <mturquette@baylibre.com>
M:	Stephen Boyd <sboyd@codeaurora.org>
L:	linux-clk@vger.kernel.org
Q:	http://patchwork.kernel.org/project/linux-clk/list/
T:	git git://git.kernel.org/pub/scm/linux/kernel/git/clk/linux.git
S:	Maintained
F:	Documentation/devicetree/bindings/clock/
F:	drivers/clk/
X:	drivers/clk/clkdev.c
F:	include/linux/clk-pr*
F:	include/linux/clk/

COMMON INTERNET FILE SYSTEM (CIFS)
M:	Steve French <sfrench@samba.org>
L:	linux-cifs@vger.kernel.org
L:	samba-technical@lists.samba.org (moderated for non-subscribers)
W:	http://linux-cifs.samba.org/
T:	git git://git.samba.org/sfrench/cifs-2.6.git
S:	Supported
F:	Documentation/filesystems/cifs/
F:	fs/cifs/

COMPACTPCI HOTPLUG CORE
M:	Scott Murray <scott@spiteful.org>
L:	linux-pci@vger.kernel.org
S:	Maintained
F:	drivers/pci/hotplug/cpci_hotplug*

COMPACTPCI HOTPLUG GENERIC DRIVER
M:	Scott Murray <scott@spiteful.org>
L:	linux-pci@vger.kernel.org
S:	Maintained
F:	drivers/pci/hotplug/cpcihp_generic.c

COMPACTPCI HOTPLUG ZIATECH ZT5550 DRIVER
M:	Scott Murray <scott@spiteful.org>
L:	linux-pci@vger.kernel.org
S:	Maintained
F:	drivers/pci/hotplug/cpcihp_zt5550.*

COMPAL LAPTOP SUPPORT
M:	Cezary Jackiewicz <cezary.jackiewicz@gmail.com>
L:	platform-driver-x86@vger.kernel.org
S:	Maintained
F:	drivers/platform/x86/compal-laptop.c

CONEXANT ACCESSRUNNER USB DRIVER
L:	accessrunner-general@lists.sourceforge.net
W:	http://accessrunner.sourceforge.net/
S:	Orphan
F:	drivers/usb/atm/cxacru.c

CONFIGFS
M:	Joel Becker <jlbec@evilplan.org>
M:	Christoph Hellwig <hch@lst.de>
T:	git git://git.infradead.org/users/hch/configfs.git
S:	Supported
F:	fs/configfs/
F:	include/linux/configfs.h

CONNECTOR
M:	Evgeniy Polyakov <zbr@ioremap.net>
L:	netdev@vger.kernel.org
S:	Maintained
F:	drivers/connector/

CONTROL GROUP (CGROUP)
M:	Tejun Heo <tj@kernel.org>
M:	Li Zefan <lizefan@huawei.com>
M:	Johannes Weiner <hannes@cmpxchg.org>
L:	cgroups@vger.kernel.org
T:	git git://git.kernel.org/pub/scm/linux/kernel/git/tj/cgroup.git
S:	Maintained
F:	Documentation/cgroup*
F:	include/linux/cgroup*
F:	kernel/cgroup*

CONTROL GROUP - CPUSET
M:	Li Zefan <lizefan@huawei.com>
L:	cgroups@vger.kernel.org
W:	http://www.bullopensource.org/cpuset/
W:	http://oss.sgi.com/projects/cpusets/
T:	git git://git.kernel.org/pub/scm/linux/kernel/git/tj/cgroup.git
S:	Maintained
F:	Documentation/cgroup-v1/cpusets.txt
F:	include/linux/cpuset.h
F:	kernel/cgroup/cpuset.c

CONTROL GROUP - MEMORY RESOURCE CONTROLLER (MEMCG)
M:	Johannes Weiner <hannes@cmpxchg.org>
M:	Michal Hocko <mhocko@kernel.org>
M:	Vladimir Davydov <vdavydov.dev@gmail.com>
L:	cgroups@vger.kernel.org
L:	linux-mm@kvack.org
S:	Maintained
F:	mm/memcontrol.c
F:	mm/swap_cgroup.c

CORETEMP HARDWARE MONITORING DRIVER
M:	Fenghua Yu <fenghua.yu@intel.com>
L:	linux-hwmon@vger.kernel.org
S:	Maintained
F:	Documentation/hwmon/coretemp
F:	drivers/hwmon/coretemp.c

COSA/SRP SYNC SERIAL DRIVER
M:	Jan "Yenya" Kasprzak <kas@fi.muni.cz>
W:	http://www.fi.muni.cz/~kas/cosa/
S:	Maintained
F:	drivers/net/wan/cosa*

CPMAC ETHERNET DRIVER
M:	Florian Fainelli <f.fainelli@gmail.com>
L:	netdev@vger.kernel.org
S:	Maintained
F:	drivers/net/ethernet/ti/cpmac.c

CPU FREQUENCY DRIVERS
M:	"Rafael J. Wysocki" <rjw@rjwysocki.net>
M:	Viresh Kumar <viresh.kumar@linaro.org>
L:	linux-pm@vger.kernel.org
S:	Maintained
T:	git git://git.kernel.org/pub/scm/linux/kernel/git/rafael/linux-pm.git
T:	git git://git.linaro.org/people/vireshk/linux.git (For ARM Updates)
B:	https://bugzilla.kernel.org
F:	Documentation/cpu-freq/
F:	Documentation/devicetree/bindings/cpufreq/
F:	drivers/cpufreq/
F:	include/linux/cpufreq.h
F:	tools/testing/selftests/cpufreq/

CPU FREQUENCY DRIVERS - ARM BIG LITTLE
M:	Viresh Kumar <viresh.kumar@linaro.org>
M:	Sudeep Holla <sudeep.holla@arm.com>
L:	linux-pm@vger.kernel.org
W:	http://www.arm.com/products/processors/technologies/biglittleprocessing.php
S:	Maintained
F:	drivers/cpufreq/arm_big_little.h
F:	drivers/cpufreq/arm_big_little.c
F:	drivers/cpufreq/arm_big_little_dt.c

CPU POWER MONITORING SUBSYSTEM
M:	Thomas Renninger <trenn@suse.com>
M:	Shuah Khan <shuahkh@osg.samsung.com>
M:	Shuah Khan <shuah@kernel.org>
L:	linux-pm@vger.kernel.org
S:	Maintained
F:	tools/power/cpupower/

CPUID/MSR DRIVER
M:	"H. Peter Anvin" <hpa@zytor.com>
S:	Maintained
F:	arch/x86/kernel/cpuid.c
F:	arch/x86/kernel/msr.c

CPUIDLE DRIVER - ARM BIG LITTLE
M:	Lorenzo Pieralisi <lorenzo.pieralisi@arm.com>
M:	Daniel Lezcano <daniel.lezcano@linaro.org>
L:	linux-pm@vger.kernel.org
L:	linux-arm-kernel@lists.infradead.org
T:	git git://git.kernel.org/pub/scm/linux/kernel/git/rafael/linux-pm.git
S:	Maintained
F:	drivers/cpuidle/cpuidle-big_little.c

CPUIDLE DRIVER - ARM EXYNOS
M:	Bartlomiej Zolnierkiewicz <b.zolnierkie@samsung.com>
M:	Daniel Lezcano <daniel.lezcano@linaro.org>
M:	Kukjin Kim <kgene@kernel.org>
L:	linux-pm@vger.kernel.org
L:	linux-samsung-soc@vger.kernel.org
S:	Supported
F:	drivers/cpuidle/cpuidle-exynos.c
F:	arch/arm/mach-exynos/pm.c

CPUIDLE DRIVERS
M:	"Rafael J. Wysocki" <rjw@rjwysocki.net>
M:	Daniel Lezcano <daniel.lezcano@linaro.org>
L:	linux-pm@vger.kernel.org
S:	Maintained
T:	git git://git.kernel.org/pub/scm/linux/kernel/git/rafael/linux-pm.git
B:	https://bugzilla.kernel.org
F:	drivers/cpuidle/*
F:	include/linux/cpuidle.h

CRAMFS FILESYSTEM
M:	Nicolas Pitre <nico@linaro.org>
S:	Maintained
F:	Documentation/filesystems/cramfs.txt
F:	fs/cramfs/

CRIS PORT
M:	Mikael Starvik <starvik@axis.com>
M:	Jesper Nilsson <jesper.nilsson@axis.com>
L:	linux-cris-kernel@axis.com
W:	http://developer.axis.com
T:	git git://git.kernel.org/pub/scm/linux/kernel/git/jesper/cris.git
S:	Maintained
F:	arch/cris/
F:	drivers/tty/serial/crisv10.*

CRYPTO API
M:	Herbert Xu <herbert@gondor.apana.org.au>
M:	"David S. Miller" <davem@davemloft.net>
L:	linux-crypto@vger.kernel.org
T:	git git://git.kernel.org/pub/scm/linux/kernel/git/herbert/cryptodev-2.6.git
T:	git git://git.kernel.org/pub/scm/linux/kernel/git/herbert/crypto-2.6.git
S:	Maintained
F:	Documentation/crypto/
F:	Documentation/devicetree/bindings/crypto/
F:	arch/*/crypto/
F:	crypto/
F:	drivers/crypto/
F:	include/crypto/
F:	include/linux/crypto*

CRYPTOGRAPHIC RANDOM NUMBER GENERATOR
M:	Neil Horman <nhorman@tuxdriver.com>
L:	linux-crypto@vger.kernel.org
S:	Maintained
F:	crypto/ansi_cprng.c
F:	crypto/rng.c

CS3308 MEDIA DRIVER
M:	Hans Verkuil <hverkuil@xs4all.nl>
L:	linux-media@vger.kernel.org
T:	git git://linuxtv.org/media_tree.git
W:	http://linuxtv.org
S:	Odd Fixes
F:	drivers/media/i2c/cs3308.c
F:	drivers/media/i2c/cs3308.h

CS5535 Audio ALSA driver
M:	Jaya Kumar <jayakumar.alsa@gmail.com>
S:	Maintained
F:	sound/pci/cs5535audio/

CW1200 WLAN driver
M:	Solomon Peachy <pizza@shaftnet.org>
S:	Maintained
F:	drivers/net/wireless/st/cw1200/

CX18 VIDEO4LINUX DRIVER
M:	Andy Walls <awalls@md.metrocast.net>
L:	ivtv-devel@ivtvdriver.org (subscribers-only)
L:	linux-media@vger.kernel.org
T:	git git://linuxtv.org/media_tree.git
W:	https://linuxtv.org
W:	http://www.ivtvdriver.org/index.php/Cx18
S:	Maintained
F:	Documentation/media/v4l-drivers/cx18*
F:	drivers/media/pci/cx18/
F:	include/uapi/linux/ivtv*

CX2341X MPEG ENCODER HELPER MODULE
M:	Hans Verkuil <hverkuil@xs4all.nl>
L:	linux-media@vger.kernel.org
T:	git git://linuxtv.org/media_tree.git
W:	https://linuxtv.org
S:	Maintained
F:	drivers/media/common/cx2341x*
F:	include/media/cx2341x*

CX24120 MEDIA DRIVER
M:	Jemma Denson <jdenson@gmail.com>
M:	Patrick Boettcher <patrick.boettcher@posteo.de>
L:	linux-media@vger.kernel.org
W:	https://linuxtv.org
Q:	http://patchwork.linuxtv.org/project/linux-media/list/
S:	Maintained
F:	drivers/media/dvb-frontends/cx24120*

CX88 VIDEO4LINUX DRIVER
M:	Mauro Carvalho Chehab <mchehab@s-opensource.com>
M:	Mauro Carvalho Chehab <mchehab@kernel.org>
L:	linux-media@vger.kernel.org
W:	https://linuxtv.org
T:	git git://linuxtv.org/media_tree.git
S:	Odd fixes
F:	Documentation/media/v4l-drivers/cx88*
F:	drivers/media/pci/cx88/

CXD2820R MEDIA DRIVER
M:	Antti Palosaari <crope@iki.fi>
L:	linux-media@vger.kernel.org
W:	https://linuxtv.org
W:	http://palosaari.fi/linux/
Q:	http://patchwork.linuxtv.org/project/linux-media/list/
T:	git git://linuxtv.org/anttip/media_tree.git
S:	Maintained
F:	drivers/media/dvb-frontends/cxd2820r*

CXGB3 ETHERNET DRIVER (CXGB3)
M:	Santosh Raspatur <santosh@chelsio.com>
L:	netdev@vger.kernel.org
W:	http://www.chelsio.com
S:	Supported
F:	drivers/net/ethernet/chelsio/cxgb3/

CXGB3 ISCSI DRIVER (CXGB3I)
M:	Karen Xie <kxie@chelsio.com>
L:	linux-scsi@vger.kernel.org
W:	http://www.chelsio.com
S:	Supported
F:	drivers/scsi/cxgbi/cxgb3i

CXGB3 IWARP RNIC DRIVER (IW_CXGB3)
M:	Steve Wise <swise@chelsio.com>
L:	linux-rdma@vger.kernel.org
W:	http://www.openfabrics.org
S:	Supported
F:	drivers/infiniband/hw/cxgb3/
F:	include/uapi/rdma/cxgb3-abi.h

CXGB4 CRYPTO DRIVER (chcr)
M:	Harsh Jain <harsh@chelsio.com>
L:	linux-crypto@vger.kernel.org
W:	http://www.chelsio.com
S:	Supported
F:	drivers/crypto/chelsio

CXGB4 ETHERNET DRIVER (CXGB4)
M:	Ganesh Goudar <ganeshgr@chelsio.com>
L:	netdev@vger.kernel.org
W:	http://www.chelsio.com
S:	Supported
F:	drivers/net/ethernet/chelsio/cxgb4/

CXGB4 ISCSI DRIVER (CXGB4I)
M:	Karen Xie <kxie@chelsio.com>
L:	linux-scsi@vger.kernel.org
W:	http://www.chelsio.com
S:	Supported
F:	drivers/scsi/cxgbi/cxgb4i

CXGB4 IWARP RNIC DRIVER (IW_CXGB4)
M:	Steve Wise <swise@chelsio.com>
L:	linux-rdma@vger.kernel.org
W:	http://www.openfabrics.org
S:	Supported
F:	drivers/infiniband/hw/cxgb4/
F:	include/uapi/rdma/cxgb4-abi.h

CXGB4VF ETHERNET DRIVER (CXGB4VF)
M:	Casey Leedom <leedom@chelsio.com>
L:	netdev@vger.kernel.org
W:	http://www.chelsio.com
S:	Supported
F:	drivers/net/ethernet/chelsio/cxgb4vf/

CXL (IBM Coherent Accelerator Processor Interface CAPI) DRIVER
M:	Frederic Barrat <fbarrat@linux.vnet.ibm.com>
M:	Andrew Donnellan <andrew.donnellan@au1.ibm.com>
L:	linuxppc-dev@lists.ozlabs.org
S:	Supported
F:	arch/powerpc/platforms/powernv/pci-cxl.c
F:	drivers/misc/cxl/
F:	include/misc/cxl*
F:	include/uapi/misc/cxl.h
F:	Documentation/powerpc/cxl.txt
F:	Documentation/ABI/testing/sysfs-class-cxl

CXLFLASH (IBM Coherent Accelerator Processor Interface CAPI Flash) SCSI DRIVER
M:	Manoj N. Kumar <manoj@linux.vnet.ibm.com>
M:	Matthew R. Ochs <mrochs@linux.vnet.ibm.com>
M:	Uma Krishnan <ukrishn@linux.vnet.ibm.com>
L:	linux-scsi@vger.kernel.org
S:	Supported
F:	drivers/scsi/cxlflash/
F:	include/uapi/scsi/cxlflash_ioctls.h
F:	Documentation/powerpc/cxlflash.txt

CYBERPRO FB DRIVER
M:	Russell King <linux@armlinux.org.uk>
L:	linux-arm-kernel@lists.infradead.org (moderated for non-subscribers)
W:	http://www.armlinux.org.uk/
S:	Maintained
F:	drivers/video/fbdev/cyber2000fb.*

CYCLADES ASYNC MUX DRIVER
W:	http://www.cyclades.com/
S:	Orphan
F:	drivers/tty/cyclades.c
F:	include/linux/cyclades.h
F:	include/uapi/linux/cyclades.h

CYCLADES PC300 DRIVER
W:	http://www.cyclades.com/
S:	Orphan
F:	drivers/net/wan/pc300*

CYPRESS_FIRMWARE MEDIA DRIVER
M:	Antti Palosaari <crope@iki.fi>
L:	linux-media@vger.kernel.org
W:	https://linuxtv.org
W:	http://palosaari.fi/linux/
Q:	http://patchwork.linuxtv.org/project/linux-media/list/
T:	git git://linuxtv.org/anttip/media_tree.git
S:	Maintained
F:	drivers/media/common/cypress_firmware*

CYTTSP TOUCHSCREEN DRIVER
M:	Ferruh Yigit <fery@cypress.com>
L:	linux-input@vger.kernel.org
S:	Supported
F:	drivers/input/touchscreen/cyttsp*
F:	include/linux/input/cyttsp.h

D-LINK DIR-685 TOUCHKEYS DRIVER
M:	Linus Walleij <linus.walleij@linaro.org>
L:	linux-input@vger.kernel.org
S:	Supported
F:	drivers/input/dlink-dir685-touchkeys.c

DALLAS/MAXIM DS1685-FAMILY REAL TIME CLOCK
M:	Joshua Kinard <kumba@gentoo.org>
S:	Maintained
F:	drivers/rtc/rtc-ds1685.c
F:	include/linux/rtc/ds1685.h

DAMA SLAVE for AX.25
M:	Joerg Reuter <jreuter@yaina.de>
W:	http://yaina.de/jreuter/
W:	http://www.qsl.net/dl1bke/
L:	linux-hams@vger.kernel.org
S:	Maintained
F:	net/ax25/af_ax25.c
F:	net/ax25/ax25_dev.c
F:	net/ax25/ax25_ds_*
F:	net/ax25/ax25_in.c
F:	net/ax25/ax25_out.c
F:	net/ax25/ax25_timer.c
F:	net/ax25/sysctl_net_ax25.c

DAVICOM FAST ETHERNET (DMFE) NETWORK DRIVER
L:	netdev@vger.kernel.org
S:	Orphan
F:	Documentation/networking/dmfe.txt
F:	drivers/net/ethernet/dec/tulip/dmfe.c

DC390/AM53C974 SCSI driver
M:	Hannes Reinecke <hare@suse.com>
L:	linux-scsi@vger.kernel.org
S:	Maintained
F:	drivers/scsi/am53c974.c

DC395x SCSI driver
M:	Oliver Neukum <oliver@neukum.org>
M:	Ali Akcaagac <aliakc@web.de>
M:	Jamie Lenehan <lenehan@twibble.org>
L:	dc395x@twibble.org
W:	http://twibble.org/dist/dc395x/
W:	http://lists.twibble.org/mailman/listinfo/dc395x/
S:	Maintained
F:	Documentation/scsi/dc395x.txt
F:	drivers/scsi/dc395x.*

DCCP PROTOCOL
M:	Gerrit Renker <gerrit@erg.abdn.ac.uk>
L:	dccp@vger.kernel.org
W:	http://www.linuxfoundation.org/collaborate/workgroups/networking/dccp
S:	Maintained
F:	include/linux/dccp.h
F:	include/uapi/linux/dccp.h
F:	include/linux/tfrc.h
F:	net/dccp/

DECnet NETWORK LAYER
W:	http://linux-decnet.sourceforge.net
L:	linux-decnet-user@lists.sourceforge.net
S:	Orphan
F:	Documentation/networking/decnet.txt
F:	net/decnet/

DECSTATION PLATFORM SUPPORT
M:	"Maciej W. Rozycki" <macro@linux-mips.org>
L:	linux-mips@linux-mips.org
W:	http://www.linux-mips.org/wiki/DECstation
S:	Maintained
F:	arch/mips/dec/
F:	arch/mips/include/asm/dec/
F:	arch/mips/include/asm/mach-dec/

DEFXX FDDI NETWORK DRIVER
M:	"Maciej W. Rozycki" <macro@linux-mips.org>
S:	Maintained
F:	drivers/net/fddi/defxx.*

DELL SMBIOS DRIVER
M:	Pali Rohár <pali.rohar@gmail.com>
M:	Mario Limonciello <mario.limonciello@dell.com>
L:	platform-driver-x86@vger.kernel.org
S:	Maintained
F:	drivers/platform/x86/dell-smbios.*

DELL SMBIOS SMM DRIVER
M:	Mario Limonciello <mario.limonciello@dell.com>
L:	platform-driver-x86@vger.kernel.org
S:	Maintained
F:	drivers/platform/x86/dell-smbios-smm.c

DELL SMBIOS WMI DRIVER
M:	Mario Limonciello <mario.limonciello@dell.com>
L:	platform-driver-x86@vger.kernel.org
S:	Maintained
F:	drivers/platform/x86/dell-smbios-wmi.c
F:	tools/wmi/dell-smbios-example.c

DELL LAPTOP DRIVER
M:	Matthew Garrett <mjg59@srcf.ucam.org>
M:	Pali Rohár <pali.rohar@gmail.com>
L:	platform-driver-x86@vger.kernel.org
S:	Maintained
F:	drivers/platform/x86/dell-laptop.c

DELL LAPTOP FREEFALL DRIVER
M:	Pali Rohár <pali.rohar@gmail.com>
S:	Maintained
F:	drivers/platform/x86/dell-smo8800.c

DELL LAPTOP RBTN DRIVER
M:	Pali Rohár <pali.rohar@gmail.com>
S:	Maintained
F:	drivers/platform/x86/dell-rbtn.*

DELL LAPTOP SMM DRIVER
M:	Pali Rohár <pali.rohar@gmail.com>
S:	Maintained
F:	drivers/hwmon/dell-smm-hwmon.c
F:	include/uapi/linux/i8k.h

DELL SYSTEMS MANAGEMENT BASE DRIVER (dcdbas)
M:	Doug Warzecha <Douglas_Warzecha@dell.com>
S:	Maintained
F:	Documentation/dcdbas.txt
F:	drivers/firmware/dcdbas.*

DELL WMI NOTIFICATIONS DRIVER
M:	Matthew Garrett <mjg59@srcf.ucam.org>
M:	Pali Rohár <pali.rohar@gmail.com>
S:	Maintained
F:	drivers/platform/x86/dell-wmi.c

DELL WMI DESCRIPTOR DRIVER
M:	Mario Limonciello <mario.limonciello@dell.com>
S:	Maintained
F:	drivers/platform/x86/dell-wmi-descriptor.c

DELTA ST MEDIA DRIVER
M:	Hugues Fruchet <hugues.fruchet@st.com>
L:	linux-media@vger.kernel.org
T:	git git://linuxtv.org/media_tree.git
W:	https://linuxtv.org
S:	Supported
F:	drivers/media/platform/sti/delta

DENALI NAND DRIVER
M:	Masahiro Yamada <yamada.masahiro@socionext.com>
L:	linux-mtd@lists.infradead.org
S:	Supported
F:	drivers/mtd/nand/denali*

DESIGNWARE USB2 DRD IP DRIVER
M:	John Youn <johnyoun@synopsys.com>
L:	linux-usb@vger.kernel.org
T:	git git://git.kernel.org/pub/scm/linux/kernel/git/balbi/usb.git
S:	Maintained
F:	drivers/usb/dwc2/

DESIGNWARE USB3 DRD IP DRIVER
M:	Felipe Balbi <balbi@kernel.org>
L:	linux-usb@vger.kernel.org
T:	git git://git.kernel.org/pub/scm/linux/kernel/git/balbi/usb.git
S:	Maintained
F:	drivers/usb/dwc3/

DEVANTECH SRF ULTRASONIC RANGER IIO DRIVER
M:	Andreas Klinger <ak@it-klinger.de>
L:	linux-iio@vger.kernel.org
S:	Maintained
F:	Documentation/ABI/testing/sysfs-bus-iio-distance-srf08
F:	drivers/iio/proximity/srf*.c

DEVICE COREDUMP (DEV_COREDUMP)
M:	Johannes Berg <johannes@sipsolutions.net>
L:	linux-kernel@vger.kernel.org
S:	Maintained
F:	drivers/base/devcoredump.c
F:	include/linux/devcoredump.h

DEVICE FREQUENCY (DEVFREQ)
M:	MyungJoo Ham <myungjoo.ham@samsung.com>
M:	Kyungmin Park <kyungmin.park@samsung.com>
R:	Chanwoo Choi <cw00.choi@samsung.com>
L:	linux-pm@vger.kernel.org
T:	git git://git.kernel.org/pub/scm/linux/kernel/git/mzx/devfreq.git
S:	Maintained
F:	drivers/devfreq/
F:	include/linux/devfreq.h
F:	Documentation/devicetree/bindings/devfreq/

DEVICE FREQUENCY EVENT (DEVFREQ-EVENT)
M:	Chanwoo Choi <cw00.choi@samsung.com>
L:	linux-pm@vger.kernel.org
T:	git git://git.kernel.org/pub/scm/linux/kernel/git/mzx/devfreq.git
S:	Supported
F:	drivers/devfreq/event/
F:	drivers/devfreq/devfreq-event.c
F:	include/linux/devfreq-event.h
F:	Documentation/devicetree/bindings/devfreq/event/

DEVICE NUMBER REGISTRY
M:	Torben Mathiasen <device@lanana.org>
W:	http://lanana.org/docs/device-list/index.html
S:	Maintained

DEVICE-MAPPER  (LVM)
M:	Alasdair Kergon <agk@redhat.com>
M:	Mike Snitzer <snitzer@redhat.com>
M:	dm-devel@redhat.com
L:	dm-devel@redhat.com
W:	http://sources.redhat.com/dm
Q:	http://patchwork.kernel.org/project/dm-devel/list/
T:	git git://git.kernel.org/pub/scm/linux/kernel/git/device-mapper/linux-dm.git
T:	quilt http://people.redhat.com/agk/patches/linux/editing/
S:	Maintained
F:	Documentation/device-mapper/
F:	drivers/md/Makefile
F:	drivers/md/Kconfig
F:	drivers/md/dm*
F:	drivers/md/persistent-data/
F:	include/linux/device-mapper.h
F:	include/linux/dm-*.h
F:	include/uapi/linux/dm-*.h

DEVLINK
M:	Jiri Pirko <jiri@mellanox.com>
L:	netdev@vger.kernel.org
S:	Supported
F:	net/core/devlink.c
F:	include/net/devlink.h
F:	include/uapi/linux/devlink.h

DIALOG SEMICONDUCTOR DRIVERS
M:	Support Opensource <support.opensource@diasemi.com>
W:	http://www.dialog-semiconductor.com/products
S:	Supported
F:	Documentation/hwmon/da90??
F:	Documentation/devicetree/bindings/mfd/da90*.txt
F:	Documentation/devicetree/bindings/input/da90??-onkey.txt
F:	Documentation/devicetree/bindings/thermal/da90??-thermal.txt
F:	Documentation/devicetree/bindings/regulator/da92*.txt
F:	Documentation/devicetree/bindings/watchdog/da90??-wdt.txt
F:	Documentation/devicetree/bindings/sound/da[79]*.txt
F:	drivers/gpio/gpio-da90??.c
F:	drivers/hwmon/da90??-hwmon.c
F:	drivers/iio/adc/da91??-*.c
F:	drivers/input/misc/da90??_onkey.c
F:	drivers/input/touchscreen/da9052_tsi.c
F:	drivers/leds/leds-da90??.c
F:	drivers/mfd/da903x.c
F:	drivers/mfd/da90??-*.c
F:	drivers/mfd/da91??-*.c
F:	drivers/power/supply/da9052-battery.c
F:	drivers/power/supply/da91??-*.c
F:	drivers/regulator/da903x.c
F:	drivers/regulator/da9???-regulator.[ch]
F:	drivers/thermal/da90??-thermal.c
F:	drivers/rtc/rtc-da90??.c
F:	drivers/video/backlight/da90??_bl.c
F:	drivers/watchdog/da90??_wdt.c
F:	include/linux/mfd/da903x.h
F:	include/linux/mfd/da9052/
F:	include/linux/mfd/da9055/
F:	include/linux/mfd/da9062/
F:	include/linux/mfd/da9063/
F:	include/linux/mfd/da9150/
F:	include/linux/regulator/da9211.h
F:	include/sound/da[79]*.h
F:	sound/soc/codecs/da[79]*.[ch]

DIAMOND SYSTEMS GPIO-MM GPIO DRIVER
M:	William Breathitt Gray <vilhelm.gray@gmail.com>
L:	linux-gpio@vger.kernel.org
S:	Maintained
F:	drivers/gpio/gpio-gpio-mm.c

DIGI NEO AND CLASSIC PCI PRODUCTS
M:	Lidza Louina <lidza.louina@gmail.com>
M:	Mark Hounschell <markh@compro.net>
L:	driverdev-devel@linuxdriverproject.org
S:	Maintained
F:	drivers/staging/dgnc/

DIOLAN U2C-12 I2C DRIVER
M:	Guenter Roeck <linux@roeck-us.net>
L:	linux-i2c@vger.kernel.org
S:	Maintained
F:	drivers/i2c/busses/i2c-diolan-u2c.c

FILESYSTEM DIRECT ACCESS (DAX)
M:	Matthew Wilcox <mawilcox@microsoft.com>
M:	Ross Zwisler <ross.zwisler@linux.intel.com>
L:	linux-fsdevel@vger.kernel.org
S:	Supported
F:	fs/dax.c
F:	include/linux/dax.h
F:	include/trace/events/fs_dax.h

DEVICE DIRECT ACCESS (DAX)
M:	Dan Williams <dan.j.williams@intel.com>
L:	linux-nvdimm@lists.01.org
S:	Supported
F:	drivers/dax/

DIRECTORY NOTIFICATION (DNOTIFY)
M:	Jan Kara <jack@suse.cz>
R:	Amir Goldstein <amir73il@gmail.com>
L:	linux-fsdevel@vger.kernel.org
S:	Maintained
F:	Documentation/filesystems/dnotify.txt
F:	fs/notify/dnotify/
F:	include/linux/dnotify.h

DISK GEOMETRY AND PARTITION HANDLING
M:	Andries Brouwer <aeb@cwi.nl>
W:	http://www.win.tue.nl/~aeb/linux/Large-Disk.html
W:	http://www.win.tue.nl/~aeb/linux/zip/zip-1.html
W:	http://www.win.tue.nl/~aeb/partitions/partition_types-1.html
S:	Maintained

DISKQUOTA
M:	Jan Kara <jack@suse.com>
S:	Maintained
F:	Documentation/filesystems/quota.txt
F:	fs/quota/
F:	include/linux/quota*.h
F:	include/uapi/linux/quota*.h

DISPLAYLINK USB 2.0 FRAMEBUFFER DRIVER (UDLFB)
M:	Bernie Thompson <bernie@plugable.com>
L:	linux-fbdev@vger.kernel.org
S:	Maintained
W:	http://plugable.com/category/projects/udlfb/
F:	drivers/video/fbdev/udlfb.c
F:	include/video/udlfb.h
F:	Documentation/fb/udlfb.txt

DISTRIBUTED LOCK MANAGER (DLM)
M:	Christine Caulfield <ccaulfie@redhat.com>
M:	David Teigland <teigland@redhat.com>
L:	cluster-devel@redhat.com
W:	http://sources.redhat.com/cluster/
T:	git git://git.kernel.org/pub/scm/linux/kernel/git/teigland/linux-dlm.git
S:	Supported
F:	fs/dlm/

DMA BUFFER SHARING FRAMEWORK
M:	Sumit Semwal <sumit.semwal@linaro.org>
S:	Maintained
L:	linux-media@vger.kernel.org
L:	dri-devel@lists.freedesktop.org
L:	linaro-mm-sig@lists.linaro.org (moderated for non-subscribers)
F:	drivers/dma-buf/
F:	include/linux/dma-buf*
F:	include/linux/reservation.h
F:	include/linux/*fence.h
F:	Documentation/driver-api/dma-buf.rst
T:	git git://anongit.freedesktop.org/drm/drm-misc

DMA GENERIC OFFLOAD ENGINE SUBSYSTEM
M:	Vinod Koul <vinod.koul@intel.com>
L:	dmaengine@vger.kernel.org
Q:	https://patchwork.kernel.org/project/linux-dmaengine/list/
S:	Maintained
F:	drivers/dma/
F:	include/linux/dmaengine.h
F:	Documentation/devicetree/bindings/dma/
F:	Documentation/driver-api/dmaengine/
T:	git git://git.infradead.org/users/vkoul/slave-dma.git

DMA MAPPING HELPERS
M:	Christoph Hellwig <hch@lst.de>
M:	Marek Szyprowski <m.szyprowski@samsung.com>
R:	Robin Murphy <robin.murphy@arm.com>
L:	iommu@lists.linux-foundation.org
T:	git git://git.infradead.org/users/hch/dma-mapping.git
W:	http://git.infradead.org/users/hch/dma-mapping.git
S:	Supported
F:	lib/dma-debug.c
F:	lib/dma-direct.c
F:	lib/dma-virt.c
F:	drivers/base/dma-mapping.c
F:	drivers/base/dma-coherent.c
F:	include/asm-generic/dma-mapping.h
F:	include/linux/dma-direct.h
F:	include/linux/dma-mapping.h

DME1737 HARDWARE MONITOR DRIVER
M:	Juerg Haefliger <juergh@gmail.com>
L:	linux-hwmon@vger.kernel.org
S:	Maintained
F:	Documentation/hwmon/dme1737
F:	drivers/hwmon/dme1737.c

DMI/SMBIOS SUPPORT
M:	Jean Delvare <jdelvare@suse.com>
S:	Maintained
T:	quilt http://jdelvare.nerim.net/devel/linux/jdelvare-dmi/
F:	Documentation/ABI/testing/sysfs-firmware-dmi-tables
F:	drivers/firmware/dmi-id.c
F:	drivers/firmware/dmi_scan.c
F:	include/linux/dmi.h

DOCUMENTATION
M:	Jonathan Corbet <corbet@lwn.net>
L:	linux-doc@vger.kernel.org
S:	Maintained
F:	Documentation/
F:	scripts/kernel-doc
X:	Documentation/ABI/
X:	Documentation/devicetree/
X:	Documentation/acpi
X:	Documentation/power
X:	Documentation/spi
X:	Documentation/media
T:	git git://git.lwn.net/linux.git docs-next

DONGWOON DW9714 LENS VOICE COIL DRIVER
M:	Sakari Ailus <sakari.ailus@linux.intel.com>
L:	linux-media@vger.kernel.org
T:	git git://linuxtv.org/media_tree.git
S:	Maintained
F:	drivers/media/i2c/dw9714.c

DOUBLETALK DRIVER
M:	"James R. Van Zandt" <jrv@vanzandt.mv.com>
L:	blinux-list@redhat.com
S:	Maintained
F:	drivers/char/dtlk.c
F:	include/linux/dtlk.h

DPAA2 DATAPATH I/O (DPIO) DRIVER
M:	Roy Pledge <Roy.Pledge@nxp.com>
L:	linux-kernel@vger.kernel.org
S:	Maintained
F:	drivers/staging/fsl-mc/bus/dpio

DPAA2 ETHERNET DRIVER
M:	Ioana Radulescu <ruxandra.radulescu@nxp.com>
L:	linux-kernel@vger.kernel.org
S:	Maintained
F:	drivers/staging/fsl-dpaa2/ethernet

DPT_I2O SCSI RAID DRIVER
M:	Adaptec OEM Raid Solutions <aacraid@adaptec.com>
L:	linux-scsi@vger.kernel.org
W:	http://www.adaptec.com/
S:	Maintained
F:	drivers/scsi/dpt*
F:	drivers/scsi/dpt/

DRBD DRIVER
M:	Philipp Reisner <philipp.reisner@linbit.com>
M:	Lars Ellenberg <lars.ellenberg@linbit.com>
L:	drbd-dev@lists.linbit.com
W:	http://www.drbd.org
T:	git git://git.linbit.com/linux-drbd.git
T:	git git://git.linbit.com/drbd-8.4.git
S:	Supported
F:	drivers/block/drbd/
F:	lib/lru_cache.c
F:	Documentation/blockdev/drbd/

DRIVER CORE, KOBJECTS, DEBUGFS AND SYSFS
M:	Greg Kroah-Hartman <gregkh@linuxfoundation.org>
T:	git git://git.kernel.org/pub/scm/linux/kernel/git/gregkh/driver-core.git
S:	Supported
F:	Documentation/kobject.txt
F:	drivers/base/
F:	fs/debugfs/
F:	fs/sysfs/
F:	include/linux/debugfs.h
F:	include/linux/kobj*
F:	lib/kobj*

DRIVERS FOR ADAPTIVE VOLTAGE SCALING (AVS)
M:	Kevin Hilman <khilman@kernel.org>
M:	Nishanth Menon <nm@ti.com>
S:	Maintained
F:	drivers/power/avs/
F:	include/linux/power/smartreflex.h
L:	linux-pm@vger.kernel.org

DRM DRIVER FOR ARM PL111 CLCD
M:	Eric Anholt <eric@anholt.net>
T:	git git://anongit.freedesktop.org/drm/drm-misc
S:	Supported
F:	drivers/gpu/drm/pl111/

DRM DRIVER FOR AST SERVER GRAPHICS CHIPS
M:	Dave Airlie <airlied@redhat.com>
S:	Odd Fixes
F:	drivers/gpu/drm/ast/

DRM DRIVER FOR BOCHS VIRTUAL GPU
M:	Gerd Hoffmann <kraxel@redhat.com>
L:	virtualization@lists.linux-foundation.org
T:	git git://anongit.freedesktop.org/drm/drm-misc
S:	Maintained
F:	drivers/gpu/drm/bochs/

DRM DRIVER FOR FARADAY TVE200 TV ENCODER
M:	Linus Walleij <linus.walleij@linaro.org>
T:	git git://anongit.freedesktop.org/drm/drm-misc
S:	Maintained
F:	drivers/gpu/drm/tve200/

DRM DRIVER FOR ILITEK ILI9225 PANELS
M:	David Lechner <david@lechnology.com>
S:	Maintained
F:	drivers/gpu/drm/tinydrm/ili9225.c
F:	Documentation/devicetree/bindings/display/ili9225.txt

DRM DRIVER FOR INTEL I810 VIDEO CARDS
S:	Orphan / Obsolete
F:	drivers/gpu/drm/i810/
F:	include/uapi/drm/i810_drm.h

DRM DRIVER FOR MATROX G200/G400 GRAPHICS CARDS
S:	Orphan / Obsolete
F:	drivers/gpu/drm/mga/
F:	include/uapi/drm/mga_drm.h

DRM DRIVER FOR MGA G200 SERVER GRAPHICS CHIPS
M:	Dave Airlie <airlied@redhat.com>
S:	Odd Fixes
F:	drivers/gpu/drm/mgag200/

DRM DRIVER FOR MI0283QT
M:	Noralf Trønnes <noralf@tronnes.org>
S:	Maintained
F:	drivers/gpu/drm/tinydrm/mi0283qt.c
F:	Documentation/devicetree/bindings/display/multi-inno,mi0283qt.txt

DRM DRIVER FOR MSM ADRENO GPU
M:	Rob Clark <robdclark@gmail.com>
L:	linux-arm-msm@vger.kernel.org
L:	dri-devel@lists.freedesktop.org
L:	freedreno@lists.freedesktop.org
T:	git git://people.freedesktop.org/~robclark/linux
S:	Maintained
F:	drivers/gpu/drm/msm/
F:	include/uapi/drm/msm_drm.h
F:	Documentation/devicetree/bindings/display/msm/

DRM DRIVER FOR NVIDIA GEFORCE/QUADRO GPUS
M:	Ben Skeggs <bskeggs@redhat.com>
L:	dri-devel@lists.freedesktop.org
L:	nouveau@lists.freedesktop.org
T:	git git://github.com/skeggsb/linux
S:	Supported
F:	drivers/gpu/drm/nouveau/
F:	include/uapi/drm/nouveau_drm.h

DRM DRIVER FOR PERVASIVE DISPLAYS REPAPER PANELS
M:	Noralf Trønnes <noralf@tronnes.org>
S:	Maintained
F:	drivers/gpu/drm/tinydrm/repaper.c
F:	Documentation/devicetree/bindings/display/repaper.txt

DRM DRIVER FOR QEMU'S CIRRUS DEVICE
M:	Dave Airlie <airlied@redhat.com>
M:	Gerd Hoffmann <kraxel@redhat.com>
L:	virtualization@lists.linux-foundation.org
T:	git git://anongit.freedesktop.org/drm/drm-misc
S:	Obsolete
W:	https://www.kraxel.org/blog/2014/10/qemu-using-cirrus-considered-harmful/
F:	drivers/gpu/drm/cirrus/

DRM DRIVER FOR QXL VIRTUAL GPU
M:	Dave Airlie <airlied@redhat.com>
M:	Gerd Hoffmann <kraxel@redhat.com>
L:	virtualization@lists.linux-foundation.org
T:	git git://anongit.freedesktop.org/drm/drm-misc
S:	Maintained
F:	drivers/gpu/drm/qxl/
F:	include/uapi/drm/qxl_drm.h

DRM DRIVER FOR RAGE 128 VIDEO CARDS
S:	Orphan / Obsolete
F:	drivers/gpu/drm/r128/
F:	include/uapi/drm/r128_drm.h

DRM DRIVER FOR SAVAGE VIDEO CARDS
S:	Orphan / Obsolete
F:	drivers/gpu/drm/savage/
F:	include/uapi/drm/savage_drm.h

DRM DRIVER FOR SIS VIDEO CARDS
S:	Orphan / Obsolete
F:	drivers/gpu/drm/sis/
F:	include/uapi/drm/sis_drm.h

DRM DRIVER FOR SITRONIX ST7586 PANELS
M:	David Lechner <david@lechnology.com>
S:	Maintained
F:	drivers/gpu/drm/tinydrm/st7586.c
F:	Documentation/devicetree/bindings/display/st7586.txt

DRM DRIVER FOR SITRONIX ST7735R PANELS
M:	David Lechner <david@lechnology.com>
S:	Maintained
F:	drivers/gpu/drm/tinydrm/st7735r.c
F:	Documentation/devicetree/bindings/display/st7735r.txt

DRM DRIVER FOR TDFX VIDEO CARDS
S:	Orphan / Obsolete
F:	drivers/gpu/drm/tdfx/

DRM DRIVER FOR USB DISPLAYLINK VIDEO ADAPTERS
M:	Dave Airlie <airlied@redhat.com>
S:	Odd Fixes
F:	drivers/gpu/drm/udl/

DRM DRIVER FOR VMWARE VIRTUAL GPU
M:	"VMware Graphics" <linux-graphics-maintainer@vmware.com>
M:	Sinclair Yeh <syeh@vmware.com>
M:	Thomas Hellstrom <thellstrom@vmware.com>
L:	dri-devel@lists.freedesktop.org
T:	git git://people.freedesktop.org/~syeh/repos_linux
T:	git git://people.freedesktop.org/~thomash/linux
S:	Supported
F:	drivers/gpu/drm/vmwgfx/
F:	include/uapi/drm/vmwgfx_drm.h

DRM DRIVERS
M:	David Airlie <airlied@linux.ie>
L:	dri-devel@lists.freedesktop.org
T:	git git://people.freedesktop.org/~airlied/linux
B:	https://bugs.freedesktop.org/
C:	irc://chat.freenode.net/dri-devel
S:	Maintained
F:	drivers/gpu/drm/
F:	drivers/gpu/vga/
F:	Documentation/devicetree/bindings/display/
F:	Documentation/devicetree/bindings/gpu/
F:	Documentation/devicetree/bindings/video/
F:	Documentation/gpu/
F:	include/drm/
F:	include/uapi/drm/
F:	include/linux/vga*

DRM DRIVERS AND MISC GPU PATCHES
M:	Daniel Vetter <daniel.vetter@intel.com>
M:	Gustavo Padovan <gustavo@padovan.org>
M:	Sean Paul <seanpaul@chromium.org>
W:	https://01.org/linuxgraphics/gfx-docs/maintainer-tools/drm-misc.html
S:	Maintained
T:	git git://anongit.freedesktop.org/drm/drm-misc
F:	Documentation/gpu/
F:	drivers/gpu/vga/
F:	drivers/gpu/drm/*
F:	include/drm/drm*
F:	include/uapi/drm/drm*
F:	include/linux/vga*

DRM DRIVERS FOR ALLWINNER A10
M:	Maxime Ripard  <maxime.ripard@free-electrons.com>
L:	dri-devel@lists.freedesktop.org
S:	Supported
F:	drivers/gpu/drm/sun4i/
F:	Documentation/devicetree/bindings/display/sunxi/sun4i-drm.txt
T:	git git://anongit.freedesktop.org/drm/drm-misc

DRM DRIVERS FOR AMLOGIC SOCS
M:	Neil Armstrong <narmstrong@baylibre.com>
L:	dri-devel@lists.freedesktop.org
L:	linux-amlogic@lists.infradead.org
W:	http://linux-meson.com/
S:	Supported
F:	drivers/gpu/drm/meson/
F:	Documentation/devicetree/bindings/display/amlogic,meson-vpu.txt
F:	Documentation/devicetree/bindings/display/amlogic,meson-dw-hdmi.txt
F:	Documentation/gpu/meson.rst
T:	git git://anongit.freedesktop.org/drm/drm-misc

DRM DRIVERS FOR ATMEL HLCDC
M:	Boris Brezillon <boris.brezillon@free-electrons.com>
L:	dri-devel@lists.freedesktop.org
S:	Supported
F:	drivers/gpu/drm/atmel-hlcdc/
F:	Documentation/devicetree/bindings/drm/atmel/
T:	git git://anongit.freedesktop.org/drm/drm-misc

DRM DRIVERS FOR BRIDGE CHIPS
M:	Archit Taneja <architt@codeaurora.org>
M:	Andrzej Hajda <a.hajda@samsung.com>
R:	Laurent Pinchart <Laurent.pinchart@ideasonboard.com>
S:	Maintained
T:	git git://anongit.freedesktop.org/drm/drm-misc
F:	drivers/gpu/drm/bridge/

DRM DRIVERS FOR EXYNOS
M:	Inki Dae <inki.dae@samsung.com>
M:	Joonyoung Shim <jy0922.shim@samsung.com>
M:	Seung-Woo Kim <sw0312.kim@samsung.com>
M:	Kyungmin Park <kyungmin.park@samsung.com>
L:	dri-devel@lists.freedesktop.org
T:	git git://git.kernel.org/pub/scm/linux/kernel/git/daeinki/drm-exynos.git
S:	Supported
F:	drivers/gpu/drm/exynos/
F:	include/uapi/drm/exynos_drm.h
F:	Documentation/devicetree/bindings/display/exynos/

DRM DRIVERS FOR FREESCALE DCU
M:	Stefan Agner <stefan@agner.ch>
M:	Alison Wang <alison.wang@freescale.com>
L:	dri-devel@lists.freedesktop.org
S:	Supported
F:	drivers/gpu/drm/fsl-dcu/
F:	Documentation/devicetree/bindings/display/fsl,dcu.txt
F:	Documentation/devicetree/bindings/display/fsl,tcon.txt
F:	Documentation/devicetree/bindings/display/panel/nec,nl4827hc19_05b.txt

DRM DRIVERS FOR FREESCALE IMX
M:	Philipp Zabel <p.zabel@pengutronix.de>
L:	dri-devel@lists.freedesktop.org
S:	Maintained
F:	drivers/gpu/drm/imx/
F:	drivers/gpu/ipu-v3/
F:	Documentation/devicetree/bindings/display/imx/

DRM DRIVERS FOR GMA500 (Poulsbo, Moorestown and derivative chipsets)
M:	Patrik Jakobsson <patrik.r.jakobsson@gmail.com>
L:	dri-devel@lists.freedesktop.org
T:	git git://github.com/patjak/drm-gma500
S:	Maintained
F:	drivers/gpu/drm/gma500/

DRM DRIVERS FOR HISILICON
M:	Xinliang Liu <z.liuxinliang@hisilicon.com>
M:	Rongrong Zou <zourongrong@gmail.com>
R:	Xinwei Kong <kong.kongxinwei@hisilicon.com>
R:	Chen Feng <puck.chen@hisilicon.com>
L:	dri-devel@lists.freedesktop.org
T:	git git://github.com/xin3liang/linux.git
S:	Maintained
F:	drivers/gpu/drm/hisilicon/
F:	Documentation/devicetree/bindings/display/hisilicon/

DRM DRIVERS FOR MEDIATEK
M:	CK Hu <ck.hu@mediatek.com>
M:	Philipp Zabel <p.zabel@pengutronix.de>
L:	dri-devel@lists.freedesktop.org
S:	Supported
F:	drivers/gpu/drm/mediatek/
F:	Documentation/devicetree/bindings/display/mediatek/

DRM DRIVERS FOR NVIDIA TEGRA
M:	Thierry Reding <thierry.reding@gmail.com>
L:	dri-devel@lists.freedesktop.org
L:	linux-tegra@vger.kernel.org
T:	git git://anongit.freedesktop.org/tegra/linux.git
S:	Supported
F:	drivers/gpu/drm/tegra/
F:	drivers/gpu/host1x/
F:	include/linux/host1x.h
F:	include/uapi/drm/tegra_drm.h
F:	Documentation/devicetree/bindings/display/tegra/nvidia,tegra20-host1x.txt

DRM DRIVERS FOR RENESAS
M:	Laurent Pinchart <laurent.pinchart@ideasonboard.com>
L:	dri-devel@lists.freedesktop.org
L:	linux-renesas-soc@vger.kernel.org
T:	git git://linuxtv.org/pinchartl/fbdev
S:	Supported
F:	drivers/gpu/drm/rcar-du/
F:	drivers/gpu/drm/shmobile/
F:	include/linux/platform_data/shmob_drm.h
F:	Documentation/devicetree/bindings/display/bridge/renesas,dw-hdmi.txt
F:	Documentation/devicetree/bindings/display/renesas,du.txt

DRM DRIVERS FOR ROCKCHIP
M:	Sandy Huang <hjc@rock-chips.com>
M:	Heiko Stübner <heiko@sntech.de>
L:	dri-devel@lists.freedesktop.org
S:	Maintained
F:	drivers/gpu/drm/rockchip/
F:	Documentation/devicetree/bindings/display/rockchip/
T:	git git://anongit.freedesktop.org/drm/drm-misc

DRM DRIVERS FOR STI
M:	Benjamin Gaignard <benjamin.gaignard@linaro.org>
M:	Vincent Abriou <vincent.abriou@st.com>
L:	dri-devel@lists.freedesktop.org
T:	git git://anongit.freedesktop.org/drm/drm-misc
S:	Maintained
F:	drivers/gpu/drm/sti
F:	Documentation/devicetree/bindings/display/st,stih4xx.txt

DRM DRIVERS FOR STM
M:	Yannick Fertre <yannick.fertre@st.com>
M:	Philippe Cornu <philippe.cornu@st.com>
M:	Benjamin Gaignard <benjamin.gaignard@linaro.org>
M:	Vincent Abriou <vincent.abriou@st.com>
L:	dri-devel@lists.freedesktop.org
T:	git git://anongit.freedesktop.org/drm/drm-misc
S:	Maintained
F:	drivers/gpu/drm/stm
F:	Documentation/devicetree/bindings/display/st,stm32-ltdc.txt

DRM DRIVERS FOR TI LCDC
M:	Jyri Sarha <jsarha@ti.com>
R:	Tomi Valkeinen <tomi.valkeinen@ti.com>
L:	dri-devel@lists.freedesktop.org
S:	Maintained
F:	drivers/gpu/drm/tilcdc/
F:	Documentation/devicetree/bindings/display/tilcdc/

DRM DRIVERS FOR TI OMAP
M:	Tomi Valkeinen <tomi.valkeinen@ti.com>
L:	dri-devel@lists.freedesktop.org
S:	Maintained
F:	drivers/gpu/drm/omapdrm/
F:	Documentation/devicetree/bindings/display/ti/

DRM DRIVERS FOR VC4
M:	Eric Anholt <eric@anholt.net>
T:	git git://github.com/anholt/linux
S:	Supported
F:	drivers/gpu/drm/vc4/
F:	include/uapi/drm/vc4_drm.h
F:	Documentation/devicetree/bindings/display/brcm,bcm-vc4.txt
T:	git git://anongit.freedesktop.org/drm/drm-misc

DRM DRIVERS FOR VIVANTE GPU IP
M:	Lucas Stach <l.stach@pengutronix.de>
R:	Russell King <linux+etnaviv@armlinux.org.uk>
R:	Christian Gmeiner <christian.gmeiner@gmail.com>
L:	etnaviv@lists.freedesktop.org
L:	dri-devel@lists.freedesktop.org
S:	Maintained
F:	drivers/gpu/drm/etnaviv/
F:	include/uapi/drm/etnaviv_drm.h
F:	Documentation/devicetree/bindings/display/etnaviv/

DRM DRIVERS FOR ZTE ZX
M:	Shawn Guo <shawnguo@kernel.org>
L:	dri-devel@lists.freedesktop.org
S:	Maintained
F:	drivers/gpu/drm/zte/
F:	Documentation/devicetree/bindings/display/zte,vou.txt
T:	git git://anongit.freedesktop.org/drm/drm-misc

DRM PANEL DRIVERS
M:	Thierry Reding <thierry.reding@gmail.com>
L:	dri-devel@lists.freedesktop.org
T:	git git://anongit.freedesktop.org/drm/drm-misc
S:	Maintained
F:	drivers/gpu/drm/drm_panel.c
F:	drivers/gpu/drm/panel/
F:	include/drm/drm_panel.h
F:	Documentation/devicetree/bindings/display/panel/

DRM TINYDRM DRIVERS
M:	Noralf Trønnes <noralf@tronnes.org>
W:	https://github.com/notro/tinydrm/wiki/Development
T:	git git://anongit.freedesktop.org/drm/drm-misc
S:	Maintained
F:	drivers/gpu/drm/tinydrm/
F:	include/drm/tinydrm/

DRM TTM SUBSYSTEM
M:	Christian Koenig <christian.koenig@amd.com>
M:	Roger He <Hongbo.He@amd.com>
T:	git git://people.freedesktop.org/~agd5f/linux
S:	Maintained
L:	dri-devel@lists.freedesktop.org
F:	include/drm/ttm/
F:	drivers/gpu/drm/ttm/

DSBR100 USB FM RADIO DRIVER
M:	Alexey Klimov <klimov.linux@gmail.com>
L:	linux-media@vger.kernel.org
T:	git git://linuxtv.org/media_tree.git
S:	Maintained
F:	drivers/media/radio/dsbr100.c

DSCC4 DRIVER
M:	Francois Romieu <romieu@fr.zoreil.com>
L:	netdev@vger.kernel.org
S:	Maintained
F:	drivers/net/wan/dscc4.c

DT3155 MEDIA DRIVER
M:	Hans Verkuil <hverkuil@xs4all.nl>
L:	linux-media@vger.kernel.org
T:	git git://linuxtv.org/media_tree.git
W:	https://linuxtv.org
S:	Odd Fixes
F:	drivers/media/pci/dt3155/

DVB_USB_AF9015 MEDIA DRIVER
M:	Antti Palosaari <crope@iki.fi>
L:	linux-media@vger.kernel.org
W:	https://linuxtv.org
W:	http://palosaari.fi/linux/
Q:	http://patchwork.linuxtv.org/project/linux-media/list/
T:	git git://linuxtv.org/anttip/media_tree.git
S:	Maintained
F:	drivers/media/usb/dvb-usb-v2/af9015*

DVB_USB_AF9035 MEDIA DRIVER
M:	Antti Palosaari <crope@iki.fi>
L:	linux-media@vger.kernel.org
W:	https://linuxtv.org
W:	http://palosaari.fi/linux/
Q:	http://patchwork.linuxtv.org/project/linux-media/list/
T:	git git://linuxtv.org/anttip/media_tree.git
S:	Maintained
F:	drivers/media/usb/dvb-usb-v2/af9035*

DVB_USB_ANYSEE MEDIA DRIVER
M:	Antti Palosaari <crope@iki.fi>
L:	linux-media@vger.kernel.org
W:	https://linuxtv.org
W:	http://palosaari.fi/linux/
Q:	http://patchwork.linuxtv.org/project/linux-media/list/
T:	git git://linuxtv.org/anttip/media_tree.git
S:	Maintained
F:	drivers/media/usb/dvb-usb-v2/anysee*

DVB_USB_AU6610 MEDIA DRIVER
M:	Antti Palosaari <crope@iki.fi>
L:	linux-media@vger.kernel.org
W:	https://linuxtv.org
W:	http://palosaari.fi/linux/
Q:	http://patchwork.linuxtv.org/project/linux-media/list/
T:	git git://linuxtv.org/anttip/media_tree.git
S:	Maintained
F:	drivers/media/usb/dvb-usb-v2/au6610*

DVB_USB_CE6230 MEDIA DRIVER
M:	Antti Palosaari <crope@iki.fi>
L:	linux-media@vger.kernel.org
W:	https://linuxtv.org
W:	http://palosaari.fi/linux/
Q:	http://patchwork.linuxtv.org/project/linux-media/list/
T:	git git://linuxtv.org/anttip/media_tree.git
S:	Maintained
F:	drivers/media/usb/dvb-usb-v2/ce6230*

DVB_USB_CXUSB MEDIA DRIVER
M:	Michael Krufky <mkrufky@linuxtv.org>
L:	linux-media@vger.kernel.org
W:	https://linuxtv.org
W:	http://github.com/mkrufky
Q:	http://patchwork.linuxtv.org/project/linux-media/list/
T:	git git://linuxtv.org/media_tree.git
S:	Maintained
F:	drivers/media/usb/dvb-usb/cxusb*

DVB_USB_EC168 MEDIA DRIVER
M:	Antti Palosaari <crope@iki.fi>
L:	linux-media@vger.kernel.org
W:	https://linuxtv.org
W:	http://palosaari.fi/linux/
Q:	http://patchwork.linuxtv.org/project/linux-media/list/
T:	git git://linuxtv.org/anttip/media_tree.git
S:	Maintained
F:	drivers/media/usb/dvb-usb-v2/ec168*

DVB_USB_GL861 MEDIA DRIVER
M:	Antti Palosaari <crope@iki.fi>
L:	linux-media@vger.kernel.org
W:	https://linuxtv.org
Q:	http://patchwork.linuxtv.org/project/linux-media/list/
T:	git git://linuxtv.org/anttip/media_tree.git
S:	Maintained
F:	drivers/media/usb/dvb-usb-v2/gl861*

DVB_USB_MXL111SF MEDIA DRIVER
M:	Michael Krufky <mkrufky@linuxtv.org>
L:	linux-media@vger.kernel.org
W:	https://linuxtv.org
W:	http://github.com/mkrufky
Q:	http://patchwork.linuxtv.org/project/linux-media/list/
T:	git git://linuxtv.org/mkrufky/mxl111sf.git
S:	Maintained
F:	drivers/media/usb/dvb-usb-v2/mxl111sf*

DVB_USB_RTL28XXU MEDIA DRIVER
M:	Antti Palosaari <crope@iki.fi>
L:	linux-media@vger.kernel.org
W:	https://linuxtv.org
W:	http://palosaari.fi/linux/
Q:	http://patchwork.linuxtv.org/project/linux-media/list/
T:	git git://linuxtv.org/anttip/media_tree.git
S:	Maintained
F:	drivers/media/usb/dvb-usb-v2/rtl28xxu*

DVB_USB_V2 MEDIA DRIVER
M:	Antti Palosaari <crope@iki.fi>
L:	linux-media@vger.kernel.org
W:	https://linuxtv.org
W:	http://palosaari.fi/linux/
Q:	http://patchwork.linuxtv.org/project/linux-media/list/
T:	git git://linuxtv.org/anttip/media_tree.git
S:	Maintained
F:	drivers/media/usb/dvb-usb-v2/dvb_usb*
F:	drivers/media/usb/dvb-usb-v2/usb_urb.c

DYNAMIC DEBUG
M:	Jason Baron <jbaron@akamai.com>
S:	Maintained
F:	lib/dynamic_debug.c
F:	include/linux/dynamic_debug.h

DYNAMIC INTERRUPT MODERATION
M:	Tal Gilboa <talgi@mellanox.com>
S:	Maintained
F:	include/linux/net_dim.h

DZ DECSTATION DZ11 SERIAL DRIVER
M:	"Maciej W. Rozycki" <macro@linux-mips.org>
S:	Maintained
F:	drivers/tty/serial/dz.*

E3X0 POWER BUTTON DRIVER
M:	Moritz Fischer <moritz.fischer@ettus.com>
L:	usrp-users@lists.ettus.com
W:	http://www.ettus.com
S:	Supported
F:	drivers/input/misc/e3x0-button.c
F:	Documentation/devicetree/bindings/input/e3x0-button.txt

E4000 MEDIA DRIVER
M:	Antti Palosaari <crope@iki.fi>
L:	linux-media@vger.kernel.org
W:	https://linuxtv.org
W:	http://palosaari.fi/linux/
Q:	http://patchwork.linuxtv.org/project/linux-media/list/
T:	git git://linuxtv.org/anttip/media_tree.git
S:	Maintained
F:	drivers/media/tuners/e4000*

EATA ISA/EISA/PCI SCSI DRIVER
M:	Dario Ballabio <ballabio_dario@emc.com>
L:	linux-scsi@vger.kernel.org
S:	Maintained
F:	drivers/scsi/eata.c

EC100 MEDIA DRIVER
M:	Antti Palosaari <crope@iki.fi>
L:	linux-media@vger.kernel.org
W:	https://linuxtv.org
W:	http://palosaari.fi/linux/
Q:	http://patchwork.linuxtv.org/project/linux-media/list/
T:	git git://linuxtv.org/anttip/media_tree.git
S:	Maintained
F:	drivers/media/dvb-frontends/ec100*

ECRYPT FILE SYSTEM
M:	Tyler Hicks <tyhicks@canonical.com>
L:	ecryptfs@vger.kernel.org
W:	http://ecryptfs.org
W:	https://launchpad.net/ecryptfs
T:	git git://git.kernel.org/pub/scm/linux/kernel/git/tyhicks/ecryptfs.git
S:	Supported
F:	Documentation/filesystems/ecryptfs.txt
F:	fs/ecryptfs/

EDAC-AMD64
M:	Borislav Petkov <bp@alien8.de>
L:	linux-edac@vger.kernel.org
S:	Maintained
F:	drivers/edac/amd64_edac*

EDAC-CALXEDA
M:	Robert Richter <rric@kernel.org>
L:	linux-edac@vger.kernel.org
S:	Maintained
F:	drivers/edac/highbank*

EDAC-CAVIUM OCTEON
M:	Ralf Baechle <ralf@linux-mips.org>
M:	David Daney <david.daney@cavium.com>
L:	linux-edac@vger.kernel.org
L:	linux-mips@linux-mips.org
S:	Supported
F:	drivers/edac/octeon_edac*

EDAC-CAVIUM THUNDERX
M:	David Daney <david.daney@cavium.com>
M:	Jan Glauber <jglauber@cavium.com>
L:	linux-edac@vger.kernel.org
S:	Supported
F:	drivers/edac/thunderx_edac*

EDAC-CORE
M:	Borislav Petkov <bp@alien8.de>
M:	Mauro Carvalho Chehab <mchehab@s-opensource.com>
M:	Mauro Carvalho Chehab <mchehab@kernel.org>
L:	linux-edac@vger.kernel.org
T:	git git://git.kernel.org/pub/scm/linux/kernel/git/bp/bp.git for-next
T:	git git://git.kernel.org/pub/scm/linux/kernel/git/mchehab/linux-edac.git linux_next
S:	Supported
F:	Documentation/admin-guide/ras.rst
F:	Documentation/driver-api/edac.rst
F:	drivers/edac/
F:	include/linux/edac.h

EDAC-E752X
M:	Mark Gross <mark.gross@intel.com>
L:	linux-edac@vger.kernel.org
S:	Maintained
F:	drivers/edac/e752x_edac.c

EDAC-E7XXX
L:	linux-edac@vger.kernel.org
S:	Maintained
F:	drivers/edac/e7xxx_edac.c

EDAC-FSL_DDR
M:	York Sun <york.sun@nxp.com>
L:	linux-edac@vger.kernel.org
S:	Maintained
F:	drivers/edac/fsl_ddr_edac.*

EDAC-GHES
M:	Mauro Carvalho Chehab <mchehab@s-opensource.com>
M:	Mauro Carvalho Chehab <mchehab@kernel.org>
L:	linux-edac@vger.kernel.org
S:	Maintained
F:	drivers/edac/ghes_edac.c

EDAC-I3000
L:	linux-edac@vger.kernel.org
S:	Orphan
F:	drivers/edac/i3000_edac.c

EDAC-I5000
L:	linux-edac@vger.kernel.org
S:	Maintained
F:	drivers/edac/i5000_edac.c

EDAC-I5400
M:	Mauro Carvalho Chehab <mchehab@s-opensource.com>
M:	Mauro Carvalho Chehab <mchehab@kernel.org>
L:	linux-edac@vger.kernel.org
S:	Maintained
F:	drivers/edac/i5400_edac.c

EDAC-I7300
M:	Mauro Carvalho Chehab <mchehab@s-opensource.com>
M:	Mauro Carvalho Chehab <mchehab@kernel.org>
L:	linux-edac@vger.kernel.org
S:	Maintained
F:	drivers/edac/i7300_edac.c

EDAC-I7CORE
M:	Mauro Carvalho Chehab <mchehab@s-opensource.com>
M:	Mauro Carvalho Chehab <mchehab@kernel.org>
L:	linux-edac@vger.kernel.org
S:	Maintained
F:	drivers/edac/i7core_edac.c

EDAC-I82443BXGX
M:	Tim Small <tim@buttersideup.com>
L:	linux-edac@vger.kernel.org
S:	Maintained
F:	drivers/edac/i82443bxgx_edac.c

EDAC-I82975X
M:	Ranganathan Desikan <ravi@jetztechnologies.com>
M:	"Arvind R." <arvino55@gmail.com>
L:	linux-edac@vger.kernel.org
S:	Maintained
F:	drivers/edac/i82975x_edac.c

EDAC-IE31200
M:	Jason Baron <jbaron@akamai.com>
L:	linux-edac@vger.kernel.org
S:	Maintained
F:	drivers/edac/ie31200_edac.c

EDAC-MPC85XX
M:	Johannes Thumshirn <morbidrsa@gmail.com>
L:	linux-edac@vger.kernel.org
S:	Maintained
F:	drivers/edac/mpc85xx_edac.[ch]

EDAC-PASEMI
M:	Egor Martovetsky <egor@pasemi.com>
L:	linux-edac@vger.kernel.org
S:	Maintained
F:	drivers/edac/pasemi_edac.c

EDAC-PND2
M:	Tony Luck <tony.luck@intel.com>
L:	linux-edac@vger.kernel.org
S:	Maintained
F:	drivers/edac/pnd2_edac.[ch]

EDAC-R82600
M:	Tim Small <tim@buttersideup.com>
L:	linux-edac@vger.kernel.org
S:	Maintained
F:	drivers/edac/r82600_edac.c

EDAC-SBRIDGE
M:	Mauro Carvalho Chehab <mchehab@s-opensource.com>
M:	Mauro Carvalho Chehab <mchehab@kernel.org>
L:	linux-edac@vger.kernel.org
S:	Maintained
F:	drivers/edac/sb_edac.c

EDAC-SKYLAKE
M:	Tony Luck <tony.luck@intel.com>
L:	linux-edac@vger.kernel.org
S:	Maintained
F:	drivers/edac/skx_edac.c

EDAC-TI
M:	Tero Kristo <t-kristo@ti.com>
L:	linux-edac@vger.kernel.org
S:	Maintained
F:	drivers/edac/ti_edac.c

EDIROL UA-101/UA-1000 DRIVER
M:	Clemens Ladisch <clemens@ladisch.de>
L:	alsa-devel@alsa-project.org (moderated for non-subscribers)
T:	git git://git.alsa-project.org/alsa-kernel.git
S:	Maintained
F:	sound/usb/misc/ua101.c

EFI TEST DRIVER
L:	linux-efi@vger.kernel.org
M:	Ivan Hu <ivan.hu@canonical.com>
M:	Ard Biesheuvel <ard.biesheuvel@linaro.org>
S:	Maintained
F:	drivers/firmware/efi/test/

EFI VARIABLE FILESYSTEM
M:	Matthew Garrett <matthew.garrett@nebula.com>
M:	Jeremy Kerr <jk@ozlabs.org>
M:	Ard Biesheuvel <ard.biesheuvel@linaro.org>
T:	git git://git.kernel.org/pub/scm/linux/kernel/git/efi/efi.git
L:	linux-efi@vger.kernel.org
S:	Maintained
F:	fs/efivarfs/

EFIFB FRAMEBUFFER DRIVER
L:	linux-fbdev@vger.kernel.org
M:	Peter Jones <pjones@redhat.com>
S:	Maintained
F:	drivers/video/fbdev/efifb.c

EFS FILESYSTEM
W:	http://aeschi.ch.eu.org/efs/
S:	Orphan
F:	fs/efs/

EHEA (IBM pSeries eHEA 10Gb ethernet adapter) DRIVER
M:	Douglas Miller <dougmill@linux.vnet.ibm.com>
L:	netdev@vger.kernel.org
S:	Maintained
F:	drivers/net/ethernet/ibm/ehea/

EM28XX VIDEO4LINUX DRIVER
M:	Mauro Carvalho Chehab <mchehab@s-opensource.com>
M:	Mauro Carvalho Chehab <mchehab@kernel.org>
L:	linux-media@vger.kernel.org
W:	https://linuxtv.org
T:	git git://linuxtv.org/media_tree.git
S:	Maintained
F:	drivers/media/usb/em28xx/
F:	Documentation/media/v4l-drivers/em28xx*

EMBEDDED LINUX
M:	Paul Gortmaker <paul.gortmaker@windriver.com>
M:	Matt Mackall <mpm@selenic.com>
M:	David Woodhouse <dwmw2@infradead.org>
L:	linux-embedded@vger.kernel.org
S:	Maintained

Emulex 10Gbps iSCSI - OneConnect DRIVER
M:	Subbu Seetharaman <subbu.seetharaman@broadcom.com>
M:	Ketan Mukadam <ketan.mukadam@broadcom.com>
M:	Jitendra Bhivare <jitendra.bhivare@broadcom.com>
L:	linux-scsi@vger.kernel.org
W:	http://www.broadcom.com
S:	Supported
F:	drivers/scsi/be2iscsi/

Emulex 10Gbps NIC BE2, BE3-R, Lancer, Skyhawk-R DRIVER (be2net)
M:	Sathya Perla <sathya.perla@broadcom.com>
M:	Ajit Khaparde <ajit.khaparde@broadcom.com>
M:	Sriharsha Basavapatna <sriharsha.basavapatna@broadcom.com>
M:	Somnath Kotur <somnath.kotur@broadcom.com>
L:	netdev@vger.kernel.org
W:	http://www.emulex.com
S:	Supported
F:	drivers/net/ethernet/emulex/benet/

EMULEX ONECONNECT ROCE DRIVER
M:	Selvin Xavier <selvin.xavier@broadcom.com>
M:	Devesh Sharma <devesh.sharma@broadcom.com>
L:	linux-rdma@vger.kernel.org
W:	http://www.broadcom.com
S:	Odd Fixes
F:	drivers/infiniband/hw/ocrdma/
F:	include/uapi/rdma/ocrdma-abi.h

EMULEX/BROADCOM LPFC FC/FCOE SCSI DRIVER
M:	James Smart <james.smart@broadcom.com>
M:	Dick Kennedy <dick.kennedy@broadcom.com>
L:	linux-scsi@vger.kernel.org
W:	http://www.broadcom.com
S:	Supported
F:	drivers/scsi/lpfc/

ENE CB710 FLASH CARD READER DRIVER
M:	Michał Mirosław <mirq-linux@rere.qmqm.pl>
S:	Maintained
F:	drivers/misc/cb710/
F:	drivers/mmc/host/cb710-mmc.*
F:	include/linux/cb710.h

ENE KB2426 (ENE0100/ENE020XX) INFRARED RECEIVER
M:	Maxim Levitsky <maximlevitsky@gmail.com>
S:	Maintained
F:	drivers/media/rc/ene_ir.*

EPSON S1D13XXX FRAMEBUFFER DRIVER
M:	Kristoffer Ericson <kristoffer.ericson@gmail.com>
S:	Maintained
T:	git git://git.kernel.org/pub/scm/linux/kernel/git/kristoffer/linux-hpc.git
F:	drivers/video/fbdev/s1d13xxxfb.c
F:	include/video/s1d13xxxfb.h

ERRSEQ ERROR TRACKING INFRASTRUCTURE
M:	Jeff Layton <jlayton@kernel.org>
S:	Maintained
F:	lib/errseq.c
F:	include/linux/errseq.h

ET131X NETWORK DRIVER
M:	Mark Einon <mark.einon@gmail.com>
S:	Odd Fixes
F:	drivers/net/ethernet/agere/

ETHERNET BRIDGE
M:	Stephen Hemminger <stephen@networkplumber.org>
L:	bridge@lists.linux-foundation.org (moderated for non-subscribers)
L:	netdev@vger.kernel.org
W:	http://www.linuxfoundation.org/en/Net:Bridge
S:	Maintained
F:	include/linux/netfilter_bridge/
F:	net/bridge/

ETHERNET PHY LIBRARY
M:	Andrew Lunn <andrew@lunn.ch>
M:	Florian Fainelli <f.fainelli@gmail.com>
L:	netdev@vger.kernel.org
S:	Maintained
F:	Documentation/ABI/testing/sysfs-bus-mdio
F:	Documentation/devicetree/bindings/net/mdio*
F:	Documentation/networking/phy.txt
F:	drivers/net/phy/
F:	drivers/of/of_mdio.c
F:	drivers/of/of_net.c
F:	include/linux/*mdio*.h
F:	include/linux/of_net.h
F:	include/linux/phy.h
F:	include/linux/phy_fixed.h
F:	include/linux/platform_data/mdio-gpio.h
F:	include/linux/platform_data/mdio-bcm-unimac.h
F:	include/trace/events/mdio.h
F:	include/uapi/linux/mdio.h
F:	include/uapi/linux/mii.h

EXT2 FILE SYSTEM
M:	Jan Kara <jack@suse.com>
L:	linux-ext4@vger.kernel.org
S:	Maintained
F:	Documentation/filesystems/ext2.txt
F:	fs/ext2/
F:	include/linux/ext2*

EXT4 FILE SYSTEM
M:	"Theodore Ts'o" <tytso@mit.edu>
M:	Andreas Dilger <adilger.kernel@dilger.ca>
L:	linux-ext4@vger.kernel.org
W:	http://ext4.wiki.kernel.org
Q:	http://patchwork.ozlabs.org/project/linux-ext4/list/
T:	git git://git.kernel.org/pub/scm/linux/kernel/git/tytso/ext4.git
S:	Maintained
F:	Documentation/filesystems/ext4.txt
F:	fs/ext4/

Extended Verification Module (EVM)
M:	Mimi Zohar <zohar@linux.vnet.ibm.com>
L:	linux-integrity@vger.kernel.org
S:	Supported
F:	security/integrity/evm/

EXTENSIBLE FIRMWARE INTERFACE (EFI)
M:	Ard Biesheuvel <ard.biesheuvel@linaro.org>
L:	linux-efi@vger.kernel.org
T:	git git://git.kernel.org/pub/scm/linux/kernel/git/efi/efi.git
S:	Maintained
F:	Documentation/efi-stub.txt
F:	arch/*/kernel/efi.c
F:	arch/x86/boot/compressed/eboot.[ch]
F:	arch/*/include/asm/efi.h
F:	arch/x86/platform/efi/
F:	drivers/firmware/efi/
F:	include/linux/efi*.h
F:	arch/arm/boot/compressed/efi-header.S
F:	arch/arm64/kernel/efi-entry.S

EXTERNAL CONNECTOR SUBSYSTEM (EXTCON)
M:	MyungJoo Ham <myungjoo.ham@samsung.com>
M:	Chanwoo Choi <cw00.choi@samsung.com>
L:	linux-kernel@vger.kernel.org
T:	git git://git.kernel.org/pub/scm/linux/kernel/git/chanwoo/extcon.git
S:	Maintained
F:	drivers/extcon/
F:	include/linux/extcon/
F:	include/linux/extcon.h
F:	Documentation/extcon/
F:	Documentation/devicetree/bindings/extcon/

EXYNOS DP DRIVER
M:	Jingoo Han <jingoohan1@gmail.com>
L:	dri-devel@lists.freedesktop.org
S:	Maintained
F:	drivers/gpu/drm/exynos/exynos_dp*

EXYNOS SYSMMU (IOMMU) driver
M:	Marek Szyprowski <m.szyprowski@samsung.com>
L:	iommu@lists.linux-foundation.org
S:	Maintained
F:	drivers/iommu/exynos-iommu.c

EZchip NPS platform support
M:	Elad Kanfi <eladkan@mellanox.com>
M:	Vineet Gupta <vgupta@synopsys.com>
S:	Supported
F:	arch/arc/plat-eznps
F:	arch/arc/boot/dts/eznps.dts

F2FS FILE SYSTEM
M:	Jaegeuk Kim <jaegeuk@kernel.org>
M:	Chao Yu <yuchao0@huawei.com>
L:	linux-f2fs-devel@lists.sourceforge.net
W:	https://f2fs.wiki.kernel.org/
T:	git git://git.kernel.org/pub/scm/linux/kernel/git/jaegeuk/f2fs.git
S:	Maintained
F:	Documentation/filesystems/f2fs.txt
F:	Documentation/ABI/testing/sysfs-fs-f2fs
F:	fs/f2fs/
F:	include/linux/f2fs_fs.h
F:	include/trace/events/f2fs.h

F71805F HARDWARE MONITORING DRIVER
M:	Jean Delvare <jdelvare@suse.com>
L:	linux-hwmon@vger.kernel.org
S:	Maintained
F:	Documentation/hwmon/f71805f
F:	drivers/hwmon/f71805f.c

FANOTIFY
M:	Jan Kara <jack@suse.cz>
R:	Amir Goldstein <amir73il@gmail.com>
L:	linux-fsdevel@vger.kernel.org
S:	Maintained
F:	fs/notify/fanotify/
F:	include/linux/fanotify.h
F:	include/uapi/linux/fanotify.h

FARSYNC SYNCHRONOUS DRIVER
M:	Kevin Curtis <kevin.curtis@farsite.co.uk>
W:	http://www.farsite.co.uk/
S:	Supported
F:	drivers/net/wan/farsync.*

FAULT INJECTION SUPPORT
M:	Akinobu Mita <akinobu.mita@gmail.com>
S:	Supported
F:	Documentation/fault-injection/
F:	lib/fault-inject.c

FBTFT Framebuffer drivers
M:	Thomas Petazzoni <thomas.petazzoni@free-electrons.com>
S:	Maintained
F:	drivers/staging/fbtft/

FC0011 TUNER DRIVER
M:	Michael Buesch <m@bues.ch>
L:	linux-media@vger.kernel.org
S:	Maintained
F:	drivers/media/tuners/fc0011.h
F:	drivers/media/tuners/fc0011.c

FC2580 MEDIA DRIVER
M:	Antti Palosaari <crope@iki.fi>
L:	linux-media@vger.kernel.org
W:	https://linuxtv.org
W:	http://palosaari.fi/linux/
Q:	http://patchwork.linuxtv.org/project/linux-media/list/
T:	git git://linuxtv.org/anttip/media_tree.git
S:	Maintained
F:	drivers/media/tuners/fc2580*

FCOE SUBSYSTEM (libfc, libfcoe, fcoe)
M:	Johannes Thumshirn <jth@kernel.org>
L:	linux-scsi@vger.kernel.org
W:	www.Open-FCoE.org
S:	Supported
F:	drivers/scsi/libfc/
F:	drivers/scsi/fcoe/
F:	include/scsi/fc/
F:	include/scsi/libfc.h
F:	include/scsi/libfcoe.h
F:	include/uapi/scsi/fc/

FILE LOCKING (flock() and fcntl()/lockf())
M:	Jeff Layton <jlayton@kernel.org>
M:	"J. Bruce Fields" <bfields@fieldses.org>
L:	linux-fsdevel@vger.kernel.org
S:	Maintained
F:	include/linux/fcntl.h
F:	include/uapi/linux/fcntl.h
F:	fs/fcntl.c
F:	fs/locks.c

FILESYSTEMS (VFS and infrastructure)
M:	Alexander Viro <viro@zeniv.linux.org.uk>
L:	linux-fsdevel@vger.kernel.org
S:	Maintained
F:	fs/*
F:	include/linux/fs.h
F:	include/uapi/linux/fs.h

FINTEK F75375S HARDWARE MONITOR AND FAN CONTROLLER DRIVER
M:	Riku Voipio <riku.voipio@iki.fi>
L:	linux-hwmon@vger.kernel.org
S:	Maintained
F:	drivers/hwmon/f75375s.c
F:	include/linux/f75375s.h

FIREWIRE AUDIO DRIVERS
M:	Clemens Ladisch <clemens@ladisch.de>
L:	alsa-devel@alsa-project.org (moderated for non-subscribers)
T:	git git://git.alsa-project.org/alsa-kernel.git
S:	Maintained
F:	sound/firewire/

FIREWIRE MEDIA DRIVERS (firedtv)
M:	Stefan Richter <stefanr@s5r6.in-berlin.de>
L:	linux-media@vger.kernel.org
L:	linux1394-devel@lists.sourceforge.net
T:	git git://git.kernel.org/pub/scm/linux/kernel/git/mchehab/linux-media.git
S:	Maintained
F:	drivers/media/firewire/

FIREWIRE SBP-2 TARGET
M:	Chris Boot <bootc@bootc.net>
L:	linux-scsi@vger.kernel.org
L:	target-devel@vger.kernel.org
L:	linux1394-devel@lists.sourceforge.net
T:	git git://git.kernel.org/pub/scm/linux/kernel/git/nab/lio-core-2.6.git master
S:	Maintained
F:	drivers/target/sbp/

FIREWIRE SUBSYSTEM
M:	Stefan Richter <stefanr@s5r6.in-berlin.de>
L:	linux1394-devel@lists.sourceforge.net
W:	http://ieee1394.wiki.kernel.org/
T:	git git://git.kernel.org/pub/scm/linux/kernel/git/ieee1394/linux1394.git
S:	Maintained
F:	drivers/firewire/
F:	include/linux/firewire.h
F:	include/uapi/linux/firewire*.h
F:	tools/firewire/

FIRMWARE LOADER (request_firmware)
M:	Luis R. Rodriguez <mcgrof@kernel.org>
L:	linux-kernel@vger.kernel.org
S:	Maintained
F:	Documentation/firmware_class/
F:	drivers/base/firmware*.c
F:	include/linux/firmware.h

FLASH ADAPTER DRIVER (IBM Flash Adapter 900GB Full Height PCI Flash Card)
M:	Joshua Morris <josh.h.morris@us.ibm.com>
M:	Philip Kelleher <pjk1939@linux.vnet.ibm.com>
S:	Maintained
F:	drivers/block/rsxx/

FLOPPY DRIVER
M:	Jiri Kosina <jikos@kernel.org>
T:	git git://git.kernel.org/pub/scm/linux/kernel/git/jikos/floppy.git
S:	Odd fixes
F:	drivers/block/floppy.c

FMC SUBSYSTEM
M:	Alessandro Rubini <rubini@gnudd.com>
W:	http://www.ohwr.org/projects/fmc-bus
S:	Supported
F:	drivers/fmc/
F:	include/linux/fmc*.h
F:	include/linux/ipmi-fru.h
K:	fmc_d.*register

FPGA MANAGER FRAMEWORK
M:	Alan Tull <atull@kernel.org>
M:	Moritz Fischer <mdf@kernel.org>
L:	linux-fpga@vger.kernel.org
S:	Maintained
T:	git git://git.kernel.org/pub/scm/linux/kernel/git/atull/linux-fpga.git
Q:	http://patchwork.kernel.org/project/linux-fpga/list/
F:	Documentation/fpga/
F:	Documentation/devicetree/bindings/fpga/
F:	drivers/fpga/
F:	include/linux/fpga/
W:	http://www.rocketboards.org

FPU EMULATOR
M:	Bill Metzenthen <billm@melbpc.org.au>
W:	http://floatingpoint.sourceforge.net/emulator/index.html
S:	Maintained
F:	arch/x86/math-emu/

FRAME RELAY DLCI/FRAD (Sangoma drivers too)
L:	netdev@vger.kernel.org
S:	Orphan
F:	drivers/net/wan/dlci.c
F:	drivers/net/wan/sdla.c

FRAMEBUFFER LAYER
M:	Bartlomiej Zolnierkiewicz <b.zolnierkie@samsung.com>
L:	dri-devel@lists.freedesktop.org
L:	linux-fbdev@vger.kernel.org
T:	git git://github.com/bzolnier/linux.git
Q:	http://patchwork.kernel.org/project/linux-fbdev/list/
S:	Maintained
F:	Documentation/fb/
F:	drivers/video/
F:	include/video/
F:	include/linux/fb.h
F:	include/uapi/video/
F:	include/uapi/linux/fb.h

FREESCALE CAAM (Cryptographic Acceleration and Assurance Module) DRIVER
M:	Horia Geantă <horia.geanta@nxp.com>
M:	Aymen Sghaier <aymen.sghaier@nxp.com>
L:	linux-crypto@vger.kernel.org
S:	Maintained
F:	drivers/crypto/caam/
F:	Documentation/devicetree/bindings/crypto/fsl-sec4.txt

FREESCALE DIU FRAMEBUFFER DRIVER
M:	Timur Tabi <timur@tabi.org>
L:	linux-fbdev@vger.kernel.org
S:	Maintained
F:	drivers/video/fbdev/fsl-diu-fb.*

FREESCALE DMA DRIVER
M:	Li Yang <leoyang.li@nxp.com>
M:	Zhang Wei <zw@zh-kernel.org>
L:	linuxppc-dev@lists.ozlabs.org
S:	Maintained
F:	drivers/dma/fsldma.*

FREESCALE eTSEC ETHERNET DRIVER (GIANFAR)
M:	Claudiu Manoil <claudiu.manoil@freescale.com>
L:	netdev@vger.kernel.org
S:	Maintained
F:	drivers/net/ethernet/freescale/gianfar*
X:	drivers/net/ethernet/freescale/gianfar_ptp.c
F:	Documentation/devicetree/bindings/net/fsl-tsec-phy.txt

FREESCALE GPMI NAND DRIVER
M:	Han Xu <han.xu@nxp.com>
L:	linux-mtd@lists.infradead.org
S:	Maintained
F:	drivers/mtd/nand/gpmi-nand/*

FREESCALE I2C CPM DRIVER
M:	Jochen Friedrich <jochen@scram.de>
L:	linuxppc-dev@lists.ozlabs.org
L:	linux-i2c@vger.kernel.org
S:	Maintained
F:	drivers/i2c/busses/i2c-cpm.c

FREESCALE IMX / MXC FEC DRIVER
M:	Fugang Duan <fugang.duan@nxp.com>
L:	netdev@vger.kernel.org
S:	Maintained
F:	drivers/net/ethernet/freescale/fec_main.c
F:	drivers/net/ethernet/freescale/fec_ptp.c
F:	drivers/net/ethernet/freescale/fec.h
F:	Documentation/devicetree/bindings/net/fsl-fec.txt

FREESCALE IMX / MXC FRAMEBUFFER DRIVER
M:	Sascha Hauer <kernel@pengutronix.de>
L:	linux-fbdev@vger.kernel.org
L:	linux-arm-kernel@lists.infradead.org (moderated for non-subscribers)
S:	Maintained
F:	include/linux/platform_data/video-imxfb.h
F:	drivers/video/fbdev/imxfb.c

FREESCALE QORIQ DPAA ETHERNET DRIVER
M:	Madalin Bucur <madalin.bucur@nxp.com>
L:	netdev@vger.kernel.org
S:	Maintained
F:	drivers/net/ethernet/freescale/dpaa

FREESCALE QORIQ DPAA FMAN DRIVER
M:	Madalin Bucur <madalin.bucur@nxp.com>
L:	netdev@vger.kernel.org
S:	Maintained
F:	drivers/net/ethernet/freescale/fman
F:	Documentation/devicetree/bindings/powerpc/fsl/fman.txt

FREESCALE QUAD SPI DRIVER
M:	Han Xu <han.xu@nxp.com>
L:	linux-mtd@lists.infradead.org
S:	Maintained
F:	drivers/mtd/spi-nor/fsl-quadspi.c

FREESCALE QUICC ENGINE LIBRARY
M:	Qiang Zhao <qiang.zhao@nxp.com>
L:	linuxppc-dev@lists.ozlabs.org
S:	Maintained
F:	drivers/soc/fsl/qe/
F:	include/soc/fsl/*qe*.h
F:	include/soc/fsl/*ucc*.h

FREESCALE QUICC ENGINE UCC ETHERNET DRIVER
M:	Li Yang <leoyang.li@nxp.com>
L:	netdev@vger.kernel.org
L:	linuxppc-dev@lists.ozlabs.org
S:	Maintained
F:	drivers/net/ethernet/freescale/ucc_geth*

FREESCALE QUICC ENGINE UCC HDLC DRIVER
M:	Zhao Qiang <qiang.zhao@nxp.com>
L:	netdev@vger.kernel.org
L:	linuxppc-dev@lists.ozlabs.org
S:	Maintained
F:	drivers/net/wan/fsl_ucc_hdlc*

FREESCALE QUICC ENGINE UCC UART DRIVER
M:	Timur Tabi <timur@tabi.org>
L:	linuxppc-dev@lists.ozlabs.org
S:	Maintained
F:	drivers/tty/serial/ucc_uart.c

FREESCALE SOC DRIVERS
M:	Li Yang <leoyang.li@nxp.com>
L:	linuxppc-dev@lists.ozlabs.org
L:	linux-arm-kernel@lists.infradead.org
S:	Maintained
F:	Documentation/devicetree/bindings/soc/fsl/
F:	drivers/soc/fsl/
F:	include/linux/fsl/

FREESCALE SOC FS_ENET DRIVER
M:	Pantelis Antoniou <pantelis.antoniou@gmail.com>
M:	Vitaly Bordug <vbordug@ru.mvista.com>
L:	linuxppc-dev@lists.ozlabs.org
L:	netdev@vger.kernel.org
S:	Maintained
F:	drivers/net/ethernet/freescale/fs_enet/
F:	include/linux/fs_enet_pd.h

FREESCALE SOC SOUND DRIVERS
M:	Timur Tabi <timur@tabi.org>
M:	Nicolin Chen <nicoleotsuka@gmail.com>
M:	Xiubo Li <Xiubo.Lee@gmail.com>
R:	Fabio Estevam <fabio.estevam@nxp.com>
L:	alsa-devel@alsa-project.org (moderated for non-subscribers)
L:	linuxppc-dev@lists.ozlabs.org
S:	Maintained
F:	sound/soc/fsl/fsl*
F:	sound/soc/fsl/imx*
F:	sound/soc/fsl/mpc8610_hpcd.c

FREESCALE USB PERIPHERAL DRIVERS
M:	Li Yang <leoyang.li@nxp.com>
L:	linux-usb@vger.kernel.org
L:	linuxppc-dev@lists.ozlabs.org
S:	Maintained
F:	drivers/usb/gadget/udc/fsl*

FREEVXFS FILESYSTEM
M:	Christoph Hellwig <hch@infradead.org>
W:	ftp://ftp.openlinux.org/pub/people/hch/vxfs
S:	Maintained
F:	fs/freevxfs/

FREEZER
M:	"Rafael J. Wysocki" <rjw@rjwysocki.net>
M:	Pavel Machek <pavel@ucw.cz>
L:	linux-pm@vger.kernel.org
S:	Supported
F:	Documentation/power/freezing-of-tasks.txt
F:	include/linux/freezer.h
F:	kernel/freezer.c

FRONTSWAP API
M:	Konrad Rzeszutek Wilk <konrad.wilk@oracle.com>
L:	linux-kernel@vger.kernel.org
S:	Maintained
F:	mm/frontswap.c
F:	include/linux/frontswap.h

FS-CACHE: LOCAL CACHING FOR NETWORK FILESYSTEMS
M:	David Howells <dhowells@redhat.com>
L:	linux-cachefs@redhat.com (moderated for non-subscribers)
S:	Supported
F:	Documentation/filesystems/caching/
F:	fs/fscache/
F:	include/linux/fscache*.h

FSCRYPT: FILE SYSTEM LEVEL ENCRYPTION SUPPORT
M:	Theodore Y. Ts'o <tytso@mit.edu>
M:	Jaegeuk Kim <jaegeuk@kernel.org>
L:	linux-fscrypt@vger.kernel.org
Q:	https://patchwork.kernel.org/project/linux-fscrypt/list/
T:	git git://git.kernel.org/pub/scm/linux/kernel/git/tytso/fscrypt.git
S:	Supported
F:	fs/crypto/
F:	include/linux/fscrypt*.h
F:	Documentation/filesystems/fscrypt.rst

FUJITSU FR-V (FRV) PORT
S:	Orphan
F:	arch/frv/

FUJITSU LAPTOP EXTRAS
M:	Jonathan Woithe <jwoithe@just42.net>
L:	platform-driver-x86@vger.kernel.org
S:	Maintained
F:	drivers/platform/x86/fujitsu-laptop.c

FUJITSU M-5MO LS CAMERA ISP DRIVER
M:	Kyungmin Park <kyungmin.park@samsung.com>
M:	Heungjun Kim <riverful.kim@samsung.com>
L:	linux-media@vger.kernel.org
S:	Maintained
F:	drivers/media/i2c/m5mols/
F:	include/media/i2c/m5mols.h

FUJITSU TABLET EXTRAS
M:	Robert Gerlach <khnz@gmx.de>
L:	platform-driver-x86@vger.kernel.org
S:	Maintained
F:	drivers/platform/x86/fujitsu-tablet.c

FUSE: FILESYSTEM IN USERSPACE
M:	Miklos Szeredi <miklos@szeredi.hu>
L:	linux-fsdevel@vger.kernel.org
W:	http://fuse.sourceforge.net/
T:	git git://git.kernel.org/pub/scm/linux/kernel/git/mszeredi/fuse.git
S:	Maintained
F:	fs/fuse/
F:	include/uapi/linux/fuse.h
F:	Documentation/filesystems/fuse.txt

FUTEX SUBSYSTEM
M:	Thomas Gleixner <tglx@linutronix.de>
M:	Ingo Molnar <mingo@redhat.com>
R:	Peter Zijlstra <peterz@infradead.org>
R:	Darren Hart <dvhart@infradead.org>
L:	linux-kernel@vger.kernel.org
T:	git git://git.kernel.org/pub/scm/linux/kernel/git/tip/tip.git locking/core
S:	Maintained
F:	kernel/futex.c
F:	kernel/futex_compat.c
F:	include/asm-generic/futex.h
F:	include/linux/futex.h
F:	include/uapi/linux/futex.h
F:	tools/testing/selftests/futex/
F:	tools/perf/bench/futex*
F:	Documentation/*futex*

FUTURE DOMAIN TMC-16x0 SCSI DRIVER (16-bit)
M:	Rik Faith <faith@cs.unc.edu>
L:	linux-scsi@vger.kernel.org
S:	Odd Fixes (e.g., new signatures)
F:	drivers/scsi/fdomain.*

GCC PLUGINS
M:	Kees Cook <keescook@chromium.org>
R:	Emese Revfy <re.emese@gmail.com>
L:	kernel-hardening@lists.openwall.com
S:	Maintained
F:	scripts/gcc-plugins/
F:	scripts/gcc-plugin.sh
F:	scripts/Makefile.gcc-plugins
F:	Documentation/gcc-plugins.txt

GCOV BASED KERNEL PROFILING
M:	Peter Oberparleiter <oberpar@linux.vnet.ibm.com>
S:	Maintained
F:	kernel/gcov/
F:	Documentation/dev-tools/gcov.rst

GDB KERNEL DEBUGGING HELPER SCRIPTS
M:	Jan Kiszka <jan.kiszka@siemens.com>
M:	Kieran Bingham <kieran@bingham.xyz>
S:	Supported
F:	scripts/gdb/

GDT SCSI DISK ARRAY CONTROLLER DRIVER
M:	Achim Leubner <achim_leubner@adaptec.com>
L:	linux-scsi@vger.kernel.org
W:	http://www.icp-vortex.com/
S:	Supported
F:	drivers/scsi/gdt*

GEMTEK FM RADIO RECEIVER DRIVER
M:	Hans Verkuil <hverkuil@xs4all.nl>
L:	linux-media@vger.kernel.org
T:	git git://linuxtv.org/media_tree.git
W:	https://linuxtv.org
S:	Maintained
F:	drivers/media/radio/radio-gemtek*

GENERIC GPIO I2C DRIVER
M:	Haavard Skinnemoen <hskinnemoen@gmail.com>
S:	Supported
F:	drivers/i2c/busses/i2c-gpio.c
F:	include/linux/i2c-gpio.h

GENERIC GPIO I2C MULTIPLEXER DRIVER
M:	Peter Korsgaard <peter.korsgaard@barco.com>
L:	linux-i2c@vger.kernel.org
S:	Supported
F:	drivers/i2c/muxes/i2c-mux-gpio.c
F:	include/linux/i2c-mux-gpio.h
F:	Documentation/i2c/muxes/i2c-mux-gpio

GENERIC HDLC (WAN) DRIVERS
M:	Krzysztof Halasa <khc@pm.waw.pl>
W:	http://www.kernel.org/pub/linux/utils/net/hdlc/
S:	Maintained
F:	drivers/net/wan/c101.c
F:	drivers/net/wan/hd6457*
F:	drivers/net/wan/hdlc*
F:	drivers/net/wan/n2.c
F:	drivers/net/wan/pc300too.c
F:	drivers/net/wan/pci200syn.c
F:	drivers/net/wan/wanxl*

GENERIC INCLUDE/ASM HEADER FILES
M:	Arnd Bergmann <arnd@arndb.de>
L:	linux-arch@vger.kernel.org
T:	git git://git.kernel.org/pub/scm/linux/kernel/git/arnd/asm-generic.git
S:	Maintained
F:	include/asm-generic/
F:	include/uapi/asm-generic/

GENERIC PHY FRAMEWORK
M:	Kishon Vijay Abraham I <kishon@ti.com>
L:	linux-kernel@vger.kernel.org
T:	git git://git.kernel.org/pub/scm/linux/kernel/git/kishon/linux-phy.git
S:	Supported
F:	drivers/phy/
F:	include/linux/phy/

GENERIC PM DOMAINS
M:	"Rafael J. Wysocki" <rjw@rjwysocki.net>
M:	Kevin Hilman <khilman@kernel.org>
M:	Ulf Hansson <ulf.hansson@linaro.org>
L:	linux-pm@vger.kernel.org
S:	Supported
F:	drivers/base/power/domain*.c
F:	include/linux/pm_domain.h
F:	Documentation/devicetree/bindings/power/power_domain.txt

GENERIC UIO DRIVER FOR PCI DEVICES
M:	"Michael S. Tsirkin" <mst@redhat.com>
L:	kvm@vger.kernel.org
S:	Supported
F:	drivers/uio/uio_pci_generic.c

GENWQE (IBM Generic Workqueue Card)
M:	Frank Haverkamp <haver@linux.vnet.ibm.com>
M:	Guilherme G. Piccoli <gpiccoli@linux.vnet.ibm.com>
S:	Supported
F:	drivers/misc/genwqe/

GET_MAINTAINER SCRIPT
M:	Joe Perches <joe@perches.com>
S:	Maintained
F:	scripts/get_maintainer.pl

GFS2 FILE SYSTEM
M:	Steven Whitehouse <swhiteho@redhat.com>
M:	Bob Peterson <rpeterso@redhat.com>
L:	cluster-devel@redhat.com
W:	http://sources.redhat.com/cluster/
T:	git git://git.kernel.org/pub/scm/linux/kernel/git/gfs2/linux-gfs2.git
S:	Supported
F:	Documentation/filesystems/gfs2*.txt
F:	fs/gfs2/
F:	include/uapi/linux/gfs2_ondisk.h

GIGASET ISDN DRIVERS
M:	Paul Bolle <pebolle@tiscali.nl>
L:	gigaset307x-common@lists.sourceforge.net
W:	http://gigaset307x.sourceforge.net/
S:	Odd Fixes
F:	Documentation/isdn/README.gigaset
F:	drivers/isdn/gigaset/
F:	include/uapi/linux/gigaset_dev.h

GO7007 MPEG CODEC
M:	Hans Verkuil <hans.verkuil@cisco.com>
L:	linux-media@vger.kernel.org
S:	Maintained
F:	drivers/media/usb/go7007/

GOODIX TOUCHSCREEN
M:	Bastien Nocera <hadess@hadess.net>
L:	linux-input@vger.kernel.org
S:	Maintained
F:	drivers/input/touchscreen/goodix.c

GPIO ACPI SUPPORT
M:	Mika Westerberg <mika.westerberg@linux.intel.com>
M:	Andy Shevchenko <andriy.shevchenko@linux.intel.com>
L:	linux-gpio@vger.kernel.org
L:	linux-acpi@vger.kernel.org
S:	Maintained
F:	Documentation/acpi/gpio-properties.txt
F:	drivers/gpio/gpiolib-acpi.c

GPIO IR Transmitter
M:	Sean Young <sean@mess.org>
L:	linux-media@vger.kernel.org
S:	Maintained
F:	drivers/media/rc/gpio-ir-tx.c

GPIO MOCKUP DRIVER
M:	Bamvor Jian Zhang <bamvor.zhangjian@linaro.org>
R:	Bartosz Golaszewski <brgl@bgdev.pl>
L:	linux-gpio@vger.kernel.org
S:	Maintained
F:	drivers/gpio/gpio-mockup.c
F:	tools/testing/selftests/gpio/

GPIO SUBSYSTEM
M:	Linus Walleij <linus.walleij@linaro.org>
L:	linux-gpio@vger.kernel.org
T:	git git://git.kernel.org/pub/scm/linux/kernel/git/linusw/linux-gpio.git
S:	Maintained
F:	Documentation/devicetree/bindings/gpio/
F:	Documentation/gpio/
F:	Documentation/ABI/testing/gpio-cdev
F:	Documentation/ABI/obsolete/sysfs-gpio
F:	drivers/gpio/
F:	include/linux/gpio/
F:	include/linux/gpio.h
F:	include/asm-generic/gpio.h
F:	include/uapi/linux/gpio.h
F:	tools/gpio/

GRE DEMULTIPLEXER DRIVER
M:	Dmitry Kozlov <xeb@mail.ru>
L:	netdev@vger.kernel.org
S:	Maintained
F:	net/ipv4/gre_demux.c
F:	net/ipv4/gre_offload.c
F:	include/net/gre.h

GRETH 10/100/1G Ethernet MAC device driver
M:	Andreas Larsson <andreas@gaisler.com>
L:	netdev@vger.kernel.org
S:	Maintained
F:	drivers/net/ethernet/aeroflex/

GREYBUS AUDIO PROTOCOLS DRIVERS
M:	Vaibhav Agarwal <vaibhav.sr@gmail.com>
M:	Mark Greer <mgreer@animalcreek.com>
S:	Maintained
F:	drivers/staging/greybus/audio_apbridgea.c
F:	drivers/staging/greybus/audio_apbridgea.h
F:	drivers/staging/greybus/audio_codec.c
F:	drivers/staging/greybus/audio_codec.h
F:	drivers/staging/greybus/audio_gb.c
F:	drivers/staging/greybus/audio_manager.c
F:	drivers/staging/greybus/audio_manager.h
F:	drivers/staging/greybus/audio_manager_module.c
F:	drivers/staging/greybus/audio_manager_private.h
F:	drivers/staging/greybus/audio_manager_sysfs.c
F:	drivers/staging/greybus/audio_module.c
F:	drivers/staging/greybus/audio_topology.c

GREYBUS FW/HID/SPI PROTOCOLS DRIVERS
M:	Viresh Kumar <vireshk@kernel.org>
S:	Maintained
F:	drivers/staging/greybus/authentication.c
F:	drivers/staging/greybus/bootrom.c
F:	drivers/staging/greybus/firmware.h
F:	drivers/staging/greybus/fw-core.c
F:	drivers/staging/greybus/fw-download.c
F:	drivers/staging/greybus/fw-managament.c
F:	drivers/staging/greybus/greybus_authentication.h
F:	drivers/staging/greybus/greybus_firmware.h
F:	drivers/staging/greybus/hid.c
F:	drivers/staging/greybus/i2c.c
F:	drivers/staging/greybus/spi.c
F:	drivers/staging/greybus/spilib.c
F:	drivers/staging/greybus/spilib.h

GREYBUS LOOPBACK/TIME PROTOCOLS DRIVERS
M:	Bryan O'Donoghue <pure.logic@nexus-software.ie>
S:	Maintained
F:	drivers/staging/greybus/loopback.c
F:	drivers/staging/greybus/timesync.c
F:	drivers/staging/greybus/timesync_platform.c

GREYBUS PLATFORM DRIVERS
M:	Vaibhav Hiremath <hvaibhav.linux@gmail.com>
S:	Maintained
F:	drivers/staging/greybus/arche-platform.c
F:	drivers/staging/greybus/arche-apb-ctrl.c
F:	drivers/staging/greybus/arche_platform.h

GREYBUS SDIO/GPIO/SPI PROTOCOLS DRIVERS
M:	Rui Miguel Silva <rmfrfs@gmail.com>
S:	Maintained
F:	drivers/staging/greybus/sdio.c
F:	drivers/staging/greybus/light.c
F:	drivers/staging/greybus/gpio.c
F:	drivers/staging/greybus/power_supply.c
F:	drivers/staging/greybus/spi.c
F:	drivers/staging/greybus/spilib.c

GREYBUS SUBSYSTEM
M:	Johan Hovold <johan@kernel.org>
M:	Alex Elder <elder@kernel.org>
M:	Greg Kroah-Hartman <gregkh@linuxfoundation.org>
S:	Maintained
F:	drivers/staging/greybus/
L:	greybus-dev@lists.linaro.org (moderated for non-subscribers)

GREYBUS UART PROTOCOLS DRIVERS
M:	David Lin <dtwlin@gmail.com>
S:	Maintained
F:	drivers/staging/greybus/uart.c
F:	drivers/staging/greybus/log.c

GS1662 VIDEO SERIALIZER
M:	Charles-Antoine Couret <charles-antoine.couret@nexvision.fr>
L:	linux-media@vger.kernel.org
T:	git git://linuxtv.org/media_tree.git
S:	Maintained
F:	drivers/media/spi/gs1662.c

GSPCA FINEPIX SUBDRIVER
M:	Frank Zago <frank@zago.net>
L:	linux-media@vger.kernel.org
T:	git git://linuxtv.org/media_tree.git
S:	Maintained
F:	drivers/media/usb/gspca/finepix.c

GSPCA GL860 SUBDRIVER
M:	Olivier Lorin <o.lorin@laposte.net>
L:	linux-media@vger.kernel.org
T:	git git://linuxtv.org/media_tree.git
S:	Maintained
F:	drivers/media/usb/gspca/gl860/

GSPCA M5602 SUBDRIVER
M:	Erik Andren <erik.andren@gmail.com>
L:	linux-media@vger.kernel.org
T:	git git://linuxtv.org/media_tree.git
S:	Maintained
F:	drivers/media/usb/gspca/m5602/

GSPCA PAC207 SONIXB SUBDRIVER
M:	Hans Verkuil <hverkuil@xs4all.nl>
L:	linux-media@vger.kernel.org
T:	git git://linuxtv.org/media_tree.git
S:	Odd Fixes
F:	drivers/media/usb/gspca/pac207.c

GSPCA SN9C20X SUBDRIVER
M:	Brian Johnson <brijohn@gmail.com>
L:	linux-media@vger.kernel.org
T:	git git://linuxtv.org/media_tree.git
S:	Maintained
F:	drivers/media/usb/gspca/sn9c20x.c

GSPCA T613 SUBDRIVER
M:	Leandro Costantino <lcostantino@gmail.com>
L:	linux-media@vger.kernel.org
T:	git git://linuxtv.org/media_tree.git
S:	Maintained
F:	drivers/media/usb/gspca/t613.c

GSPCA USB WEBCAM DRIVER
M:	Hans Verkuil <hverkuil@xs4all.nl>
L:	linux-media@vger.kernel.org
T:	git git://linuxtv.org/media_tree.git
S:	Odd Fixes
F:	drivers/media/usb/gspca/

GTP (GPRS Tunneling Protocol)
M:	Pablo Neira Ayuso <pablo@netfilter.org>
M:	Harald Welte <laforge@gnumonks.org>
L:	osmocom-net-gprs@lists.osmocom.org
T:	git git://git.kernel.org/pub/scm/linux/kernel/git/pablo/gtp.git
S:	Maintained
F:	drivers/net/gtp.c

GUID PARTITION TABLE (GPT)
M:	Davidlohr Bueso <dave@stgolabs.net>
L:	linux-efi@vger.kernel.org
S:	Maintained
F:	block/partitions/efi.*

H8/300 ARCHITECTURE
M:	Yoshinori Sato <ysato@users.sourceforge.jp>
L:	uclinux-h8-devel@lists.sourceforge.jp (moderated for non-subscribers)
W:	http://uclinux-h8.sourceforge.jp
T:	git git://git.sourceforge.jp/gitroot/uclinux-h8/linux.git
S:	Maintained
F:	arch/h8300/
F:	drivers/clocksource/h8300_*.c
F:	drivers/clk/h8300/
F:	drivers/irqchip/irq-renesas-h8*.c

HACKRF MEDIA DRIVER
M:	Antti Palosaari <crope@iki.fi>
L:	linux-media@vger.kernel.org
W:	https://linuxtv.org
W:	http://palosaari.fi/linux/
Q:	http://patchwork.linuxtv.org/project/linux-media/list/
T:	git git://linuxtv.org/anttip/media_tree.git
S:	Maintained
F:	drivers/media/usb/hackrf/

HARD DRIVE ACTIVE PROTECTION SYSTEM (HDAPS) DRIVER
M:	Frank Seidel <frank@f-seidel.de>
L:	platform-driver-x86@vger.kernel.org
W:	http://www.kernel.org/pub/linux/kernel/people/fseidel/hdaps/
S:	Maintained
F:	drivers/platform/x86/hdaps.c

HARDWARE MONITORING
M:	Jean Delvare <jdelvare@suse.com>
M:	Guenter Roeck <linux@roeck-us.net>
L:	linux-hwmon@vger.kernel.org
W:	http://hwmon.wiki.kernel.org/
T:	git git://git.kernel.org/pub/scm/linux/kernel/git/groeck/linux-staging.git
S:	Maintained
F:	Documentation/hwmon/
F:	drivers/hwmon/
F:	include/linux/hwmon*.h

HARDWARE RANDOM NUMBER GENERATOR CORE
M:	Matt Mackall <mpm@selenic.com>
M:	Herbert Xu <herbert@gondor.apana.org.au>
L:	linux-crypto@vger.kernel.org
S:	Odd fixes
F:	Documentation/devicetree/bindings/rng/
F:	Documentation/hw_random.txt
F:	drivers/char/hw_random/
F:	include/linux/hw_random.h

HARDWARE SPINLOCK CORE
M:	Ohad Ben-Cohen <ohad@wizery.com>
M:	Bjorn Andersson <bjorn.andersson@linaro.org>
L:	linux-remoteproc@vger.kernel.org
S:	Maintained
T:	git git://git.kernel.org/pub/scm/linux/kernel/git/ohad/hwspinlock.git
F:	Documentation/devicetree/bindings/hwlock/
F:	Documentation/hwspinlock.txt
F:	drivers/hwspinlock/
F:	include/linux/hwspinlock.h

HARMONY SOUND DRIVER
L:	linux-parisc@vger.kernel.org
S:	Maintained
F:	sound/parisc/harmony.*

HDPVR USB VIDEO ENCODER DRIVER
M:	Hans Verkuil <hverkuil@xs4all.nl>
L:	linux-media@vger.kernel.org
T:	git git://linuxtv.org/media_tree.git
W:	https://linuxtv.org
S:	Odd Fixes
F:	drivers/media/usb/hdpvr/

HEWLETT PACKARD ENTERPRISE ILO NMI WATCHDOG DRIVER
M:	Jimmy Vance <jimmy.vance@hpe.com>
S:	Supported
F:	Documentation/watchdog/hpwdt.txt
F:	drivers/watchdog/hpwdt.c

HEWLETT-PACKARD SMART ARRAY RAID DRIVER (hpsa)
M:	Don Brace <don.brace@microsemi.com>
L:	esc.storagedev@microsemi.com
L:	linux-scsi@vger.kernel.org
S:	Supported
F:	Documentation/scsi/hpsa.txt
F:	drivers/scsi/hpsa*.[ch]
F:	include/linux/cciss*.h
F:	include/uapi/linux/cciss*.h

HFI1 DRIVER
M:	Mike Marciniszyn <mike.marciniszyn@intel.com>
M:	Dennis Dalessandro <dennis.dalessandro@intel.com>
L:	linux-rdma@vger.kernel.org
S:	Supported
F:	drivers/infiniband/hw/hfi1

HFS FILESYSTEM
L:	linux-fsdevel@vger.kernel.org
S:	Orphan
F:	Documentation/filesystems/hfs.txt
F:	fs/hfs/

HFSPLUS FILESYSTEM
L:	linux-fsdevel@vger.kernel.org
S:	Orphan
F:	Documentation/filesystems/hfsplus.txt
F:	fs/hfsplus/

HGA FRAMEBUFFER DRIVER
M:	Ferenc Bakonyi <fero@drama.obuda.kando.hu>
L:	linux-nvidia@lists.surfsouth.com
W:	http://drama.obuda.kando.hu/~fero/cgi-bin/hgafb.shtml
S:	Maintained
F:	drivers/video/fbdev/hgafb.c

HIBERNATION (aka Software Suspend, aka swsusp)
M:	"Rafael J. Wysocki" <rjw@rjwysocki.net>
M:	Pavel Machek <pavel@ucw.cz>
L:	linux-pm@vger.kernel.org
B:	https://bugzilla.kernel.org
S:	Supported
F:	arch/x86/power/
F:	drivers/base/power/
F:	kernel/power/
F:	include/linux/suspend.h
F:	include/linux/freezer.h
F:	include/linux/pm.h
F:	arch/*/include/asm/suspend*.h

HID CORE LAYER
M:	Jiri Kosina <jikos@kernel.org>
R:	Benjamin Tissoires <benjamin.tissoires@redhat.com>
L:	linux-input@vger.kernel.org
T:	git git://git.kernel.org/pub/scm/linux/kernel/git/jikos/hid.git
S:	Maintained
F:	drivers/hid/
F:	include/linux/hid*
F:	include/uapi/linux/hid*

HID SENSOR HUB DRIVERS
M:	Jiri Kosina <jikos@kernel.org>
M:	Jonathan Cameron <jic23@kernel.org>
M:	Srinivas Pandruvada <srinivas.pandruvada@linux.intel.com>
L:	linux-input@vger.kernel.org
L:	linux-iio@vger.kernel.org
S:	Maintained
F:	Documentation/hid/hid-sensor*
F:	drivers/hid/hid-sensor-*
F:	drivers/iio/*/hid-*
F:	include/linux/hid-sensor-*

HIGH-RESOLUTION TIMERS, CLOCKEVENTS
M:	Thomas Gleixner <tglx@linutronix.de>
L:	linux-kernel@vger.kernel.org
T:	git git://git.kernel.org/pub/scm/linux/kernel/git/tip/tip.git timers/core
S:	Maintained
F:	Documentation/timers/
F:	kernel/time/hrtimer.c
F:	kernel/time/clockevents.c
F:	kernel/time/timer_*.c
F:	include/linux/clockchips.h
F:	include/linux/hrtimer.h

HIGH-SPEED SCC DRIVER FOR AX.25
L:	linux-hams@vger.kernel.org
S:	Orphan
F:	drivers/net/hamradio/dmascc.c
F:	drivers/net/hamradio/scc.c

HIGHPOINT ROCKETRAID 3xxx RAID DRIVER
M:	HighPoint Linux Team <linux@highpoint-tech.com>
W:	http://www.highpoint-tech.com
S:	Supported
F:	Documentation/scsi/hptiop.txt
F:	drivers/scsi/hptiop.c

HIPPI
M:	Jes Sorensen <jes@trained-monkey.org>
L:	linux-hippi@sunsite.dk
S:	Maintained
F:	include/linux/hippidevice.h
F:	include/uapi/linux/if_hippi.h
F:	net/802/hippi.c
F:	drivers/net/hippi/

HISILICON NETWORK SUBSYSTEM 3 DRIVER (HNS3)
M:	Yisen Zhuang <yisen.zhuang@huawei.com>
M:	Salil Mehta <salil.mehta@huawei.com>
L:	netdev@vger.kernel.org
W:	http://www.hisilicon.com
S:	Maintained
F:	drivers/net/ethernet/hisilicon/hns3/

HISILICON NETWORK SUBSYSTEM DRIVER
M:	Yisen Zhuang <yisen.zhuang@huawei.com>
M:	Salil Mehta <salil.mehta@huawei.com>
L:	netdev@vger.kernel.org
W:	http://www.hisilicon.com
S:	Maintained
F:	drivers/net/ethernet/hisilicon/
F:	Documentation/devicetree/bindings/net/hisilicon*.txt

HISILICON PMU DRIVER
M:	Shaokun Zhang <zhangshaokun@hisilicon.com>
W:	http://www.hisilicon.com
S:	Supported
F:	drivers/perf/hisilicon
F:	Documentation/perf/hisi-pmu.txt

HISILICON ROCE DRIVER
M:	Lijun Ou <oulijun@huawei.com>
M:	Wei Hu(Xavier) <xavier.huwei@huawei.com>
L:	linux-rdma@vger.kernel.org
S:	Maintained
F:	drivers/infiniband/hw/hns/
F:	Documentation/devicetree/bindings/infiniband/hisilicon-hns-roce.txt

HISILICON SAS Controller
M:	John Garry <john.garry@huawei.com>
W:	http://www.hisilicon.com
S:	Supported
F:	drivers/scsi/hisi_sas/
F:	Documentation/devicetree/bindings/scsi/hisilicon-sas.txt

HMM - Heterogeneous Memory Management
M:	Jérôme Glisse <jglisse@redhat.com>
L:	linux-mm@kvack.org
S:	Maintained
F:	mm/hmm*
F:	include/linux/hmm*

HOST AP DRIVER
M:	Jouni Malinen <j@w1.fi>
L:	linux-wireless@vger.kernel.org
W:	http://w1.fi/hostap-driver.html
S:	Obsolete
F:	drivers/net/wireless/intersil/hostap/

HP COMPAQ TC1100 TABLET WMI EXTRAS DRIVER
L:	platform-driver-x86@vger.kernel.org
S:	Orphan
F:	drivers/platform/x86/tc1100-wmi.c

HP100:	Driver for HP 10/100 Mbit/s Voice Grade Network Adapter Series
M:	Jaroslav Kysela <perex@perex.cz>
S:	Maintained
F:	drivers/net/ethernet/hp/hp100.*

HPET:	High Precision Event Timers driver
M:	Clemens Ladisch <clemens@ladisch.de>
S:	Maintained
F:	Documentation/timers/hpet.txt
F:	drivers/char/hpet.c
F:	include/linux/hpet.h
F:	include/uapi/linux/hpet.h

HPET:	x86
S:	Orphan
F:	arch/x86/kernel/hpet.c
F:	arch/x86/include/asm/hpet.h

HPFS FILESYSTEM
M:	Mikulas Patocka <mikulas@artax.karlin.mff.cuni.cz>
W:	http://artax.karlin.mff.cuni.cz/~mikulas/vyplody/hpfs/index-e.cgi
S:	Maintained
F:	fs/hpfs/

HSI SUBSYSTEM
M:	Sebastian Reichel <sre@kernel.org>
T:	git git://git.kernel.org/pub/scm/linux/kernel/git/sre/linux-hsi.git
S:	Maintained
F:	Documentation/ABI/testing/sysfs-bus-hsi
F:	Documentation/driver-api/hsi.rst
F:	drivers/hsi/
F:	include/linux/hsi/
F:	include/uapi/linux/hsi/

HSO 3G MODEM DRIVER
L:	linux-usb@vger.kernel.org
S:	Orphan
F:	drivers/net/usb/hso.c

HSR NETWORK PROTOCOL
M:	Arvid Brodin <arvid.brodin@alten.se>
L:	netdev@vger.kernel.org
S:	Maintained
F:	net/hsr/

HT16K33 LED CONTROLLER DRIVER
M:	Robin van der Gracht <robin@protonic.nl>
S:	Maintained
F:	drivers/auxdisplay/ht16k33.c
F:	Documentation/devicetree/bindings/display/ht16k33.txt

HTCPEN TOUCHSCREEN DRIVER
M:	Pau Oliva Fora <pof@eslack.org>
L:	linux-input@vger.kernel.org
S:	Maintained
F:	drivers/input/touchscreen/htcpen.c

HUAWEI ETHERNET DRIVER
M:	Aviad Krawczyk <aviad.krawczyk@huawei.com>
L:	netdev@vger.kernel.org
S:	Supported
F:	Documentation/networking/hinic.txt
F:	drivers/net/ethernet/huawei/hinic/

HUGETLB FILESYSTEM
M:	Nadia Yvette Chambers <nyc@holomorphy.com>
S:	Maintained
F:	fs/hugetlbfs/

HVA ST MEDIA DRIVER
M:	Jean-Christophe Trotin <jean-christophe.trotin@st.com>
L:	linux-media@vger.kernel.org
T:	git git://linuxtv.org/media_tree.git
W:	https://linuxtv.org
S:	Supported
F:	drivers/media/platform/sti/hva

HWPOISON MEMORY FAILURE HANDLING
M:	Naoya Horiguchi <n-horiguchi@ah.jp.nec.com>
L:	linux-mm@kvack.org
S:	Maintained
F:	mm/memory-failure.c
F:	mm/hwpoison-inject.c

Hyper-V CORE AND DRIVERS
M:	"K. Y. Srinivasan" <kys@microsoft.com>
M:	Haiyang Zhang <haiyangz@microsoft.com>
M:	Stephen Hemminger <sthemmin@microsoft.com>
L:	devel@linuxdriverproject.org
S:	Maintained
F:	Documentation/networking/netvsc.txt
F:	arch/x86/include/asm/mshyperv.h
F:	arch/x86/include/asm/trace/hyperv.h
F:	arch/x86/include/uapi/asm/hyperv.h
F:	arch/x86/kernel/cpu/mshyperv.c
F:	arch/x86/hyperv
F:	drivers/hid/hid-hyperv.c
F:	drivers/hv/
F:	drivers/input/serio/hyperv-keyboard.c
F:	drivers/pci/host/pci-hyperv.c
F:	drivers/net/hyperv/
F:	drivers/scsi/storvsc_drv.c
F:	drivers/uio/uio_hv_generic.c
F:	drivers/video/fbdev/hyperv_fb.c
F:	net/vmw_vsock/hyperv_transport.c
F:	include/linux/hyperv.h
F:	include/uapi/linux/hyperv.h
F:	tools/hv/
F:	Documentation/ABI/stable/sysfs-bus-vmbus

HYPERVISOR VIRTUAL CONSOLE DRIVER
L:	linuxppc-dev@lists.ozlabs.org
S:	Odd Fixes
F:	drivers/tty/hvc/

I2C ACPI SUPPORT
M:	Mika Westerberg <mika.westerberg@linux.intel.com>
L:	linux-i2c@vger.kernel.org
L:	linux-acpi@vger.kernel.org
S:	Maintained
F:	drivers/i2c/i2c-core-acpi.c

I2C MUXES
M:	Peter Rosin <peda@axentia.se>
L:	linux-i2c@vger.kernel.org
S:	Maintained
F:	Documentation/i2c/i2c-topology
F:	Documentation/i2c/muxes/
F:	Documentation/devicetree/bindings/i2c/i2c-mux*
F:	Documentation/devicetree/bindings/i2c/i2c-arb*
F:	Documentation/devicetree/bindings/i2c/i2c-gate*
F:	drivers/i2c/i2c-mux.c
F:	drivers/i2c/muxes/
F:	include/linux/i2c-mux.h

I2C OVER PARALLEL PORT
M:	Jean Delvare <jdelvare@suse.com>
L:	linux-i2c@vger.kernel.org
S:	Maintained
F:	Documentation/i2c/busses/i2c-parport
F:	Documentation/i2c/busses/i2c-parport-light
F:	drivers/i2c/busses/i2c-parport.c
F:	drivers/i2c/busses/i2c-parport-light.c

I2C SUBSYSTEM
M:	Wolfram Sang <wsa@the-dreams.de>
L:	linux-i2c@vger.kernel.org
W:	https://i2c.wiki.kernel.org/
Q:	https://patchwork.ozlabs.org/project/linux-i2c/list/
T:	git git://git.kernel.org/pub/scm/linux/kernel/git/wsa/linux.git
S:	Maintained
F:	Documentation/devicetree/bindings/i2c/
F:	Documentation/i2c/
F:	drivers/i2c/
F:	drivers/i2c/*/
F:	include/linux/i2c.h
F:	include/linux/i2c-*.h
F:	include/uapi/linux/i2c.h
F:	include/uapi/linux/i2c-*.h

I2C-TAOS-EVM DRIVER
M:	Jean Delvare <jdelvare@suse.com>
L:	linux-i2c@vger.kernel.org
S:	Maintained
F:	Documentation/i2c/busses/i2c-taos-evm
F:	drivers/i2c/busses/i2c-taos-evm.c

I2C-TINY-USB DRIVER
M:	Till Harbaum <till@harbaum.org>
L:	linux-i2c@vger.kernel.org
W:	http://www.harbaum.org/till/i2c_tiny_usb
S:	Maintained
F:	drivers/i2c/busses/i2c-tiny-usb.c

I2C/SMBUS CONTROLLER DRIVERS FOR PC
M:	Jean Delvare <jdelvare@suse.com>
L:	linux-i2c@vger.kernel.org
S:	Maintained
F:	Documentation/i2c/busses/i2c-ali1535
F:	Documentation/i2c/busses/i2c-ali1563
F:	Documentation/i2c/busses/i2c-ali15x3
F:	Documentation/i2c/busses/i2c-amd756
F:	Documentation/i2c/busses/i2c-amd8111
F:	Documentation/i2c/busses/i2c-i801
F:	Documentation/i2c/busses/i2c-nforce2
F:	Documentation/i2c/busses/i2c-piix4
F:	Documentation/i2c/busses/i2c-sis5595
F:	Documentation/i2c/busses/i2c-sis630
F:	Documentation/i2c/busses/i2c-sis96x
F:	Documentation/i2c/busses/i2c-via
F:	Documentation/i2c/busses/i2c-viapro
F:	drivers/i2c/busses/i2c-ali1535.c
F:	drivers/i2c/busses/i2c-ali1563.c
F:	drivers/i2c/busses/i2c-ali15x3.c
F:	drivers/i2c/busses/i2c-amd756.c
F:	drivers/i2c/busses/i2c-amd756-s4882.c
F:	drivers/i2c/busses/i2c-amd8111.c
F:	drivers/i2c/busses/i2c-i801.c
F:	drivers/i2c/busses/i2c-isch.c
F:	drivers/i2c/busses/i2c-nforce2.c
F:	drivers/i2c/busses/i2c-nforce2-s4985.c
F:	drivers/i2c/busses/i2c-piix4.c
F:	drivers/i2c/busses/i2c-sis5595.c
F:	drivers/i2c/busses/i2c-sis630.c
F:	drivers/i2c/busses/i2c-sis96x.c
F:	drivers/i2c/busses/i2c-via.c
F:	drivers/i2c/busses/i2c-viapro.c

I2C/SMBUS INTEL CHT WHISKEY COVE PMIC DRIVER
M:	Hans de Goede <hdegoede@redhat.com>
L:	linux-i2c@vger.kernel.org
S:	Maintained
F:	drivers/i2c/busses/i2c-cht-wc.c

I2C/SMBUS ISMT DRIVER
M:	Seth Heasley <seth.heasley@intel.com>
M:	Neil Horman <nhorman@tuxdriver.com>
L:	linux-i2c@vger.kernel.org
F:	drivers/i2c/busses/i2c-ismt.c
F:	Documentation/i2c/busses/i2c-ismt

I2C/SMBUS STUB DRIVER
M:	Jean Delvare <jdelvare@suse.com>
L:	linux-i2c@vger.kernel.org
S:	Maintained
F:	drivers/i2c/i2c-stub.c

<<<<<<< HEAD
=======
I2C MV64XXX MARVELL AND ALLWINNER DRIVER
M:	Gregory CLEMENT <gregory.clement@free-electrons.com>
L:	linux-i2c@vger.kernel.org
S:	Maintained
F:	drivers/i2c/busses/i2c-mv64xxx.c

i386 BOOT CODE
M:	"H. Peter Anvin" <hpa@zytor.com>
S:	Maintained
F:	arch/x86/boot/

i386 SETUP CODE / CPU ERRATA WORKAROUNDS
M:	"H. Peter Anvin" <hpa@zytor.com>
T:	git git://git.kernel.org/pub/scm/linux/kernel/git/hpa/linux-2.6-x86setup.git
S:	Maintained

>>>>>>> e38c8564
IA64 (Itanium) PLATFORM
M:	Tony Luck <tony.luck@intel.com>
M:	Fenghua Yu <fenghua.yu@intel.com>
L:	linux-ia64@vger.kernel.org
T:	git git://git.kernel.org/pub/scm/linux/kernel/git/aegl/linux.git
S:	Maintained
F:	arch/ia64/

IBM Power 842 compression accelerator
M:	Haren Myneni <haren@us.ibm.com>
S:	Supported
F:	drivers/crypto/nx/Makefile
F:	drivers/crypto/nx/Kconfig
F:	drivers/crypto/nx/nx-842*
F:	include/linux/sw842.h
F:	crypto/842.c
F:	lib/842/

IBM Power in-Nest Crypto Acceleration
M:	Leonidas S. Barbosa <leosilva@linux.vnet.ibm.com>
M:	Paulo Flabiano Smorigo <pfsmorigo@linux.vnet.ibm.com>
L:	linux-crypto@vger.kernel.org
S:	Supported
F:	drivers/crypto/nx/Makefile
F:	drivers/crypto/nx/Kconfig
F:	drivers/crypto/nx/nx-aes*
F:	drivers/crypto/nx/nx-sha*
F:	drivers/crypto/nx/nx.*
F:	drivers/crypto/nx/nx_csbcpb.h
F:	drivers/crypto/nx/nx_debugfs.h

IBM Power Linux RAID adapter
M:	Brian King <brking@us.ibm.com>
S:	Supported
F:	drivers/scsi/ipr.*

IBM Power SRIOV Virtual NIC Device Driver
M:	Thomas Falcon <tlfalcon@linux.vnet.ibm.com>
M:	John Allen <jallen@linux.vnet.ibm.com>
L:	netdev@vger.kernel.org
S:	Supported
F:	drivers/net/ethernet/ibm/ibmvnic.*

IBM Power Virtual Accelerator Switchboard
M:	Sukadev Bhattiprolu
L:	linuxppc-dev@lists.ozlabs.org
S:	Supported
F:	arch/powerpc/platforms/powernv/vas*
F:	arch/powerpc/platforms/powernv/copy-paste.h
F:	arch/powerpc/include/asm/vas.h
F:	arch/powerpc/include/uapi/asm/vas.h

IBM Power Virtual Ethernet Device Driver
M:	Thomas Falcon <tlfalcon@linux.vnet.ibm.com>
L:	netdev@vger.kernel.org
S:	Supported
F:	drivers/net/ethernet/ibm/ibmveth.*

IBM Power Virtual FC Device Drivers
M:	Tyrel Datwyler <tyreld@linux.vnet.ibm.com>
L:	linux-scsi@vger.kernel.org
S:	Supported
F:	drivers/scsi/ibmvscsi/ibmvfc*

IBM Power Virtual SCSI Device Drivers
M:	Tyrel Datwyler <tyreld@linux.vnet.ibm.com>
L:	linux-scsi@vger.kernel.org
S:	Supported
F:	drivers/scsi/ibmvscsi/ibmvscsi*
F:	include/scsi/viosrp.h

IBM Power Virtual SCSI Device Target Driver
M:	Bryant G. Ly <bryantly@linux.vnet.ibm.com>
M:	Michael Cyr <mikecyr@linux.vnet.ibm.com>
L:	linux-scsi@vger.kernel.org
L:	target-devel@vger.kernel.org
S:	Supported
F:	drivers/scsi/ibmvscsi_tgt/

IBM Power VMX Cryptographic instructions
M:	Leonidas S. Barbosa <leosilva@linux.vnet.ibm.com>
M:	Paulo Flabiano Smorigo <pfsmorigo@linux.vnet.ibm.com>
L:	linux-crypto@vger.kernel.org
S:	Supported
F:	drivers/crypto/vmx/Makefile
F:	drivers/crypto/vmx/Kconfig
F:	drivers/crypto/vmx/vmx.c
F:	drivers/crypto/vmx/aes*
F:	drivers/crypto/vmx/ghash*
F:	drivers/crypto/vmx/ppc-xlate.pl

IBM ServeRAID RAID DRIVER
S:	Orphan
F:	drivers/scsi/ips.*

ICH LPC AND GPIO DRIVER
M:	Peter Tyser <ptyser@xes-inc.com>
S:	Maintained
F:	drivers/mfd/lpc_ich.c
F:	drivers/gpio/gpio-ich.c

IDE SUBSYSTEM
M:	"David S. Miller" <davem@davemloft.net>
L:	linux-ide@vger.kernel.org
Q:	http://patchwork.ozlabs.org/project/linux-ide/list/
T:	git git://git.kernel.org/pub/scm/linux/kernel/git/davem/ide.git
S:	Maintained
F:	Documentation/ide/
F:	drivers/ide/
F:	include/linux/ide.h

IDE/ATAPI DRIVERS
M:	Borislav Petkov <bp@alien8.de>
L:	linux-ide@vger.kernel.org
S:	Maintained
F:	Documentation/cdrom/ide-cd
F:	drivers/ide/ide-cd*

IDEAPAD LAPTOP EXTRAS DRIVER
M:	Ike Panhc <ike.pan@canonical.com>
L:	platform-driver-x86@vger.kernel.org
W:	http://launchpad.net/ideapad-laptop
S:	Maintained
F:	drivers/platform/x86/ideapad-laptop.c

IDEAPAD LAPTOP SLIDEBAR DRIVER
M:	Andrey Moiseev <o2g.org.ru@gmail.com>
L:	linux-input@vger.kernel.org
W:	https://github.com/o2genum/ideapad-slidebar
S:	Maintained
F:	drivers/input/misc/ideapad_slidebar.c

IDT VersaClock 5 CLOCK DRIVER
M:	Marek Vasut <marek.vasut@gmail.com>
S:	Maintained
F:	drivers/clk/clk-versaclock5.c

IEEE 802.15.4 SUBSYSTEM
M:	Alexander Aring <alex.aring@gmail.com>
M:	Stefan Schmidt <stefan@osg.samsung.com>
L:	linux-wpan@vger.kernel.org
W:	http://wpan.cakelab.org/
T:	git git://git.kernel.org/pub/scm/linux/kernel/git/sschmidt/wpan.git
T:	git git://git.kernel.org/pub/scm/linux/kernel/git/sschmidt/wpan-next.git
S:	Maintained
F:	net/ieee802154/
F:	net/mac802154/
F:	drivers/net/ieee802154/
F:	include/linux/nl802154.h
F:	include/linux/ieee802154.h
F:	include/net/nl802154.h
F:	include/net/mac802154.h
F:	include/net/af_ieee802154.h
F:	include/net/cfg802154.h
F:	include/net/ieee802154_netdev.h
F:	Documentation/networking/ieee802154.txt

IFE PROTOCOL
M:	Yotam Gigi <yotam.gi@gmail.com>
M:	Jamal Hadi Salim <jhs@mojatatu.com>
F:	net/ife
F:	include/net/ife.h
F:	include/uapi/linux/ife.h

IGORPLUG-USB IR RECEIVER
M:	Sean Young <sean@mess.org>
L:	linux-media@vger.kernel.org
S:	Maintained
F:	drivers/media/rc/igorplugusb.c

IGUANAWORKS USB IR TRANSCEIVER
M:	Sean Young <sean@mess.org>
L:	linux-media@vger.kernel.org
S:	Maintained
F:	drivers/media/rc/iguanair.c

IIO DIGITAL POTENTIOMETER DAC
M:	Peter Rosin <peda@axentia.se>
L:	linux-iio@vger.kernel.org
S:	Maintained
F:	Documentation/ABI/testing/sysfs-bus-iio-dac-dpot-dac
F:	Documentation/devicetree/bindings/iio/dac/dpot-dac.txt
F:	drivers/iio/dac/dpot-dac.c

IIO ENVELOPE DETECTOR
M:	Peter Rosin <peda@axentia.se>
L:	linux-iio@vger.kernel.org
S:	Maintained
F:	Documentation/ABI/testing/sysfs-bus-iio-adc-envelope-detector
F:	Documentation/devicetree/bindings/iio/adc/envelope-detector.txt
F:	drivers/iio/adc/envelope-detector.c

IIO MULTIPLEXER
M:	Peter Rosin <peda@axentia.se>
L:	linux-iio@vger.kernel.org
S:	Maintained
F:	Documentation/devicetree/bindings/iio/multiplexer/iio-mux.txt
F:	drivers/iio/multiplexer/iio-mux.c

IIO SUBSYSTEM AND DRIVERS
M:	Jonathan Cameron <jic23@kernel.org>
R:	Hartmut Knaack <knaack.h@gmx.de>
R:	Lars-Peter Clausen <lars@metafoo.de>
R:	Peter Meerwald-Stadler <pmeerw@pmeerw.net>
L:	linux-iio@vger.kernel.org
T:	git git://git.kernel.org/pub/scm/linux/kernel/git/jic23/iio.git
S:	Maintained
F:	Documentation/ABI/testing/configfs-iio*
F:	Documentation/ABI/testing/sysfs-bus-iio*
F:	Documentation/devicetree/bindings/iio/
F:	drivers/iio/
F:	drivers/staging/iio/
F:	include/linux/iio/
F:	tools/iio/

IKANOS/ADI EAGLE ADSL USB DRIVER
M:	Matthieu Castet <castet.matthieu@free.fr>
M:	Stanislaw Gruszka <stf_xl@wp.pl>
S:	Maintained
F:	drivers/usb/atm/ueagle-atm.c

IMGTEC ASCII LCD DRIVER
M:	Paul Burton <paul.burton@mips.com>
S:	Maintained
F:	Documentation/devicetree/bindings/auxdisplay/img-ascii-lcd.txt
F:	drivers/auxdisplay/img-ascii-lcd.c

IMGTEC IR DECODER DRIVER
M:	James Hogan <jhogan@kernel.org>
S:	Maintained
F:	drivers/media/rc/img-ir/

IMS TWINTURBO FRAMEBUFFER DRIVER
L:	linux-fbdev@vger.kernel.org
S:	Orphan
F:	drivers/video/fbdev/imsttfb.c

INA209 HARDWARE MONITOR DRIVER
M:	Guenter Roeck <linux@roeck-us.net>
L:	linux-hwmon@vger.kernel.org
S:	Maintained
F:	Documentation/hwmon/ina209
F:	Documentation/devicetree/bindings/i2c/ina209.txt
F:	drivers/hwmon/ina209.c

INA2XX HARDWARE MONITOR DRIVER
M:	Guenter Roeck <linux@roeck-us.net>
L:	linux-hwmon@vger.kernel.org
S:	Maintained
F:	Documentation/hwmon/ina2xx
F:	drivers/hwmon/ina2xx.c
F:	include/linux/platform_data/ina2xx.h

INDUSTRY PACK SUBSYSTEM (IPACK)
M:	Samuel Iglesias Gonsalvez <siglesias@igalia.com>
M:	Jens Taprogge <jens.taprogge@taprogge.org>
M:	Greg Kroah-Hartman <gregkh@linuxfoundation.org>
L:	industrypack-devel@lists.sourceforge.net
W:	http://industrypack.sourceforge.net
S:	Maintained
F:	drivers/ipack/

INFINIBAND SUBSYSTEM
M:	Doug Ledford <dledford@redhat.com>
M:	Jason Gunthorpe <jgg@mellanox.com>
L:	linux-rdma@vger.kernel.org
W:	http://www.openfabrics.org/
Q:	http://patchwork.kernel.org/project/linux-rdma/list/
T:	git git://git.kernel.org/pub/scm/linux/kernel/git/rdma/rdma.git
S:	Supported
F:	Documentation/devicetree/bindings/infiniband/
F:	Documentation/infiniband/
F:	drivers/infiniband/
F:	include/uapi/linux/if_infiniband.h
F:	include/uapi/rdma/
F:	include/rdma/

INGENIC JZ4780 DMA Driver
M:	Zubair Lutfullah Kakakhel <Zubair.Kakakhel@imgtec.com>
S:	Maintained
F:	drivers/dma/dma-jz4780.c

INGENIC JZ4780 NAND DRIVER
M:	Harvey Hunt <harveyhuntnexus@gmail.com>
L:	linux-mtd@lists.infradead.org
S:	Maintained
F:	drivers/mtd/nand/jz4780_*

INOTIFY
M:	Jan Kara <jack@suse.cz>
R:	Amir Goldstein <amir73il@gmail.com>
L:	linux-fsdevel@vger.kernel.org
S:	Maintained
F:	Documentation/filesystems/inotify.txt
F:	fs/notify/inotify/
F:	include/linux/inotify.h
F:	include/uapi/linux/inotify.h

INPUT (KEYBOARD, MOUSE, JOYSTICK, TOUCHSCREEN) DRIVERS
M:	Dmitry Torokhov <dmitry.torokhov@gmail.com>
L:	linux-input@vger.kernel.org
Q:	http://patchwork.kernel.org/project/linux-input/list/
T:	git git://git.kernel.org/pub/scm/linux/kernel/git/dtor/input.git
S:	Maintained
F:	drivers/input/
F:	include/linux/input.h
F:	include/uapi/linux/input.h
F:	include/uapi/linux/input-event-codes.h
F:	include/linux/input/
F:	Documentation/devicetree/bindings/input/
F:	Documentation/input/

INPUT MULTITOUCH (MT) PROTOCOL
M:	Henrik Rydberg <rydberg@bitmath.org>
L:	linux-input@vger.kernel.org
S:	Odd fixes
F:	Documentation/input/multi-touch-protocol.rst
F:	drivers/input/input-mt.c
K:	\b(ABS|SYN)_MT_

INSIDE SECURE CRYPTO DRIVER
M:	Antoine Tenart <antoine.tenart@free-electrons.com>
F:	drivers/crypto/inside-secure/
S:	Maintained
L:	linux-crypto@vger.kernel.org

INTEGRITY MEASUREMENT ARCHITECTURE (IMA)
M:	Mimi Zohar <zohar@linux.vnet.ibm.com>
M:	Dmitry Kasatkin <dmitry.kasatkin@gmail.com>
L:	linux-integrity@vger.kernel.org
T:	git git://git.kernel.org/pub/scm/linux/kernel/git/zohar/linux-integrity.git
S:	Supported
F:	security/integrity/ima/

INTEL 810/815 FRAMEBUFFER DRIVER
M:	Antonino Daplas <adaplas@gmail.com>
L:	linux-fbdev@vger.kernel.org
S:	Maintained
F:	drivers/video/fbdev/i810/

INTEL ASoC BDW/HSW DRIVERS
M:	Jie Yang <yang.jie@linux.intel.com>
L:	alsa-devel@alsa-project.org (moderated for non-subscribers)
S:	Supported
F:	sound/soc/intel/common/sst-dsp*
F:	sound/soc/intel/common/sst-firmware.c
F:	sound/soc/intel/boards/broadwell.c
F:	sound/soc/intel/haswell/

INTEL C600 SERIES SAS CONTROLLER DRIVER
M:	Intel SCU Linux support <intel-linux-scu@intel.com>
M:	Artur Paszkiewicz <artur.paszkiewicz@intel.com>
L:	linux-scsi@vger.kernel.org
T:	git git://git.code.sf.net/p/intel-sas/isci
S:	Supported
F:	drivers/scsi/isci/

INTEL DRM DRIVERS (excluding Poulsbo, Moorestown and derivative chipsets)
M:	Jani Nikula <jani.nikula@linux.intel.com>
M:	Joonas Lahtinen <joonas.lahtinen@linux.intel.com>
M:	Rodrigo Vivi <rodrigo.vivi@intel.com>
L:	intel-gfx@lists.freedesktop.org
W:	https://01.org/linuxgraphics/
B:	https://01.org/linuxgraphics/documentation/how-report-bugs
C:	irc://chat.freenode.net/intel-gfx
Q:	http://patchwork.freedesktop.org/project/intel-gfx/
T:	git git://anongit.freedesktop.org/drm-intel
S:	Supported
F:	drivers/gpu/drm/i915/
F:	include/drm/i915*
F:	include/uapi/drm/i915_drm.h
F:	Documentation/gpu/i915.rst

INTEL ETHERNET DRIVERS
M:	Jeff Kirsher <jeffrey.t.kirsher@intel.com>
L:	intel-wired-lan@lists.osuosl.org (moderated for non-subscribers)
W:	http://www.intel.com/support/feedback.htm
W:	http://e1000.sourceforge.net/
Q:	http://patchwork.ozlabs.org/project/intel-wired-lan/list/
T:	git git://git.kernel.org/pub/scm/linux/kernel/git/jkirsher/net-queue.git
T:	git git://git.kernel.org/pub/scm/linux/kernel/git/jkirsher/next-queue.git
S:	Supported
F:	Documentation/networking/e100.txt
F:	Documentation/networking/e1000.txt
F:	Documentation/networking/e1000e.txt
F:	Documentation/networking/igb.txt
F:	Documentation/networking/igbvf.txt
F:	Documentation/networking/ixgb.txt
F:	Documentation/networking/ixgbe.txt
F:	Documentation/networking/ixgbevf.txt
F:	Documentation/networking/i40e.txt
F:	Documentation/networking/i40evf.txt
F:	drivers/net/ethernet/intel/
F:	drivers/net/ethernet/intel/*/
F:	include/linux/avf/virtchnl.h

INTEL FRAMEBUFFER DRIVER (excluding 810 and 815)
M:	Maik Broemme <mbroemme@libmpq.org>
L:	linux-fbdev@vger.kernel.org
S:	Maintained
F:	Documentation/fb/intelfb.txt
F:	drivers/video/fbdev/intelfb/

INTEL GVT-g DRIVERS (Intel GPU Virtualization)
M:	Zhenyu Wang <zhenyuw@linux.intel.com>
M:	Zhi Wang <zhi.a.wang@intel.com>
L:	intel-gvt-dev@lists.freedesktop.org
L:	intel-gfx@lists.freedesktop.org
W:	https://01.org/igvt-g
T:	git https://github.com/intel/gvt-linux.git
S:	Supported
F:	drivers/gpu/drm/i915/gvt/

INTEL HID EVENT DRIVER
M:	Alex Hung <alex.hung@canonical.com>
L:	platform-driver-x86@vger.kernel.org
S:	Maintained
F:	drivers/platform/x86/intel-hid.c

INTEL I/OAT DMA DRIVER
M:	Dave Jiang <dave.jiang@intel.com>
R:	Dan Williams <dan.j.williams@intel.com>
L:	dmaengine@vger.kernel.org
Q:	https://patchwork.kernel.org/project/linux-dmaengine/list/
S:	Supported
F:	drivers/dma/ioat*

INTEL IDLE DRIVER
M:	Jacob Pan <jacob.jun.pan@linux.intel.com>
M:	Len Brown <lenb@kernel.org>
L:	linux-pm@vger.kernel.org
T:	git git://git.kernel.org/pub/scm/linux/kernel/git/lenb/linux.git
B:	https://bugzilla.kernel.org
S:	Supported
F:	drivers/idle/intel_idle.c

INTEL INTEGRATED SENSOR HUB DRIVER
M:	Srinivas Pandruvada <srinivas.pandruvada@linux.intel.com>
M:	Jiri Kosina <jikos@kernel.org>
L:	linux-input@vger.kernel.org
S:	Maintained
F:	drivers/hid/intel-ish-hid/

INTEL IOMMU (VT-d)
M:	David Woodhouse <dwmw2@infradead.org>
L:	iommu@lists.linux-foundation.org
T:	git git://git.infradead.org/iommu-2.6.git
S:	Supported
F:	drivers/iommu/intel-iommu.c
F:	include/linux/intel-iommu.h

INTEL IOP-ADMA DMA DRIVER
R:	Dan Williams <dan.j.williams@intel.com>
S:	Odd fixes
F:	drivers/dma/iop-adma.c

INTEL IXP4XX QMGR, NPE, ETHERNET and HSS SUPPORT
M:	Krzysztof Halasa <khalasa@piap.pl>
S:	Maintained
F:	arch/arm/mach-ixp4xx/include/mach/qmgr.h
F:	arch/arm/mach-ixp4xx/include/mach/npe.h
F:	arch/arm/mach-ixp4xx/ixp4xx_qmgr.c
F:	arch/arm/mach-ixp4xx/ixp4xx_npe.c
F:	drivers/net/ethernet/xscale/ixp4xx_eth.c
F:	drivers/net/wan/ixp4xx_hss.c

INTEL IXP4XX RANDOM NUMBER GENERATOR SUPPORT
M:	Deepak Saxena <dsaxena@plexity.net>
S:	Maintained
F:	drivers/char/hw_random/ixp4xx-rng.c

INTEL MANAGEMENT ENGINE (mei)
M:	Tomas Winkler <tomas.winkler@intel.com>
L:	linux-kernel@vger.kernel.org
S:	Supported
F:	include/uapi/linux/mei.h
F:	include/linux/mei_cl_bus.h
F:	drivers/misc/mei/*
F:	drivers/watchdog/mei_wdt.c
F:	Documentation/misc-devices/mei/*
F:	samples/mei/*

INTEL MENLOW THERMAL DRIVER
M:	Sujith Thomas <sujith.thomas@intel.com>
L:	platform-driver-x86@vger.kernel.org
W:	https://01.org/linux-acpi
S:	Supported
F:	drivers/platform/x86/intel_menlow.c

INTEL MERRIFIELD GPIO DRIVER
M:	Andy Shevchenko <andriy.shevchenko@linux.intel.com>
L:	linux-gpio@vger.kernel.org
S:	Maintained
F:	drivers/gpio/gpio-merrifield.c

INTEL MIC DRIVERS (mic)
M:	Sudeep Dutt <sudeep.dutt@intel.com>
M:	Ashutosh Dixit <ashutosh.dixit@intel.com>
S:	Supported
W:	https://github.com/sudeepdutt/mic
W:	http://software.intel.com/en-us/mic-developer
F:	include/linux/mic_bus.h
F:	include/linux/scif.h
F:	include/uapi/linux/mic_common.h
F:	include/uapi/linux/mic_ioctl.h
F:	include/uapi/linux/scif_ioctl.h
F:	drivers/misc/mic/
F:	drivers/dma/mic_x100_dma.c
F:	drivers/dma/mic_x100_dma.h
F:	Documentation/mic/

INTEL PMC CORE DRIVER
M:	Rajneesh Bhardwaj <rajneesh.bhardwaj@intel.com>
M:	Vishwanath Somayaji <vishwanath.somayaji@intel.com>
L:	platform-driver-x86@vger.kernel.org
S:	Maintained
F:	arch/x86/include/asm/pmc_core.h
F:	drivers/platform/x86/intel_pmc_core*

INTEL PMC/P-Unit IPC DRIVER
M:	Zha Qipeng<qipeng.zha@intel.com>
L:	platform-driver-x86@vger.kernel.org
S:	Maintained
F:	drivers/platform/x86/intel_pmc_ipc.c
F:	drivers/platform/x86/intel_punit_ipc.c
F:	arch/x86/include/asm/intel_pmc_ipc.h
F:	arch/x86/include/asm/intel_punit_ipc.h

INTEL PRO/WIRELESS 2100, 2200BG, 2915ABG NETWORK CONNECTION SUPPORT
M:	Stanislav Yakovlev <stas.yakovlev@gmail.com>
L:	linux-wireless@vger.kernel.org
S:	Maintained
F:	Documentation/networking/README.ipw2100
F:	Documentation/networking/README.ipw2200
F:	drivers/net/wireless/intel/ipw2x00/

INTEL PSTATE DRIVER
M:	Srinivas Pandruvada <srinivas.pandruvada@linux.intel.com>
M:	Len Brown <lenb@kernel.org>
L:	linux-pm@vger.kernel.org
S:	Supported
F:	drivers/cpufreq/intel_pstate.c

INTEL RDMA RNIC DRIVER
M:	Faisal Latif <faisal.latif@intel.com>
M:	Shiraz Saleem <shiraz.saleem@intel.com>
L:	linux-rdma@vger.kernel.org
S:	Supported
F:	drivers/infiniband/hw/i40iw/

INTEL TELEMETRY DRIVER
M:	Souvik Kumar Chakravarty <souvik.k.chakravarty@intel.com>
L:	platform-driver-x86@vger.kernel.org
S:	Maintained
F:	arch/x86/include/asm/intel_telemetry.h
F:	drivers/platform/x86/intel_telemetry*

INTEL VIRTUAL BUTTON DRIVER
M:	AceLan Kao <acelan.kao@canonical.com>
L:	platform-driver-x86@vger.kernel.org
S:	Maintained
F:	drivers/platform/x86/intel-vbtn.c

INTEL WIRELESS 3945ABG/BG, 4965AGN (iwlegacy)
M:	Stanislaw Gruszka <sgruszka@redhat.com>
L:	linux-wireless@vger.kernel.org
S:	Supported
F:	drivers/net/wireless/intel/iwlegacy/

INTEL WIRELESS WIFI LINK (iwlwifi)
M:	Johannes Berg <johannes.berg@intel.com>
M:	Emmanuel Grumbach <emmanuel.grumbach@intel.com>
M:	Luca Coelho <luciano.coelho@intel.com>
M:	Intel Linux Wireless <linuxwifi@intel.com>
L:	linux-wireless@vger.kernel.org
W:	http://intellinuxwireless.org
T:	git git://git.kernel.org/pub/scm/linux/kernel/git/iwlwifi/iwlwifi.git
S:	Supported
F:	drivers/net/wireless/intel/iwlwifi/

INTEL WIRELESS WIMAX CONNECTION 2400
M:	Inaky Perez-Gonzalez <inaky.perez-gonzalez@intel.com>
M:	linux-wimax@intel.com
L:	wimax@linuxwimax.org (subscribers-only)
S:	Supported
W:	http://linuxwimax.org
F:	Documentation/wimax/README.i2400m
F:	drivers/net/wimax/i2400m/
F:	include/uapi/linux/wimax/i2400m.h

INTEL WMI THUNDERBOLT FORCE POWER DRIVER
M:	Mario Limonciello <mario.limonciello@dell.com>
S:	Maintained
F:	drivers/platform/x86/intel-wmi-thunderbolt.c

INTEL(R) TRACE HUB
M:	Alexander Shishkin <alexander.shishkin@linux.intel.com>
S:	Supported
F:	Documentation/trace/intel_th.txt
F:	drivers/hwtracing/intel_th/

INTEL(R) TRUSTED EXECUTION TECHNOLOGY (TXT)
M:	Ning Sun <ning.sun@intel.com>
L:	tboot-devel@lists.sourceforge.net
W:	http://tboot.sourceforge.net
T:	hg http://tboot.hg.sourceforge.net:8000/hgroot/tboot/tboot
S:	Supported
F:	Documentation/intel_txt.txt
F:	include/linux/tboot.h
F:	arch/x86/kernel/tboot.c

INTEL-MID GPIO DRIVER
M:	David Cohen <david.a.cohen@linux.intel.com>
L:	linux-gpio@vger.kernel.org
S:	Maintained
F:	drivers/gpio/gpio-intel-mid.c

INVENSENSE MPU-3050 GYROSCOPE DRIVER
M:	Linus Walleij <linus.walleij@linaro.org>
L:	linux-iio@vger.kernel.org
S:	Maintained
F:	drivers/iio/gyro/mpu3050*
F:	Documentation/devicetree/bindings/iio/gyroscope/inv,mpu3050.txt

IOC3 ETHERNET DRIVER
M:	Ralf Baechle <ralf@linux-mips.org>
L:	linux-mips@linux-mips.org
S:	Maintained
F:	drivers/net/ethernet/sgi/ioc3-eth.c

IOC3 SERIAL DRIVER
M:	Pat Gefre <pfg@sgi.com>
L:	linux-serial@vger.kernel.org
S:	Maintained
F:	drivers/tty/serial/ioc3_serial.c

IOMMU DRIVERS
M:	Joerg Roedel <joro@8bytes.org>
L:	iommu@lists.linux-foundation.org
T:	git git://git.kernel.org/pub/scm/linux/kernel/git/joro/iommu.git
S:	Maintained
F:	Documentation/devicetree/bindings/iommu/
F:	drivers/iommu/
F:	include/linux/iommu.h
F:	include/linux/iova.h

IP MASQUERADING
M:	Juanjo Ciarlante <jjciarla@raiz.uncu.edu.ar>
S:	Maintained
F:	net/ipv4/netfilter/ipt_MASQUERADE.c

IPMI SUBSYSTEM
M:	Corey Minyard <minyard@acm.org>
L:	openipmi-developer@lists.sourceforge.net (moderated for non-subscribers)
W:	http://openipmi.sourceforge.net/
S:	Supported
F:	Documentation/IPMI.txt
F:	drivers/char/ipmi/
F:	include/linux/ipmi*
F:	include/uapi/linux/ipmi*

IPS SCSI RAID DRIVER
M:	Adaptec OEM Raid Solutions <aacraid@adaptec.com>
L:	linux-scsi@vger.kernel.org
W:	http://www.adaptec.com/
S:	Maintained
F:	drivers/scsi/ips*

IPVS
M:	Wensong Zhang <wensong@linux-vs.org>
M:	Simon Horman <horms@verge.net.au>
M:	Julian Anastasov <ja@ssi.bg>
L:	netdev@vger.kernel.org
L:	lvs-devel@vger.kernel.org
S:	Maintained
T:	git git://git.kernel.org/pub/scm/linux/kernel/git/horms/ipvs-next.git
T:	git git://git.kernel.org/pub/scm/linux/kernel/git/horms/ipvs.git
F:	Documentation/networking/ipvs-sysctl.txt
F:	include/net/ip_vs.h
F:	include/uapi/linux/ip_vs.h
F:	net/netfilter/ipvs/

IPWIRELESS DRIVER
M:	Jiri Kosina <jikos@kernel.org>
M:	David Sterba <dsterba@suse.com>
S:	Odd Fixes
F:	drivers/tty/ipwireless/

IPX NETWORK LAYER
L:	netdev@vger.kernel.org
S:	Obsolete
F:	include/uapi/linux/ipx.h
F:	drivers/staging/ipx/

IRDA SUBSYSTEM
M:	Samuel Ortiz <samuel@sortiz.org>
L:	irda-users@lists.sourceforge.net (subscribers-only)
L:	netdev@vger.kernel.org
W:	http://irda.sourceforge.net/
S:	Obsolete
T:	git git://git.kernel.org/pub/scm/linux/kernel/git/sameo/irda-2.6.git
F:	Documentation/networking/irda.txt
F:	drivers/staging/irda/

IRQ DOMAINS (IRQ NUMBER MAPPING LIBRARY)
M:	Marc Zyngier <marc.zyngier@arm.com>
S:	Maintained
T:	git git://git.kernel.org/pub/scm/linux/kernel/git/tip/tip.git irq/core
F:	Documentation/IRQ-domain.txt
F:	include/linux/irqdomain.h
F:	kernel/irq/irqdomain.c
F:	kernel/irq/msi.c

IRQ SUBSYSTEM
M:	Thomas Gleixner <tglx@linutronix.de>
L:	linux-kernel@vger.kernel.org
S:	Maintained
T:	git git://git.kernel.org/pub/scm/linux/kernel/git/tip/tip.git irq/core
F:	kernel/irq/

IRQCHIP DRIVERS
M:	Thomas Gleixner <tglx@linutronix.de>
M:	Jason Cooper <jason@lakedaemon.net>
M:	Marc Zyngier <marc.zyngier@arm.com>
L:	linux-kernel@vger.kernel.org
S:	Maintained
T:	git git://git.kernel.org/pub/scm/linux/kernel/git/tip/tip.git irq/core
F:	Documentation/devicetree/bindings/interrupt-controller/
F:	drivers/irqchip/

ISA
M:	William Breathitt Gray <vilhelm.gray@gmail.com>
S:	Maintained
F:	Documentation/isa.txt
F:	drivers/base/isa.c
F:	include/linux/isa.h

ISA RADIO MODULE
M:	Hans Verkuil <hverkuil@xs4all.nl>
L:	linux-media@vger.kernel.org
T:	git git://linuxtv.org/media_tree.git
W:	https://linuxtv.org
S:	Maintained
F:	drivers/media/radio/radio-isa*

ISAPNP
M:	Jaroslav Kysela <perex@perex.cz>
S:	Maintained
F:	Documentation/isapnp.txt
F:	drivers/pnp/isapnp/
F:	include/linux/isapnp.h

ISCSI
M:	Lee Duncan <lduncan@suse.com>
M:	Chris Leech <cleech@redhat.com>
L:	open-iscsi@googlegroups.com
W:	www.open-iscsi.com
S:	Maintained
F:	drivers/scsi/*iscsi*
F:	include/scsi/*iscsi*

iSCSI BOOT FIRMWARE TABLE (iBFT) DRIVER
M:	Peter Jones <pjones@redhat.com>
M:	Konrad Rzeszutek Wilk <konrad@kernel.org>
S:	Maintained
F:	drivers/firmware/iscsi_ibft*

ISCSI EXTENSIONS FOR RDMA (ISER) INITIATOR
M:	Or Gerlitz <ogerlitz@mellanox.com>
M:	Sagi Grimberg <sagi@grimberg.me>
M:	Roi Dayan <roid@mellanox.com>
L:	linux-rdma@vger.kernel.org
S:	Supported
W:	http://www.openfabrics.org
W:	www.open-iscsi.org
Q:	http://patchwork.kernel.org/project/linux-rdma/list/
F:	drivers/infiniband/ulp/iser/

ISCSI EXTENSIONS FOR RDMA (ISER) TARGET
M:	Sagi Grimberg <sagi@grimberg.me>
T:	git git://git.kernel.org/pub/scm/linux/kernel/git/nab/target-pending.git master
L:	linux-rdma@vger.kernel.org
L:	target-devel@vger.kernel.org
S:	Supported
W:	http://www.linux-iscsi.org
F:	drivers/infiniband/ulp/isert

ISDN SUBSYSTEM
M:	Karsten Keil <isdn@linux-pingi.de>
L:	isdn4linux@listserv.isdn4linux.de (subscribers-only)
L:	netdev@vger.kernel.org
W:	http://www.isdn4linux.de
T:	git git://git.kernel.org/pub/scm/linux/kernel/git/kkeil/isdn-2.6.git
S:	Maintained
F:	Documentation/isdn/
F:	drivers/isdn/
F:	include/linux/isdn.h
F:	include/linux/isdn/
F:	include/uapi/linux/isdn.h
F:	include/uapi/linux/isdn/

ISDN SUBSYSTEM (Eicon active card driver)
M:	Armin Schindler <mac@melware.de>
L:	isdn4linux@listserv.isdn4linux.de (subscribers-only)
W:	http://www.melware.de
S:	Maintained
F:	drivers/isdn/hardware/eicon/

IT87 HARDWARE MONITORING DRIVER
M:	Jean Delvare <jdelvare@suse.com>
L:	linux-hwmon@vger.kernel.org
S:	Maintained
F:	Documentation/hwmon/it87
F:	drivers/hwmon/it87.c

IT913X MEDIA DRIVER
M:	Antti Palosaari <crope@iki.fi>
L:	linux-media@vger.kernel.org
W:	https://linuxtv.org
W:	http://palosaari.fi/linux/
Q:	http://patchwork.linuxtv.org/project/linux-media/list/
T:	git git://linuxtv.org/anttip/media_tree.git
S:	Maintained
F:	drivers/media/tuners/it913x*

IVTV VIDEO4LINUX DRIVER
M:	Andy Walls <awalls@md.metrocast.net>
L:	ivtv-devel@ivtvdriver.org (subscribers-only)
L:	linux-media@vger.kernel.org
T:	git git://linuxtv.org/media_tree.git
W:	http://www.ivtvdriver.org
S:	Maintained
F:	Documentation/media/v4l-drivers/ivtv*
F:	drivers/media/pci/ivtv/
F:	include/uapi/linux/ivtv*

IX2505V MEDIA DRIVER
M:	Malcolm Priestley <tvboxspy@gmail.com>
L:	linux-media@vger.kernel.org
W:	https://linuxtv.org
Q:	http://patchwork.linuxtv.org/project/linux-media/list/
S:	Maintained
F:	drivers/media/dvb-frontends/ix2505v*

JC42.4 TEMPERATURE SENSOR DRIVER
M:	Guenter Roeck <linux@roeck-us.net>
L:	linux-hwmon@vger.kernel.org
S:	Maintained
F:	drivers/hwmon/jc42.c
F:	Documentation/hwmon/jc42

JFS FILESYSTEM
M:	Dave Kleikamp <shaggy@kernel.org>
L:	jfs-discussion@lists.sourceforge.net
W:	http://jfs.sourceforge.net/
T:	git git://github.com/kleikamp/linux-shaggy.git
S:	Maintained
F:	Documentation/filesystems/jfs.txt
F:	fs/jfs/

JME NETWORK DRIVER
M:	Guo-Fu Tseng <cooldavid@cooldavid.org>
L:	netdev@vger.kernel.org
S:	Maintained
F:	drivers/net/ethernet/jme.*

JOURNALLING FLASH FILE SYSTEM V2 (JFFS2)
M:	David Woodhouse <dwmw2@infradead.org>
L:	linux-mtd@lists.infradead.org
W:	http://www.linux-mtd.infradead.org/doc/jffs2.html
S:	Maintained
F:	fs/jffs2/
F:	include/uapi/linux/jffs2.h

JOURNALLING LAYER FOR BLOCK DEVICES (JBD2)
M:	"Theodore Ts'o" <tytso@mit.edu>
M:	Jan Kara <jack@suse.com>
L:	linux-ext4@vger.kernel.org
S:	Maintained
F:	fs/jbd2/
F:	include/linux/jbd2.h

JPU V4L2 MEM2MEM DRIVER FOR RENESAS
M:	Mikhail Ulyanov <mikhail.ulyanov@cogentembedded.com>
L:	linux-media@vger.kernel.org
S:	Maintained
F:	drivers/media/platform/rcar_jpu.c

JSM Neo PCI based serial card
M:	Guilherme G. Piccoli <gpiccoli@linux.vnet.ibm.com>
L:	linux-serial@vger.kernel.org
S:	Maintained
F:	drivers/tty/serial/jsm/

K10TEMP HARDWARE MONITORING DRIVER
M:	Clemens Ladisch <clemens@ladisch.de>
L:	linux-hwmon@vger.kernel.org
S:	Maintained
F:	Documentation/hwmon/k10temp
F:	drivers/hwmon/k10temp.c

K8TEMP HARDWARE MONITORING DRIVER
M:	Rudolf Marek <r.marek@assembler.cz>
L:	linux-hwmon@vger.kernel.org
S:	Maintained
F:	Documentation/hwmon/k8temp
F:	drivers/hwmon/k8temp.c

KASAN
M:	Andrey Ryabinin <aryabinin@virtuozzo.com>
R:	Alexander Potapenko <glider@google.com>
R:	Dmitry Vyukov <dvyukov@google.com>
L:	kasan-dev@googlegroups.com
S:	Maintained
F:	arch/*/include/asm/kasan.h
F:	arch/*/mm/kasan_init*
F:	Documentation/dev-tools/kasan.rst
F:	include/linux/kasan*.h
F:	lib/test_kasan.c
F:	mm/kasan/
F:	scripts/Makefile.kasan

KCONFIG
L:	linux-kbuild@vger.kernel.org
S:	Orphan
F:	Documentation/kbuild/kconfig-language.txt
F:	scripts/kconfig/

KDUMP
M:	Dave Young <dyoung@redhat.com>
M:	Baoquan He <bhe@redhat.com>
R:	Vivek Goyal <vgoyal@redhat.com>
L:	kexec@lists.infradead.org
W:	http://lse.sourceforge.net/kdump/
S:	Maintained
F:	Documentation/kdump/

KEENE FM RADIO TRANSMITTER DRIVER
M:	Hans Verkuil <hverkuil@xs4all.nl>
L:	linux-media@vger.kernel.org
T:	git git://linuxtv.org/media_tree.git
W:	https://linuxtv.org
S:	Maintained
F:	drivers/media/radio/radio-keene*

KERNEL AUTOMOUNTER v4 (AUTOFS4)
M:	Ian Kent <raven@themaw.net>
L:	autofs@vger.kernel.org
S:	Maintained
F:	fs/autofs4/

KERNEL BUILD + files below scripts/ (unless maintained elsewhere)
M:	Masahiro Yamada <yamada.masahiro@socionext.com>
M:	Michal Marek <michal.lkml@markovi.net>
T:	git git://git.kernel.org/pub/scm/linux/kernel/git/masahiroy/linux-kbuild.git
L:	linux-kbuild@vger.kernel.org
S:	Maintained
F:	Documentation/kbuild/
F:	Makefile
F:	scripts/Makefile.*
F:	scripts/basic/
F:	scripts/mk*
F:	scripts/package/

KERNEL JANITORS
L:	kernel-janitors@vger.kernel.org
W:	http://kernelnewbies.org/KernelJanitors
S:	Odd Fixes

KERNEL NFSD, SUNRPC, AND LOCKD SERVERS
M:	"J. Bruce Fields" <bfields@fieldses.org>
M:	Jeff Layton <jlayton@kernel.org>
L:	linux-nfs@vger.kernel.org
W:	http://nfs.sourceforge.net/
T:	git git://linux-nfs.org/~bfields/linux.git
S:	Supported
F:	fs/nfsd/
F:	include/uapi/linux/nfsd/
F:	fs/lockd/
F:	fs/nfs_common/
F:	net/sunrpc/
F:	include/linux/lockd/
F:	include/linux/sunrpc/
F:	include/uapi/linux/sunrpc/

KERNEL SELFTEST FRAMEWORK
M:	Shuah Khan <shuahkh@osg.samsung.com>
M:	Shuah Khan <shuah@kernel.org>
L:	linux-kselftest@vger.kernel.org
T:	git git://git.kernel.org/pub/scm/linux/kernel/git/shuah/linux-kselftest.git
S:	Maintained
F:	tools/testing/selftests/
F:	Documentation/dev-tools/kselftest*

KERNEL USERMODE HELPER
M:	"Luis R. Rodriguez" <mcgrof@kernel.org>
L:	linux-kernel@vger.kernel.org
S:	Maintained
F:	kernel/umh.c
F:	include/linux/umh.h

KERNEL VIRTUAL MACHINE (KVM)
M:	Paolo Bonzini <pbonzini@redhat.com>
M:	Radim Krčmář <rkrcmar@redhat.com>
L:	kvm@vger.kernel.org
W:	http://www.linux-kvm.org
T:	git git://git.kernel.org/pub/scm/virt/kvm/kvm.git
S:	Supported
F:	Documentation/virtual/kvm/
F:	include/trace/events/kvm.h
F:	include/uapi/asm-generic/kvm*
F:	include/uapi/linux/kvm*
F:	include/asm-generic/kvm*
F:	include/linux/kvm*
F:	include/kvm/iodev.h
F:	virt/kvm/*
F:	tools/kvm/

KERNEL VIRTUAL MACHINE FOR AMD-V (KVM/amd)
M:	Joerg Roedel <joro@8bytes.org>
L:	kvm@vger.kernel.org
W:	http://www.linux-kvm.org/
S:	Maintained
F:	arch/x86/include/asm/svm.h
F:	arch/x86/kvm/svm.c

KERNEL VIRTUAL MACHINE FOR ARM (KVM/arm)
M:	Christoffer Dall <christoffer.dall@linaro.org>
M:	Marc Zyngier <marc.zyngier@arm.com>
L:	linux-arm-kernel@lists.infradead.org (moderated for non-subscribers)
L:	kvmarm@lists.cs.columbia.edu
W:	http://systems.cs.columbia.edu/projects/kvm-arm
T:	git git://git.kernel.org/pub/scm/linux/kernel/git/kvmarm/kvmarm.git
S:	Supported
F:	arch/arm/include/uapi/asm/kvm*
F:	arch/arm/include/asm/kvm*
F:	arch/arm/kvm/
F:	virt/kvm/arm/
F:	include/kvm/arm_*

KERNEL VIRTUAL MACHINE FOR ARM64 (KVM/arm64)
M:	Christoffer Dall <christoffer.dall@linaro.org>
M:	Marc Zyngier <marc.zyngier@arm.com>
L:	linux-arm-kernel@lists.infradead.org (moderated for non-subscribers)
L:	kvmarm@lists.cs.columbia.edu
S:	Maintained
F:	arch/arm64/include/uapi/asm/kvm*
F:	arch/arm64/include/asm/kvm*
F:	arch/arm64/kvm/

KERNEL VIRTUAL MACHINE FOR MIPS (KVM/mips)
M:	James Hogan <jhogan@kernel.org>
L:	linux-mips@linux-mips.org
S:	Supported
F:	arch/mips/include/uapi/asm/kvm*
F:	arch/mips/include/asm/kvm*
F:	arch/mips/kvm/

KERNEL VIRTUAL MACHINE FOR POWERPC (KVM/powerpc)
M:	Paul Mackerras <paulus@ozlabs.org>
L:	kvm-ppc@vger.kernel.org
W:	http://www.linux-kvm.org/
T:	git git://github.com/agraf/linux-2.6.git
S:	Supported
F:	arch/powerpc/include/uapi/asm/kvm*
F:	arch/powerpc/include/asm/kvm*
F:	arch/powerpc/kvm/
F:	arch/powerpc/kernel/kvm*

KERNEL VIRTUAL MACHINE for s390 (KVM/s390)
M:	Christian Borntraeger <borntraeger@de.ibm.com>
M:	Cornelia Huck <cohuck@redhat.com>
L:	linux-s390@vger.kernel.org
W:	http://www.ibm.com/developerworks/linux/linux390/
T:	git git://git.kernel.org/pub/scm/linux/kernel/git/kvms390/linux.git
S:	Supported
F:	arch/s390/include/uapi/asm/kvm*
F:	arch/s390/include/asm/gmap.h
F:	arch/s390/include/asm/kvm*
F:	arch/s390/kvm/
F:	arch/s390/mm/gmap.c

KERNEL VIRTUAL MACHINE FOR X86 (KVM/x86)
M:	Paolo Bonzini <pbonzini@redhat.com>
M:	Radim Krčmář <rkrcmar@redhat.com>
L:	kvm@vger.kernel.org
W:	http://www.linux-kvm.org
T:	git git://git.kernel.org/pub/scm/virt/kvm/kvm.git
S:	Supported
F:	arch/x86/kvm/
F:	arch/x86/include/uapi/asm/kvm*
F:	arch/x86/include/asm/kvm*
F:	arch/x86/include/asm/pvclock-abi.h
F:	arch/x86/kernel/kvm.c
F:	arch/x86/kernel/kvmclock.c

KERNFS
M:	Greg Kroah-Hartman <gregkh@linuxfoundation.org>
M:	Tejun Heo <tj@kernel.org>
T:	git git://git.kernel.org/pub/scm/linux/kernel/git/gregkh/driver-core.git
S:	Supported
F:	include/linux/kernfs.h
F:	fs/kernfs/

KEXEC
M:	Eric Biederman <ebiederm@xmission.com>
W:	http://kernel.org/pub/linux/utils/kernel/kexec/
L:	kexec@lists.infradead.org
S:	Maintained
F:	include/linux/kexec.h
F:	include/uapi/linux/kexec.h
F:	kernel/kexec*

KEYS-ENCRYPTED
M:	Mimi Zohar <zohar@linux.vnet.ibm.com>
L:	linux-integrity@vger.kernel.org
L:	keyrings@vger.kernel.org
S:	Supported
F:	Documentation/security/keys/trusted-encrypted.rst
F:	include/keys/encrypted-type.h
F:	security/keys/encrypted-keys/

KEYS-TRUSTED
M:	James Bottomley <jejb@linux.vnet.ibm.com>
M:	Mimi Zohar <zohar@linux.vnet.ibm.com>
L:	linux-integrity@vger.kernel.org
L:	keyrings@vger.kernel.org
S:	Supported
F:	Documentation/security/keys/trusted-encrypted.rst
F:	include/keys/trusted-type.h
F:	security/keys/trusted.c
F:	security/keys/trusted.h

KEYS/KEYRINGS:
M:	David Howells <dhowells@redhat.com>
L:	keyrings@vger.kernel.org
S:	Maintained
F:	Documentation/security/keys/core.rst
F:	include/linux/key.h
F:	include/linux/key-type.h
F:	include/linux/keyctl.h
F:	include/uapi/linux/keyctl.h
F:	include/keys/
F:	security/keys/

KGDB / KDB /debug_core
M:	Jason Wessel <jason.wessel@windriver.com>
M:	Daniel Thompson <daniel.thompson@linaro.org>
W:	http://kgdb.wiki.kernel.org/
L:	kgdb-bugreport@lists.sourceforge.net
T:	git git://git.kernel.org/pub/scm/linux/kernel/git/jwessel/kgdb.git
S:	Maintained
F:	Documentation/dev-tools/kgdb.rst
F:	drivers/misc/kgdbts.c
F:	drivers/tty/serial/kgdboc.c
F:	include/linux/kdb.h
F:	include/linux/kgdb.h
F:	kernel/debug/

KMEMLEAK
M:	Catalin Marinas <catalin.marinas@arm.com>
S:	Maintained
F:	Documentation/dev-tools/kmemleak.rst
F:	include/linux/kmemleak.h
F:	mm/kmemleak.c
F:	mm/kmemleak-test.c

KMOD KERNEL MODULE LOADER - USERMODE HELPER
M:	"Luis R. Rodriguez" <mcgrof@kernel.org>
L:	linux-kernel@vger.kernel.org
S:	Maintained
F:	kernel/kmod.c
F:	include/linux/kmod.h
F:	lib/test_kmod.c
F:	tools/testing/selftests/kmod/

KPROBES
M:	Ananth N Mavinakayanahalli <ananth@linux.vnet.ibm.com>
M:	Anil S Keshavamurthy <anil.s.keshavamurthy@intel.com>
M:	"David S. Miller" <davem@davemloft.net>
M:	Masami Hiramatsu <mhiramat@kernel.org>
S:	Maintained
F:	Documentation/kprobes.txt
F:	include/linux/kprobes.h
F:	include/asm-generic/kprobes.h
F:	kernel/kprobes.c

KS0108 LCD CONTROLLER DRIVER
M:	Miguel Ojeda Sandonis <miguel.ojeda.sandonis@gmail.com>
W:	http://miguelojeda.es/auxdisplay.htm
W:	http://jair.lab.fi.uva.es/~migojed/auxdisplay.htm
S:	Maintained
F:	Documentation/auxdisplay/ks0108
F:	drivers/auxdisplay/ks0108.c
F:	include/linux/ks0108.h

L3MDEV
M:	David Ahern <dsa@cumulusnetworks.com>
L:	netdev@vger.kernel.org
S:	Maintained
F:	net/l3mdev
F:	include/net/l3mdev.h

LANTIQ MIPS ARCHITECTURE
M:	John Crispin <john@phrozen.org>
L:	linux-mips@linux-mips.org
S:	Maintained
F:	arch/mips/lantiq
F:	drivers/soc/lantiq

LAPB module
L:	linux-x25@vger.kernel.org
S:	Orphan
F:	Documentation/networking/lapb-module.txt
F:	include/*/lapb.h
F:	net/lapb/

LASI 53c700 driver for PARISC
M:	"James E.J. Bottomley" <James.Bottomley@HansenPartnership.com>
L:	linux-scsi@vger.kernel.org
S:	Maintained
F:	Documentation/scsi/53c700.txt
F:	drivers/scsi/53c700*

LEAKING_ADDRESSES
M:	Tobin C. Harding <me@tobin.cc>
S:	Maintained
F:	scripts/leaking_addresses.pl

LED SUBSYSTEM
M:	Richard Purdie <rpurdie@rpsys.net>
M:	Jacek Anaszewski <jacek.anaszewski@gmail.com>
M:	Pavel Machek <pavel@ucw.cz>
L:	linux-leds@vger.kernel.org
T:	git git://git.kernel.org/pub/scm/linux/kernel/git/j.anaszewski/linux-leds.git
S:	Maintained
F:	Documentation/devicetree/bindings/leds/
F:	drivers/leds/
F:	include/linux/leds.h

LEGACY EEPROM DRIVER
M:	Jean Delvare <jdelvare@suse.com>
S:	Maintained
F:	Documentation/misc-devices/eeprom
F:	drivers/misc/eeprom/eeprom.c

LEGO USB Tower driver
M:	Juergen Stuber <starblue@users.sourceforge.net>
L:	legousb-devel@lists.sourceforge.net
W:	http://legousb.sourceforge.net/
S:	Maintained
F:	drivers/usb/misc/legousbtower.c

LG2160 MEDIA DRIVER
M:	Michael Krufky <mkrufky@linuxtv.org>
L:	linux-media@vger.kernel.org
W:	https://linuxtv.org
W:	http://github.com/mkrufky
Q:	http://patchwork.linuxtv.org/project/linux-media/list/
T:	git git://linuxtv.org/mkrufky/tuners.git
S:	Maintained
F:	drivers/media/dvb-frontends/lg2160.*

LGDT3305 MEDIA DRIVER
M:	Michael Krufky <mkrufky@linuxtv.org>
L:	linux-media@vger.kernel.org
W:	https://linuxtv.org
W:	http://github.com/mkrufky
Q:	http://patchwork.linuxtv.org/project/linux-media/list/
T:	git git://linuxtv.org/mkrufky/tuners.git
S:	Maintained
F:	drivers/media/dvb-frontends/lgdt3305.*

LIBATA PATA ARASAN COMPACT FLASH CONTROLLER
M:	Viresh Kumar <vireshk@kernel.org>
L:	linux-ide@vger.kernel.org
T:	git git://git.kernel.org/pub/scm/linux/kernel/git/tj/libata.git
S:	Maintained
F:	include/linux/pata_arasan_cf_data.h
F:	drivers/ata/pata_arasan_cf.c

LIBATA PATA DRIVERS
M:	Bartlomiej Zolnierkiewicz <b.zolnierkie@samsung.com>
M:	Tejun Heo <tj@kernel.org>
L:	linux-ide@vger.kernel.org
T:	git git://git.kernel.org/pub/scm/linux/kernel/git/tj/libata.git
S:	Maintained
F:	drivers/ata/pata_*.c
F:	drivers/ata/ata_generic.c

LIBATA PATA FARADAY FTIDE010 AND GEMINI SATA BRIDGE DRIVERS
M:	Linus Walleij <linus.walleij@linaro.org>
L:	linux-ide@vger.kernel.org
T:	git git://git.kernel.org/pub/scm/linux/kernel/git/tj/libata.git
S:	Maintained
F:	drivers/ata/pata_ftide010.c
F:	drivers/ata/sata_gemini.c
F:	drivers/ata/sata_gemini.h

LIBATA SATA AHCI PLATFORM devices support
M:	Hans de Goede <hdegoede@redhat.com>
M:	Tejun Heo <tj@kernel.org>
L:	linux-ide@vger.kernel.org
T:	git git://git.kernel.org/pub/scm/linux/kernel/git/tj/libata.git
S:	Maintained
F:	drivers/ata/ahci_platform.c
F:	drivers/ata/libahci_platform.c
F:	include/linux/ahci_platform.h

LIBATA SATA PROMISE TX2/TX4 CONTROLLER DRIVER
M:	Mikael Pettersson <mikpelinux@gmail.com>
L:	linux-ide@vger.kernel.org
T:	git git://git.kernel.org/pub/scm/linux/kernel/git/tj/libata.git
S:	Maintained
F:	drivers/ata/sata_promise.*

LIBATA SUBSYSTEM (Serial and Parallel ATA drivers)
M:	Tejun Heo <tj@kernel.org>
L:	linux-ide@vger.kernel.org
T:	git git://git.kernel.org/pub/scm/linux/kernel/git/tj/libata.git
S:	Maintained
F:	drivers/ata/
F:	include/linux/ata.h
F:	include/linux/libata.h
F:	Documentation/devicetree/bindings/ata/

LIBLOCKDEP
M:	Sasha Levin <alexander.levin@verizon.com>
S:	Maintained
F:	tools/lib/lockdep/

LIBNVDIMM BLK: MMIO-APERTURE DRIVER
M:	Ross Zwisler <ross.zwisler@linux.intel.com>
L:	linux-nvdimm@lists.01.org
Q:	https://patchwork.kernel.org/project/linux-nvdimm/list/
S:	Supported
F:	drivers/nvdimm/blk.c
F:	drivers/nvdimm/region_devs.c

LIBNVDIMM BTT: BLOCK TRANSLATION TABLE
M:	Vishal Verma <vishal.l.verma@intel.com>
L:	linux-nvdimm@lists.01.org
Q:	https://patchwork.kernel.org/project/linux-nvdimm/list/
S:	Supported
F:	drivers/nvdimm/btt*

LIBNVDIMM PMEM: PERSISTENT MEMORY DRIVER
M:	Ross Zwisler <ross.zwisler@linux.intel.com>
L:	linux-nvdimm@lists.01.org
Q:	https://patchwork.kernel.org/project/linux-nvdimm/list/
S:	Supported
F:	drivers/nvdimm/pmem*

LIBNVDIMM: NON-VOLATILE MEMORY DEVICE SUBSYSTEM
M:	Dan Williams <dan.j.williams@intel.com>
L:	linux-nvdimm@lists.01.org
Q:	https://patchwork.kernel.org/project/linux-nvdimm/list/
T:	git git://git.kernel.org/pub/scm/linux/kernel/git/nvdimm/nvdimm.git
S:	Supported
F:	drivers/nvdimm/*
F:	drivers/acpi/nfit/*
F:	include/linux/nd.h
F:	include/linux/libnvdimm.h
F:	include/uapi/linux/ndctl.h

LIGHTNVM PLATFORM SUPPORT
M:	Matias Bjorling <mb@lightnvm.io>
W:	http://github/OpenChannelSSD
L:	linux-block@vger.kernel.org
S:	Maintained
F:	drivers/lightnvm/
F:	include/linux/lightnvm.h
F:	include/uapi/linux/lightnvm.h

LINUX FOR POWER MACINTOSH
M:	Benjamin Herrenschmidt <benh@kernel.crashing.org>
W:	http://www.penguinppc.org/
L:	linuxppc-dev@lists.ozlabs.org
S:	Maintained
F:	arch/powerpc/platforms/powermac/
F:	drivers/macintosh/

LINUX FOR POWERPC (32-BIT AND 64-BIT)
M:	Benjamin Herrenschmidt <benh@kernel.crashing.org>
M:	Paul Mackerras <paulus@samba.org>
M:	Michael Ellerman <mpe@ellerman.id.au>
W:	https://github.com/linuxppc/linux/wiki
L:	linuxppc-dev@lists.ozlabs.org
Q:	http://patchwork.ozlabs.org/project/linuxppc-dev/list/
T:	git git://git.kernel.org/pub/scm/linux/kernel/git/powerpc/linux.git
S:	Supported
F:	Documentation/ABI/stable/sysfs-firmware-opal-*
F:	Documentation/devicetree/bindings/powerpc/
F:	Documentation/devicetree/bindings/rtc/rtc-opal.txt
F:	Documentation/devicetree/bindings/i2c/i2c-opal.txt
F:	Documentation/powerpc/
F:	arch/powerpc/
F:	drivers/char/tpm/tpm_ibmvtpm*
F:	drivers/crypto/nx/
F:	drivers/crypto/vmx/
F:	drivers/i2c/busses/i2c-opal.c
F:	drivers/net/ethernet/ibm/ibmveth.*
F:	drivers/net/ethernet/ibm/ibmvnic.*
F:	drivers/pci/hotplug/pnv_php.c
F:	drivers/pci/hotplug/rpa*
F:	drivers/rtc/rtc-opal.c
F:	drivers/scsi/ibmvscsi/
F:	drivers/tty/hvc/hvc_opal.c
F:	drivers/watchdog/wdrtas.c
F:	tools/testing/selftests/powerpc
N:	/pmac
N:	powermac
N:	powernv
N:	[^a-z0-9]ps3
N:	pseries

LINUX FOR POWERPC EMBEDDED MPC5XXX
M:	Anatolij Gustschin <agust@denx.de>
L:	linuxppc-dev@lists.ozlabs.org
T:	git git://git.denx.de/linux-denx-agust.git
S:	Maintained
F:	arch/powerpc/platforms/512x/
F:	arch/powerpc/platforms/52xx/

LINUX FOR POWERPC EMBEDDED PPC4XX
M:	Alistair Popple <alistair@popple.id.au>
M:	Matt Porter <mporter@kernel.crashing.org>
W:	http://www.penguinppc.org/
L:	linuxppc-dev@lists.ozlabs.org
S:	Maintained
F:	arch/powerpc/platforms/40x/
F:	arch/powerpc/platforms/44x/

LINUX FOR POWERPC EMBEDDED PPC83XX AND PPC85XX
M:	Scott Wood <oss@buserror.net>
M:	Kumar Gala <galak@kernel.crashing.org>
W:	http://www.penguinppc.org/
L:	linuxppc-dev@lists.ozlabs.org
T:	git git://git.kernel.org/pub/scm/linux/kernel/git/scottwood/linux.git
S:	Maintained
F:	arch/powerpc/platforms/83xx/
F:	arch/powerpc/platforms/85xx/
F:	Documentation/devicetree/bindings/powerpc/fsl/

LINUX FOR POWERPC EMBEDDED PPC8XX
M:	Vitaly Bordug <vitb@kernel.crashing.org>
W:	http://www.penguinppc.org/
L:	linuxppc-dev@lists.ozlabs.org
S:	Maintained
F:	arch/powerpc/platforms/8xx/

LINUX FOR POWERPC EMBEDDED XILINX VIRTEX
L:	linuxppc-dev@lists.ozlabs.org
S:	Orphan
F:	arch/powerpc/*/*virtex*
F:	arch/powerpc/*/*/*virtex*

LINUX FOR POWERPC PA SEMI PWRFICIENT
L:	linuxppc-dev@lists.ozlabs.org
S:	Orphan
F:	arch/powerpc/platforms/pasemi/
F:	drivers/*/*pasemi*
F:	drivers/*/*/*pasemi*

LINUX KERNEL DUMP TEST MODULE (LKDTM)
M:	Kees Cook <keescook@chromium.org>
S:	Maintained
F:	drivers/misc/lkdtm*

LINUX SECURITY MODULE (LSM) FRAMEWORK
M:	Chris Wright <chrisw@sous-sol.org>
L:	linux-security-module@vger.kernel.org
S:	Supported

LIS3LV02D ACCELEROMETER DRIVER
M:	Eric Piel <eric.piel@tremplin-utc.net>
S:	Maintained
F:	Documentation/misc-devices/lis3lv02d
F:	drivers/misc/lis3lv02d/
F:	drivers/platform/x86/hp_accel.c

LIVE PATCHING
M:	Josh Poimboeuf <jpoimboe@redhat.com>
M:	Jessica Yu <jeyu@kernel.org>
M:	Jiri Kosina <jikos@kernel.org>
M:	Miroslav Benes <mbenes@suse.cz>
R:	Petr Mladek <pmladek@suse.com>
S:	Maintained
F:	kernel/livepatch/
F:	include/linux/livepatch.h
F:	arch/x86/include/asm/livepatch.h
F:	arch/x86/kernel/livepatch.c
F:	Documentation/livepatch/
F:	Documentation/ABI/testing/sysfs-kernel-livepatch
F:	samples/livepatch/
L:	live-patching@vger.kernel.org
T:	git git://git.kernel.org/pub/scm/linux/kernel/git/jikos/livepatching.git

LLC (802.2)
L:	netdev@vger.kernel.org
S:	Odd fixes
F:	include/linux/llc.h
F:	include/uapi/linux/llc.h
F:	include/net/llc*
F:	net/llc/

LM73 HARDWARE MONITOR DRIVER
M:	Guillaume Ligneul <guillaume.ligneul@gmail.com>
L:	linux-hwmon@vger.kernel.org
S:	Maintained
F:	drivers/hwmon/lm73.c

LM78 HARDWARE MONITOR DRIVER
M:	Jean Delvare <jdelvare@suse.com>
L:	linux-hwmon@vger.kernel.org
S:	Maintained
F:	Documentation/hwmon/lm78
F:	drivers/hwmon/lm78.c

LM83 HARDWARE MONITOR DRIVER
M:	Jean Delvare <jdelvare@suse.com>
L:	linux-hwmon@vger.kernel.org
S:	Maintained
F:	Documentation/hwmon/lm83
F:	drivers/hwmon/lm83.c

LM90 HARDWARE MONITOR DRIVER
M:	Jean Delvare <jdelvare@suse.com>
L:	linux-hwmon@vger.kernel.org
S:	Maintained
F:	Documentation/hwmon/lm90
F:	Documentation/devicetree/bindings/hwmon/lm90.txt
F:	drivers/hwmon/lm90.c
F:	include/dt-bindings/thermal/lm90.h

LM95234 HARDWARE MONITOR DRIVER
M:	Guenter Roeck <linux@roeck-us.net>
L:	linux-hwmon@vger.kernel.org
S:	Maintained
F:	Documentation/hwmon/lm95234
F:	drivers/hwmon/lm95234.c

LME2510 MEDIA DRIVER
M:	Malcolm Priestley <tvboxspy@gmail.com>
L:	linux-media@vger.kernel.org
W:	https://linuxtv.org
Q:	http://patchwork.linuxtv.org/project/linux-media/list/
S:	Maintained
F:	drivers/media/usb/dvb-usb-v2/lmedm04*

LOADPIN SECURITY MODULE
M:	Kees Cook <keescook@chromium.org>
T:	git git://git.kernel.org/pub/scm/linux/kernel/git/kees/linux.git lsm/loadpin
S:	Supported
F:	security/loadpin/
F:	Documentation/admin-guide/LSM/LoadPin.rst

LOCKING PRIMITIVES
M:	Peter Zijlstra <peterz@infradead.org>
M:	Ingo Molnar <mingo@redhat.com>
L:	linux-kernel@vger.kernel.org
T:	git git://git.kernel.org/pub/scm/linux/kernel/git/tip/tip.git locking/core
S:	Maintained
F:	Documentation/locking/
F:	include/linux/lockdep.h
F:	include/linux/spinlock*.h
F:	arch/*/include/asm/spinlock*.h
F:	include/linux/rwlock*.h
F:	include/linux/mutex*.h
F:	arch/*/include/asm/mutex*.h
F:	include/linux/rwsem*.h
F:	arch/*/include/asm/rwsem.h
F:	include/linux/seqlock.h
F:	lib/locking*.[ch]
F:	kernel/locking/
X:	kernel/locking/locktorture.c

LOGICAL DISK MANAGER SUPPORT (LDM, Windows 2000/XP/Vista Dynamic Disks)
M:	"Richard Russon (FlatCap)" <ldm@flatcap.org>
L:	linux-ntfs-dev@lists.sourceforge.net
W:	http://www.linux-ntfs.org/content/view/19/37/
S:	Maintained
F:	Documentation/ldm.txt
F:	block/partitions/ldm.*

LSILOGIC MPT FUSION DRIVERS (FC/SAS/SPI)
M:	Sathya Prakash <sathya.prakash@broadcom.com>
M:	Chaitra P B <chaitra.basappa@broadcom.com>
M:	Suganath Prabu Subramani <suganath-prabu.subramani@broadcom.com>
L:	MPT-FusionLinux.pdl@broadcom.com
L:	linux-scsi@vger.kernel.org
W:	http://www.avagotech.com/support/
S:	Supported
F:	drivers/message/fusion/
F:	drivers/scsi/mpt2sas/
F:	drivers/scsi/mpt3sas/

LSILOGIC/SYMBIOS/NCR 53C8XX and 53C1010 PCI-SCSI drivers
M:	Matthew Wilcox <matthew@wil.cx>
L:	linux-scsi@vger.kernel.org
S:	Maintained
F:	drivers/scsi/sym53c8xx_2/

LTC4261 HARDWARE MONITOR DRIVER
M:	Guenter Roeck <linux@roeck-us.net>
L:	linux-hwmon@vger.kernel.org
S:	Maintained
F:	Documentation/hwmon/ltc4261
F:	drivers/hwmon/ltc4261.c

LTC4306 I2C MULTIPLEXER DRIVER
M:	Michael Hennerich <michael.hennerich@analog.com>
W:	http://ez.analog.com/community/linux-device-drivers
L:	linux-i2c@vger.kernel.org
S:	Supported
F:	drivers/i2c/muxes/i2c-mux-ltc4306.c
F:	Documentation/devicetree/bindings/i2c/i2c-mux-ltc4306.txt

LTP (Linux Test Project)
M:	Mike Frysinger <vapier@gentoo.org>
M:	Cyril Hrubis <chrubis@suse.cz>
M:	Wanlong Gao <wanlong.gao@gmail.com>
M:	Jan Stancek <jstancek@redhat.com>
M:	Stanislav Kholmanskikh <stanislav.kholmanskikh@oracle.com>
M:	Alexey Kodanev <alexey.kodanev@oracle.com>
L:	ltp@lists.linux.it (subscribers-only)
W:	http://linux-test-project.github.io/
T:	git git://github.com/linux-test-project/ltp.git
S:	Maintained

M32R ARCHITECTURE
W:	http://www.linux-m32r.org/
S:	Orphan
F:	arch/m32r/

M68K ARCHITECTURE
M:	Geert Uytterhoeven <geert@linux-m68k.org>
L:	linux-m68k@lists.linux-m68k.org
W:	http://www.linux-m68k.org/
T:	git git://git.kernel.org/pub/scm/linux/kernel/git/geert/linux-m68k.git
S:	Maintained
F:	arch/m68k/
F:	drivers/zorro/

M68K ON APPLE MACINTOSH
M:	Joshua Thompson <funaho@jurai.org>
W:	http://www.mac.linux-m68k.org/
L:	linux-m68k@lists.linux-m68k.org
S:	Maintained
F:	arch/m68k/mac/

M68K ON HP9000/300
M:	Philip Blundell <philb@gnu.org>
W:	http://www.tazenda.demon.co.uk/phil/linux-hp
S:	Maintained
F:	arch/m68k/hp300/

M88DS3103 MEDIA DRIVER
M:	Antti Palosaari <crope@iki.fi>
L:	linux-media@vger.kernel.org
W:	https://linuxtv.org
W:	http://palosaari.fi/linux/
Q:	http://patchwork.linuxtv.org/project/linux-media/list/
T:	git git://linuxtv.org/anttip/media_tree.git
S:	Maintained
F:	drivers/media/dvb-frontends/m88ds3103*

M88RS2000 MEDIA DRIVER
M:	Malcolm Priestley <tvboxspy@gmail.com>
L:	linux-media@vger.kernel.org
W:	https://linuxtv.org
Q:	http://patchwork.linuxtv.org/project/linux-media/list/
S:	Maintained
F:	drivers/media/dvb-frontends/m88rs2000*

MA901 MASTERKIT USB FM RADIO DRIVER
M:	Alexey Klimov <klimov.linux@gmail.com>
L:	linux-media@vger.kernel.org
T:	git git://linuxtv.org/media_tree.git
S:	Maintained
F:	drivers/media/radio/radio-ma901.c

MAC80211
M:	Johannes Berg <johannes@sipsolutions.net>
L:	linux-wireless@vger.kernel.org
W:	http://wireless.kernel.org/
T:	git git://git.kernel.org/pub/scm/linux/kernel/git/jberg/mac80211.git
T:	git git://git.kernel.org/pub/scm/linux/kernel/git/jberg/mac80211-next.git
S:	Maintained
F:	Documentation/networking/mac80211-injection.txt
F:	include/net/mac80211.h
F:	net/mac80211/
F:	drivers/net/wireless/mac80211_hwsim.[ch]
F:	Documentation/networking/mac80211_hwsim/README

MAILBOX API
M:	Jassi Brar <jassisinghbrar@gmail.com>
L:	linux-kernel@vger.kernel.org
S:	Maintained
F:	drivers/mailbox/
F:	include/linux/mailbox_client.h
F:	include/linux/mailbox_controller.h

MAN-PAGES: MANUAL PAGES FOR LINUX -- Sections 2, 3, 4, 5, and 7
M:	Michael Kerrisk <mtk.manpages@gmail.com>
W:	http://www.kernel.org/doc/man-pages
L:	linux-man@vger.kernel.org
S:	Maintained

MARDUK (CREATOR CI40) DEVICE TREE SUPPORT
M:	Rahul Bedarkar <rahulbedarkar89@gmail.com>
L:	linux-mips@linux-mips.org
S:	Maintained
F:	arch/mips/boot/dts/img/pistachio_marduk.dts

MARVELL 88E6XXX ETHERNET SWITCH FABRIC DRIVER
M:	Andrew Lunn <andrew@lunn.ch>
M:	Vivien Didelot <vivien.didelot@savoirfairelinux.com>
L:	netdev@vger.kernel.org
S:	Maintained
F:	drivers/net/dsa/mv88e6xxx/
F:	Documentation/devicetree/bindings/net/dsa/marvell.txt

MARVELL ARMADA DRM SUPPORT
M:	Russell King <linux@armlinux.org.uk>
S:	Maintained
T:	git git://git.armlinux.org.uk/~rmk/linux-arm.git drm-armada-devel
T:	git git://git.armlinux.org.uk/~rmk/linux-arm.git drm-armada-fixes
F:	drivers/gpu/drm/armada/
F:	include/uapi/drm/armada_drm.h
F:	Documentation/devicetree/bindings/display/armada/

MARVELL CRYPTO DRIVER
M:	Boris Brezillon <boris.brezillon@free-electrons.com>
M:	Arnaud Ebalard <arno@natisbad.org>
F:	drivers/crypto/marvell/
S:	Maintained
L:	linux-crypto@vger.kernel.org

MARVELL GIGABIT ETHERNET DRIVERS (skge/sky2)
M:	Mirko Lindner <mlindner@marvell.com>
M:	Stephen Hemminger <stephen@networkplumber.org>
L:	netdev@vger.kernel.org
S:	Maintained
F:	drivers/net/ethernet/marvell/sk*

MARVELL LIBERTAS WIRELESS DRIVER
L:	libertas-dev@lists.infradead.org
S:	Orphan
F:	drivers/net/wireless/marvell/libertas/

MARVELL MACCHIATOBIN SUPPORT
M:	Russell King <rmk@armlinux.org.uk>
L:	linux-arm-kernel@lists.infradead.org
S:	Maintained
F:	arch/arm64/boot/dts/marvell/armada-8040-mcbin.dts

MARVELL MV643XX ETHERNET DRIVER
M:	Sebastian Hesselbarth <sebastian.hesselbarth@gmail.com>
L:	netdev@vger.kernel.org
S:	Maintained
F:	drivers/net/ethernet/marvell/mv643xx_eth.*
F:	include/linux/mv643xx.h

MARVELL MV88X3310 PHY DRIVER
M:	Russell King <rmk@armlinux.org.uk>
L:	netdev@vger.kernel.org
S:	Maintained
F:	drivers/net/phy/marvell10g.c

MARVELL MVNETA ETHERNET DRIVER
M:	Thomas Petazzoni <thomas.petazzoni@free-electrons.com>
L:	netdev@vger.kernel.org
S:	Maintained
F:	drivers/net/ethernet/marvell/mvneta.*

MARVELL MWIFIEX WIRELESS DRIVER
M:	Amitkumar Karwar <amitkarwar@gmail.com>
M:	Nishant Sarmukadam <nishants@marvell.com>
M:	Ganapathi Bhat <gbhat@marvell.com>
M:	Xinming Hu <huxm@marvell.com>
L:	linux-wireless@vger.kernel.org
S:	Maintained
F:	drivers/net/wireless/marvell/mwifiex/

MARVELL MWL8K WIRELESS DRIVER
M:	Lennert Buytenhek <buytenh@wantstofly.org>
L:	linux-wireless@vger.kernel.org
S:	Odd Fixes
F:	drivers/net/wireless/marvell/mwl8k.c

MARVELL NAND CONTROLLER DRIVER
M:	Miquel Raynal <miquel.raynal@free-electrons.com>
L:	linux-mtd@lists.infradead.org
S:	Maintained
F:	drivers/mtd/nand/marvell_nand.c
F:	Documentation/devicetree/bindings/mtd/marvell-nand.txt

MARVELL SOC MMC/SD/SDIO CONTROLLER DRIVER
M:	Nicolas Pitre <nico@fluxnic.net>
S:	Odd Fixes
F:	drivers/mmc/host/mvsdio.*

MARVELL XENON MMC/SD/SDIO HOST CONTROLLER DRIVER
M:	Hu Ziji <huziji@marvell.com>
L:	linux-mmc@vger.kernel.org
S:	Supported
F:	drivers/mmc/host/sdhci-xenon*
F:	Documentation/devicetree/bindings/mmc/marvell,xenon-sdhci.txt

MATROX FRAMEBUFFER DRIVER
L:	linux-fbdev@vger.kernel.org
S:	Orphan
F:	drivers/video/fbdev/matrox/matroxfb_*
F:	include/uapi/linux/matroxfb.h

MAX16065 HARDWARE MONITOR DRIVER
M:	Guenter Roeck <linux@roeck-us.net>
L:	linux-hwmon@vger.kernel.org
S:	Maintained
F:	Documentation/hwmon/max16065
F:	drivers/hwmon/max16065.c

MAX20751 HARDWARE MONITOR DRIVER
M:	Guenter Roeck <linux@roeck-us.net>
L:	linux-hwmon@vger.kernel.org
S:	Maintained
F:	Documentation/hwmon/max20751
F:	drivers/hwmon/max20751.c

MAX2175 SDR TUNER DRIVER
M:	Ramesh Shanmugasundaram <ramesh.shanmugasundaram@bp.renesas.com>
L:	linux-media@vger.kernel.org
T:	git git://linuxtv.org/media_tree.git
S:	Maintained
F:	Documentation/devicetree/bindings/media/i2c/max2175.txt
F:	Documentation/media/v4l-drivers/max2175.rst
F:	drivers/media/i2c/max2175*
F:	include/uapi/linux/max2175.h

MAX6650 HARDWARE MONITOR AND FAN CONTROLLER DRIVER
L:	linux-hwmon@vger.kernel.org
S:	Orphan
F:	Documentation/hwmon/max6650
F:	drivers/hwmon/max6650.c

MAX6697 HARDWARE MONITOR DRIVER
M:	Guenter Roeck <linux@roeck-us.net>
L:	linux-hwmon@vger.kernel.org
S:	Maintained
F:	Documentation/hwmon/max6697
F:	Documentation/devicetree/bindings/i2c/max6697.txt
F:	drivers/hwmon/max6697.c
F:	include/linux/platform_data/max6697.h

MAX9860 MONO AUDIO VOICE CODEC DRIVER
M:	Peter Rosin <peda@axentia.se>
L:	alsa-devel@alsa-project.org (moderated for non-subscribers)
S:	Maintained
F:	Documentation/devicetree/bindings/sound/max9860.txt
F:	sound/soc/codecs/max9860.*

MAXIM MAX77802 PMIC REGULATOR DEVICE DRIVER
M:	Javier Martinez Canillas <javier@dowhile0.org>
L:	linux-kernel@vger.kernel.org
S:	Supported
F:	drivers/regulator/max77802-regulator.c
F:	Documentation/devicetree/bindings/*/*max77802.txt
F:	include/dt-bindings/*/*max77802.h

MAXIM MUIC CHARGER DRIVERS FOR EXYNOS BASED BOARDS
M:	Krzysztof Kozlowski <krzk@kernel.org>
M:	Bartlomiej Zolnierkiewicz <b.zolnierkie@samsung.com>
L:	linux-pm@vger.kernel.org
S:	Supported
F:	drivers/power/supply/max14577_charger.c
F:	drivers/power/supply/max77693_charger.c

MAXIM PMIC AND MUIC DRIVERS FOR EXYNOS BASED BOARDS
M:	Chanwoo Choi <cw00.choi@samsung.com>
M:	Krzysztof Kozlowski <krzk@kernel.org>
M:	Bartlomiej Zolnierkiewicz <b.zolnierkie@samsung.com>
L:	linux-kernel@vger.kernel.org
S:	Supported
F:	drivers/*/max14577*.c
F:	drivers/*/max77686*.c
F:	drivers/*/max77693*.c
F:	drivers/extcon/extcon-max14577.c
F:	drivers/extcon/extcon-max77693.c
F:	drivers/rtc/rtc-max77686.c
F:	drivers/clk/clk-max77686.c
F:	Documentation/devicetree/bindings/mfd/max14577.txt
F:	Documentation/devicetree/bindings/*/max77686.txt
F:	Documentation/devicetree/bindings/mfd/max77693.txt
F:	Documentation/devicetree/bindings/clock/maxim,max77686.txt
F:	include/linux/mfd/max14577*.h
F:	include/linux/mfd/max77686*.h
F:	include/linux/mfd/max77693*.h

MAXIRADIO FM RADIO RECEIVER DRIVER
M:	Hans Verkuil <hverkuil@xs4all.nl>
L:	linux-media@vger.kernel.org
T:	git git://linuxtv.org/media_tree.git
W:	https://linuxtv.org
S:	Maintained
F:	drivers/media/radio/radio-maxiradio*

MCP4531 MICROCHIP DIGITAL POTENTIOMETER DRIVER
M:	Peter Rosin <peda@axentia.se>
L:	linux-iio@vger.kernel.org
S:	Maintained
F:	Documentation/ABI/testing/sysfs-bus-iio-potentiometer-mcp4531
F:	drivers/iio/potentiometer/mcp4531.c

MEASUREMENT COMPUTING CIO-DAC IIO DRIVER
M:	William Breathitt Gray <vilhelm.gray@gmail.com>
L:	linux-iio@vger.kernel.org
S:	Maintained
F:	drivers/iio/dac/cio-dac.c

MEDIA DRIVERS FOR ASCOT2E
M:	Sergey Kozlov <serjk@netup.ru>
M:	Abylay Ospan <aospan@netup.ru>
L:	linux-media@vger.kernel.org
W:	https://linuxtv.org
W:	http://netup.tv/
T:	git git://linuxtv.org/media_tree.git
S:	Supported
F:	drivers/media/dvb-frontends/ascot2e*

MEDIA DRIVERS FOR CXD2841ER
M:	Sergey Kozlov <serjk@netup.ru>
M:	Abylay Ospan <aospan@netup.ru>
L:	linux-media@vger.kernel.org
W:	https://linuxtv.org
W:	http://netup.tv/
T:	git git://linuxtv.org/media_tree.git
S:	Supported
F:	drivers/media/dvb-frontends/cxd2841er*

MEDIA DRIVERS FOR DIGITAL DEVICES PCIE DEVICES
M:	Daniel Scheller <d.scheller.oss@gmail.com>
L:	linux-media@vger.kernel.org
W:	https://linuxtv.org
T:	git git://linuxtv.org/media_tree.git
S:	Maintained
F:	drivers/media/pci/ddbridge/*

MEDIA DRIVERS FOR FREESCALE IMX
M:	Steve Longerbeam <slongerbeam@gmail.com>
M:	Philipp Zabel <p.zabel@pengutronix.de>
L:	linux-media@vger.kernel.org
T:	git git://linuxtv.org/media_tree.git
S:	Maintained
F:	Documentation/devicetree/bindings/media/imx.txt
F:	Documentation/media/v4l-drivers/imx.rst
F:	drivers/staging/media/imx/
F:	include/linux/imx-media.h
F:	include/media/imx.h

MEDIA DRIVERS FOR HELENE
M:	Abylay Ospan <aospan@netup.ru>
L:	linux-media@vger.kernel.org
W:	https://linuxtv.org
W:	http://netup.tv/
T:	git git://linuxtv.org/media_tree.git
S:	Supported
F:	drivers/media/dvb-frontends/helene*

MEDIA DRIVERS FOR HORUS3A
M:	Sergey Kozlov <serjk@netup.ru>
M:	Abylay Ospan <aospan@netup.ru>
L:	linux-media@vger.kernel.org
W:	https://linuxtv.org
W:	http://netup.tv/
T:	git git://linuxtv.org/media_tree.git
S:	Supported
F:	drivers/media/dvb-frontends/horus3a*

MEDIA DRIVERS FOR LNBH25
M:	Sergey Kozlov <serjk@netup.ru>
M:	Abylay Ospan <aospan@netup.ru>
L:	linux-media@vger.kernel.org
W:	https://linuxtv.org
W:	http://netup.tv/
T:	git git://linuxtv.org/media_tree.git
S:	Supported
F:	drivers/media/dvb-frontends/lnbh25*

MEDIA DRIVERS FOR MXL5XX TUNER DEMODULATORS
M:	Daniel Scheller <d.scheller.oss@gmail.com>
L:	linux-media@vger.kernel.org
W:	https://linuxtv.org
T:	git git://linuxtv.org/media_tree.git
S:	Maintained
F:	drivers/media/dvb-frontends/mxl5xx*

MEDIA DRIVERS FOR NETUP PCI UNIVERSAL DVB devices
M:	Sergey Kozlov <serjk@netup.ru>
M:	Abylay Ospan <aospan@netup.ru>
L:	linux-media@vger.kernel.org
W:	https://linuxtv.org
W:	http://netup.tv/
T:	git git://linuxtv.org/media_tree.git
S:	Supported
F:	drivers/media/pci/netup_unidvb/*

MEDIA DRIVERS FOR RENESAS - DRIF
M:	Ramesh Shanmugasundaram <ramesh.shanmugasundaram@bp.renesas.com>
L:	linux-media@vger.kernel.org
L:	linux-renesas-soc@vger.kernel.org
T:	git git://linuxtv.org/media_tree.git
S:	Supported
F:	Documentation/devicetree/bindings/media/renesas,drif.txt
F:	drivers/media/platform/rcar_drif.c

MEDIA DRIVERS FOR RENESAS - FCP
M:	Laurent Pinchart <laurent.pinchart@ideasonboard.com>
L:	linux-media@vger.kernel.org
L:	linux-renesas-soc@vger.kernel.org
T:	git git://linuxtv.org/media_tree.git
S:	Supported
F:	Documentation/devicetree/bindings/media/renesas,fcp.txt
F:	drivers/media/platform/rcar-fcp.c
F:	include/media/rcar-fcp.h

MEDIA DRIVERS FOR RENESAS - FDP1
M:	Kieran Bingham <kieran@bingham.xyz>
L:	linux-media@vger.kernel.org
L:	linux-renesas-soc@vger.kernel.org
T:	git git://linuxtv.org/media_tree.git
S:	Supported
F:	Documentation/devicetree/bindings/media/renesas,fdp1.txt
F:	drivers/media/platform/rcar_fdp1.c

MEDIA DRIVERS FOR RENESAS - VIN
M:	Niklas Söderlund <niklas.soderlund@ragnatech.se>
L:	linux-media@vger.kernel.org
L:	linux-renesas-soc@vger.kernel.org
T:	git git://linuxtv.org/media_tree.git
S:	Supported
F:	Documentation/devicetree/bindings/media/rcar_vin.txt
F:	drivers/media/platform/rcar-vin/

MEDIA DRIVERS FOR RENESAS - VSP1
M:	Laurent Pinchart <laurent.pinchart@ideasonboard.com>
L:	linux-media@vger.kernel.org
L:	linux-renesas-soc@vger.kernel.org
T:	git git://linuxtv.org/media_tree.git
S:	Supported
F:	Documentation/devicetree/bindings/media/renesas,vsp1.txt
F:	drivers/media/platform/vsp1/

MEDIA DRIVERS FOR ST STV0910 DEMODULATOR ICs
M:	Daniel Scheller <d.scheller.oss@gmail.com>
L:	linux-media@vger.kernel.org
W:	https://linuxtv.org
T:	git git://linuxtv.org/media_tree.git
S:	Maintained
F:	drivers/media/dvb-frontends/stv0910*

MEDIA DRIVERS FOR ST STV6111 TUNER ICs
M:	Daniel Scheller <d.scheller.oss@gmail.com>
L:	linux-media@vger.kernel.org
W:	https://linuxtv.org
T:	git git://linuxtv.org/media_tree.git
S:	Maintained
F:	drivers/media/dvb-frontends/stv6111*

MEDIA INPUT INFRASTRUCTURE (V4L/DVB)
M:	Mauro Carvalho Chehab <mchehab@s-opensource.com>
M:	Mauro Carvalho Chehab <mchehab@kernel.org>
P:	LinuxTV.org Project
L:	linux-media@vger.kernel.org
W:	https://linuxtv.org
Q:	http://patchwork.kernel.org/project/linux-media/list/
T:	git git://linuxtv.org/media_tree.git
S:	Maintained
F:	Documentation/devicetree/bindings/media/
F:	Documentation/media/
F:	drivers/media/
F:	drivers/staging/media/
F:	include/linux/platform_data/media/
F:	include/media/
F:	include/uapi/linux/dvb/
F:	include/uapi/linux/videodev2.h
F:	include/uapi/linux/media.h
F:	include/uapi/linux/v4l2-*
F:	include/uapi/linux/meye.h
F:	include/uapi/linux/ivtv*
F:	include/uapi/linux/uvcvideo.h

MEDIATEK CIR DRIVER
M:	Sean Wang <sean.wang@mediatek.com>
S:	Maintained
F:	drivers/media/rc/mtk-cir.c

MEDIATEK PMIC LED DRIVER
M:	Sean Wang <sean.wang@mediatek.com>
S:	Maintained
F:	drivers/leds/leds-mt6323.c
F:	Documentation/devicetree/bindings/leds/leds-mt6323.txt

MEDIATEK ETHERNET DRIVER
M:	Felix Fietkau <nbd@openwrt.org>
M:	John Crispin <john@phrozen.org>
M:	Sean Wang <sean.wang@mediatek.com>
M:	Nelson Chang <nelson.chang@mediatek.com>
L:	netdev@vger.kernel.org
S:	Maintained
F:	drivers/net/ethernet/mediatek/

MEDIATEK SWITCH DRIVER
M:	Sean Wang <sean.wang@mediatek.com>
L:	netdev@vger.kernel.org
S:	Maintained
F:	drivers/net/dsa/mt7530.*
F:	net/dsa/tag_mtk.c

MEDIATEK JPEG DRIVER
M:	Rick Chang <rick.chang@mediatek.com>
M:	Bin Liu <bin.liu@mediatek.com>
S:	Supported
F:	drivers/media/platform/mtk-jpeg/
F:	Documentation/devicetree/bindings/media/mediatek-jpeg-decoder.txt

MEDIATEK MDP DRIVER
M:	Minghsiu Tsai <minghsiu.tsai@mediatek.com>
M:	Houlong Wei <houlong.wei@mediatek.com>
M:	Andrew-CT Chen <andrew-ct.chen@mediatek.com>
S:	Supported
F:	drivers/media/platform/mtk-mdp/
F:	drivers/media/platform/mtk-vpu/
F:	Documentation/devicetree/bindings/media/mediatek-mdp.txt

MEDIATEK MEDIA DRIVER
M:	Tiffany Lin <tiffany.lin@mediatek.com>
M:	Andrew-CT Chen <andrew-ct.chen@mediatek.com>
S:	Supported
F:	drivers/media/platform/mtk-vcodec/
F:	drivers/media/platform/mtk-vpu/
F:	Documentation/devicetree/bindings/media/mediatek-vcodec.txt
F:	Documentation/devicetree/bindings/media/mediatek-vpu.txt

MEDIATEK MT7601U WIRELESS LAN DRIVER
M:	Jakub Kicinski <kubakici@wp.pl>
L:	linux-wireless@vger.kernel.org
S:	Maintained
F:	drivers/net/wireless/mediatek/mt7601u/

MEDIATEK RANDOM NUMBER GENERATOR SUPPORT
M:	Sean Wang <sean.wang@mediatek.com>
S:	Maintained
F:	drivers/char/hw_random/mtk-rng.c

MEDIATEK USB3 DRD IP DRIVER
M:	Chunfeng Yun <chunfeng.yun@mediatek.com>
L:	linux-usb@vger.kernel.org (moderated for non-subscribers)
L:	linux-arm-kernel@lists.infradead.org (moderated for non-subscribers)
L:	linux-mediatek@lists.infradead.org (moderated for non-subscribers)
S:	Maintained
F:	drivers/usb/mtu3/

MEGACHIPS STDPXXXX-GE-B850V3-FW LVDS/DP++ BRIDGES
M:	Peter Senna Tschudin <peter.senna@collabora.com>
M:	Martin Donnelly <martin.donnelly@ge.com>
M:	Martyn Welch <martyn.welch@collabora.co.uk>
S:	Maintained
F:	drivers/gpu/drm/bridge/megachips-stdpxxxx-ge-b850v3-fw.c
F:	Documentation/devicetree/bindings/video/bridge/megachips-stdpxxxx-ge-b850v3-fw.txt

MEGARAID SCSI/SAS DRIVERS
M:	Kashyap Desai <kashyap.desai@broadcom.com>
M:	Sumit Saxena <sumit.saxena@broadcom.com>
M:	Shivasharan S <shivasharan.srikanteshwara@broadcom.com>
L:	megaraidlinux.pdl@broadcom.com
L:	linux-scsi@vger.kernel.org
W:	http://www.avagotech.com/support/
S:	Maintained
F:	Documentation/scsi/megaraid.txt
F:	drivers/scsi/megaraid.*
F:	drivers/scsi/megaraid/

MELEXIS MLX90614 DRIVER
M:	Crt Mori <cmo@melexis.com>
L:	linux-iio@vger.kernel.org
W:	http://www.melexis.com
S:	Supported
F:	drivers/iio/temperature/mlx90614.c

MELFAS MIP4 TOUCHSCREEN DRIVER
M:	Sangwon Jee <jeesw@melfas.com>
W:	http://www.melfas.com
S:	Supported
F:	drivers/input/touchscreen/melfas_mip4.c
F:	Documentation/devicetree/bindings/input/touchscreen/melfas_mip4.txt

MELLANOX ETHERNET DRIVER (mlx4_en)
M:	Tariq Toukan <tariqt@mellanox.com>
L:	netdev@vger.kernel.org
S:	Supported
W:	http://www.mellanox.com
Q:	http://patchwork.ozlabs.org/project/netdev/list/
F:	drivers/net/ethernet/mellanox/mlx4/en_*

MELLANOX ETHERNET DRIVER (mlx5e)
M:	Saeed Mahameed <saeedm@mellanox.com>
L:	netdev@vger.kernel.org
S:	Supported
W:	http://www.mellanox.com
Q:	http://patchwork.ozlabs.org/project/netdev/list/
F:	drivers/net/ethernet/mellanox/mlx5/core/en_*

MELLANOX ETHERNET INNOVA DRIVER
M:	Ilan Tayari <ilant@mellanox.com>
R:	Boris Pismenny <borisp@mellanox.com>
L:	netdev@vger.kernel.org
S:	Supported
W:	http://www.mellanox.com
Q:	http://patchwork.ozlabs.org/project/netdev/list/
F:	drivers/net/ethernet/mellanox/mlx5/core/fpga/*
F:	include/linux/mlx5/mlx5_ifc_fpga.h

MELLANOX ETHERNET INNOVA IPSEC DRIVER
M:	Ilan Tayari <ilant@mellanox.com>
R:	Boris Pismenny <borisp@mellanox.com>
L:	netdev@vger.kernel.org
S:	Supported
W:	http://www.mellanox.com
Q:	http://patchwork.ozlabs.org/project/netdev/list/
F:	drivers/net/ethernet/mellanox/mlx5/core/en_ipsec/*
F:	drivers/net/ethernet/mellanox/mlx5/core/ipsec*

MELLANOX ETHERNET SWITCH DRIVERS
M:	Jiri Pirko <jiri@mellanox.com>
M:	Ido Schimmel <idosch@mellanox.com>
L:	netdev@vger.kernel.org
S:	Supported
W:	http://www.mellanox.com
Q:	http://patchwork.ozlabs.org/project/netdev/list/
F:	drivers/net/ethernet/mellanox/mlxsw/

MELLANOX FIRMWARE FLASH LIBRARY (mlxfw)
M:	mlxsw@mellanox.com
L:	netdev@vger.kernel.org
S:	Supported
W:	http://www.mellanox.com
Q:	http://patchwork.ozlabs.org/project/netdev/list/
F:	drivers/net/ethernet/mellanox/mlxfw/

MELLANOX MLX CPLD HOTPLUG DRIVER
M:	Vadim Pasternak <vadimp@mellanox.com>
L:	platform-driver-x86@vger.kernel.org
S:	Supported
F:	drivers/platform/x86/mlxcpld-hotplug.c
F:	include/linux/platform_data/mlxcpld-hotplug.h

MELLANOX MLX4 core VPI driver
M:	Tariq Toukan <tariqt@mellanox.com>
L:	netdev@vger.kernel.org
L:	linux-rdma@vger.kernel.org
W:	http://www.mellanox.com
Q:	http://patchwork.ozlabs.org/project/netdev/list/
S:	Supported
F:	drivers/net/ethernet/mellanox/mlx4/
F:	include/linux/mlx4/

MELLANOX MLX4 IB driver
M:	Yishai Hadas <yishaih@mellanox.com>
L:	linux-rdma@vger.kernel.org
W:	http://www.mellanox.com
Q:	http://patchwork.kernel.org/project/linux-rdma/list/
S:	Supported
F:	drivers/infiniband/hw/mlx4/
F:	include/linux/mlx4/
F:	include/uapi/rdma/mlx4-abi.h

MELLANOX MLX5 core VPI driver
M:	Saeed Mahameed <saeedm@mellanox.com>
M:	Matan Barak <matanb@mellanox.com>
M:	Leon Romanovsky <leonro@mellanox.com>
L:	netdev@vger.kernel.org
L:	linux-rdma@vger.kernel.org
W:	http://www.mellanox.com
Q:	http://patchwork.ozlabs.org/project/netdev/list/
S:	Supported
F:	drivers/net/ethernet/mellanox/mlx5/core/
F:	include/linux/mlx5/

MELLANOX MLX5 IB driver
M:	Matan Barak <matanb@mellanox.com>
M:	Leon Romanovsky <leonro@mellanox.com>
L:	linux-rdma@vger.kernel.org
W:	http://www.mellanox.com
Q:	http://patchwork.kernel.org/project/linux-rdma/list/
S:	Supported
F:	drivers/infiniband/hw/mlx5/
F:	include/linux/mlx5/
F:	include/uapi/rdma/mlx5-abi.h

MELLANOX MLXCPLD I2C AND MUX DRIVER
M:	Vadim Pasternak <vadimp@mellanox.com>
M:	Michael Shych <michaelsh@mellanox.com>
L:	linux-i2c@vger.kernel.org
S:	Supported
F:	drivers/i2c/busses/i2c-mlxcpld.c
F:	drivers/i2c/muxes/i2c-mux-mlxcpld.c
F:	Documentation/i2c/busses/i2c-mlxcpld

MELLANOX MLXCPLD LED DRIVER
M:	Vadim Pasternak <vadimp@mellanox.com>
L:	linux-leds@vger.kernel.org
S:	Supported
F:	drivers/leds/leds-mlxcpld.c
F:	Documentation/leds/leds-mlxcpld.txt

MELLANOX PLATFORM DRIVER
M:	Vadim Pasternak <vadimp@mellanox.com>
L:	platform-driver-x86@vger.kernel.org
S:	Supported
F:	drivers/platform/x86/mlx-platform.c

MEMBARRIER SUPPORT
M:	Mathieu Desnoyers <mathieu.desnoyers@efficios.com>
M:	"Paul E. McKenney" <paulmck@linux.vnet.ibm.com>
L:	linux-kernel@vger.kernel.org
S:	Supported
F:	kernel/sched/membarrier.c
F:	include/uapi/linux/membarrier.h

MEMORY MANAGEMENT
L:	linux-mm@kvack.org
W:	http://www.linux-mm.org
S:	Maintained
F:	include/linux/mm.h
F:	include/linux/gfp.h
F:	include/linux/mmzone.h
F:	include/linux/memory_hotplug.h
F:	include/linux/vmalloc.h
F:	mm/

MEMORY TECHNOLOGY DEVICES (MTD)
M:	David Woodhouse <dwmw2@infradead.org>
M:	Brian Norris <computersforpeace@gmail.com>
M:	Boris Brezillon <boris.brezillon@free-electrons.com>
M:	Marek Vasut <marek.vasut@gmail.com>
M:	Richard Weinberger <richard@nod.at>
M:	Cyrille Pitchen <cyrille.pitchen@wedev4u.fr>
L:	linux-mtd@lists.infradead.org
W:	http://www.linux-mtd.infradead.org/
Q:	http://patchwork.ozlabs.org/project/linux-mtd/list/
T:	git git://git.infradead.org/linux-mtd.git master
T:	git git://git.infradead.org/linux-mtd.git mtd/next
S:	Maintained
F:	Documentation/devicetree/bindings/mtd/
F:	drivers/mtd/
F:	include/linux/mtd/
F:	include/uapi/mtd/

MEN A21 WATCHDOG DRIVER
M:	Johannes Thumshirn <morbidrsa@gmail.com>
L:	linux-watchdog@vger.kernel.org
S:	Maintained
F:	drivers/watchdog/mena21_wdt.c

MEN CHAMELEON BUS (mcb)
M:	Johannes Thumshirn <morbidrsa@gmail.com>
S:	Maintained
F:	drivers/mcb/
F:	include/linux/mcb.h
F:	Documentation/men-chameleon-bus.txt

MEN F21BMC (Board Management Controller)
M:	Andreas Werner <andreas.werner@men.de>
S:	Supported
F:	drivers/mfd/menf21bmc.c
F:	drivers/watchdog/menf21bmc_wdt.c
F:	drivers/leds/leds-menf21bmc.c
F:	drivers/hwmon/menf21bmc_hwmon.c
F:	Documentation/hwmon/menf21bmc

MESON AO CEC DRIVER FOR AMLOGIC SOCS
M:	Neil Armstrong <narmstrong@baylibre.com>
L:	linux-media@lists.freedesktop.org
L:	linux-amlogic@lists.infradead.org
W:	http://linux-meson.com/
S:	Supported
F:	drivers/media/platform/meson/ao-cec.c
F:	Documentation/devicetree/bindings/media/meson-ao-cec.txt
T:	git git://linuxtv.org/media_tree.git

METAG ARCHITECTURE
M:	James Hogan <jhogan@kernel.org>
L:	linux-metag@vger.kernel.org
T:	git git://git.kernel.org/pub/scm/linux/kernel/git/jhogan/metag.git
S:	Odd Fixes
F:	arch/metag/
F:	Documentation/metag/
F:	Documentation/devicetree/bindings/metag/
F:	Documentation/devicetree/bindings/interrupt-controller/img,*
F:	drivers/clocksource/metag_generic.c
F:	drivers/irqchip/irq-metag.c
F:	drivers/irqchip/irq-metag-ext.c
F:	drivers/tty/metag_da.c

MICROBLAZE ARCHITECTURE
M:	Michal Simek <monstr@monstr.eu>
W:	http://www.monstr.eu/fdt/
T:	git git://git.monstr.eu/linux-2.6-microblaze.git
S:	Supported
F:	arch/microblaze/

MICROCHIP / ATMEL AT91 SERIAL DRIVER
M:	Richard Genoud <richard.genoud@gmail.com>
S:	Maintained
F:	drivers/tty/serial/atmel_serial.c
F:	drivers/tty/serial/atmel_serial.h

MICROCHIP / ATMEL DMA DRIVER
M:	Ludovic Desroches <ludovic.desroches@microchip.com>
L:	linux-arm-kernel@lists.infradead.org (moderated for non-subscribers)
L:	dmaengine@vger.kernel.org
S:	Supported
F:	drivers/dma/at_hdmac.c
F:	drivers/dma/at_hdmac_regs.h
F:	include/linux/platform_data/dma-atmel.h

MICROCHIP / ATMEL ECC DRIVER
M:	Tudor Ambarus <tudor.ambarus@microchip.com>
L:	linux-crypto@vger.kernel.org
S:	Maintained
F:	drivers/crypto/atmel-ecc.*

MICROCHIP / ATMEL ISC DRIVER
M:	Songjun Wu <songjun.wu@microchip.com>
L:	linux-media@vger.kernel.org
S:	Supported
F:	drivers/media/platform/atmel/atmel-isc.c
F:	drivers/media/platform/atmel/atmel-isc-regs.h
F:	devicetree/bindings/media/atmel-isc.txt

MICROCHIP / ATMEL NAND DRIVER
M:	Wenyou Yang <wenyou.yang@microchip.com>
M:	Josh Wu <rainyfeeling@outlook.com>
L:	linux-mtd@lists.infradead.org
S:	Supported
F:	drivers/mtd/nand/atmel/*
F:	Documentation/devicetree/bindings/mtd/atmel-nand.txt

MICROCHIP KSZ SERIES ETHERNET SWITCH DRIVER
M:	Woojung Huh <Woojung.Huh@microchip.com>
M:	Microchip Linux Driver Support <UNGLinuxDriver@microchip.com>
L:	netdev@vger.kernel.org
S:	Maintained
F:	net/dsa/tag_ksz.c
F:	drivers/net/dsa/microchip/*
F:	include/linux/platform_data/microchip-ksz.h
F:	Documentation/devicetree/bindings/net/dsa/ksz.txt

MICROCHIP USB251XB DRIVER
M:	Richard Leitner <richard.leitner@skidata.com>
L:	linux-usb@vger.kernel.org
S:	Maintained
F:	drivers/usb/misc/usb251xb.c
F:	Documentation/devicetree/bindings/usb/usb251xb.txt

MICROSEMI SMART ARRAY SMARTPQI DRIVER (smartpqi)
M:	Don Brace <don.brace@microsemi.com>
L:	esc.storagedev@microsemi.com
L:	linux-scsi@vger.kernel.org
S:	Supported
F:	drivers/scsi/smartpqi/smartpqi*.[ch]
F:	drivers/scsi/smartpqi/Kconfig
F:	drivers/scsi/smartpqi/Makefile
F:	include/linux/cciss*.h
F:	include/uapi/linux/cciss*.h
F:	Documentation/scsi/smartpqi.txt

MICROSOFT SURFACE PRO 3 BUTTON DRIVER
M:	Chen Yu <yu.c.chen@intel.com>
L:	platform-driver-x86@vger.kernel.org
S:	Supported
F:	drivers/platform/x86/surfacepro3_button.c

MICROTEK X6 SCANNER
M:	Oliver Neukum <oliver@neukum.org>
S:	Maintained
F:	drivers/usb/image/microtek.*

MIPS
M:	Ralf Baechle <ralf@linux-mips.org>
M:	James Hogan <jhogan@kernel.org>
L:	linux-mips@linux-mips.org
W:	http://www.linux-mips.org/
T:	git git://git.linux-mips.org/pub/scm/ralf/linux.git
Q:	http://patchwork.linux-mips.org/project/linux-mips/list/
S:	Supported
F:	Documentation/devicetree/bindings/mips/
F:	Documentation/mips/
F:	arch/mips/

MIPS BOSTON DEVELOPMENT BOARD
M:	Paul Burton <paul.burton@mips.com>
L:	linux-mips@linux-mips.org
S:	Maintained
F:	Documentation/devicetree/bindings/clock/img,boston-clock.txt
F:	arch/mips/boot/dts/img/boston.dts
F:	arch/mips/configs/generic/board-boston.config
F:	drivers/clk/imgtec/clk-boston.c
F:	include/dt-bindings/clock/boston-clock.h

MIPS GENERIC PLATFORM
M:	Paul Burton <paul.burton@mips.com>
L:	linux-mips@linux-mips.org
S:	Supported
F:	arch/mips/generic/
F:	arch/mips/tools/generic-board-config.sh

MIPS/LOONGSON1 ARCHITECTURE
M:	Keguang Zhang <keguang.zhang@gmail.com>
L:	linux-mips@linux-mips.org
S:	Maintained
F:	arch/mips/loongson32/
F:	arch/mips/include/asm/mach-loongson32/
F:	drivers/*/*loongson1*
F:	drivers/*/*/*loongson1*

MIPS RINT INSTRUCTION EMULATION
M:	Aleksandar Markovic <aleksandar.markovic@mips.com>
L:	linux-mips@linux-mips.org
S:	Supported
F:	arch/mips/math-emu/sp_rint.c
F:	arch/mips/math-emu/dp_rint.c

MIROSOUND PCM20 FM RADIO RECEIVER DRIVER
M:	Hans Verkuil <hverkuil@xs4all.nl>
L:	linux-media@vger.kernel.org
T:	git git://linuxtv.org/media_tree.git
W:	https://linuxtv.org
S:	Odd Fixes
F:	drivers/media/radio/radio-miropcm20*

MMP SUPPORT
M:	Eric Miao <eric.y.miao@gmail.com>
M:	Haojian Zhuang <haojian.zhuang@gmail.com>
L:	linux-arm-kernel@lists.infradead.org (moderated for non-subscribers)
T:	git git://github.com/hzhuang1/linux.git
T:	git git://git.linaro.org/people/ycmiao/pxa-linux.git
S:	Maintained
F:	arch/arm/boot/dts/mmp*
F:	arch/arm/mach-mmp/

MN88472 MEDIA DRIVER
M:	Antti Palosaari <crope@iki.fi>
L:	linux-media@vger.kernel.org
W:	https://linuxtv.org
W:	http://palosaari.fi/linux/
Q:	http://patchwork.linuxtv.org/project/linux-media/list/
S:	Maintained
F:	drivers/media/dvb-frontends/mn88472*

MN88473 MEDIA DRIVER
M:	Antti Palosaari <crope@iki.fi>
L:	linux-media@vger.kernel.org
W:	https://linuxtv.org
W:	http://palosaari.fi/linux/
Q:	http://patchwork.linuxtv.org/project/linux-media/list/
S:	Maintained
F:	drivers/media/dvb-frontends/mn88473*

MODULE SUPPORT
M:	Jessica Yu <jeyu@kernel.org>
M:	Rusty Russell <rusty@rustcorp.com.au>
T:	git git://git.kernel.org/pub/scm/linux/kernel/git/jeyu/linux.git modules-next
S:	Maintained
F:	include/linux/module.h
F:	kernel/module.c

MOTION EYE VAIO PICTUREBOOK CAMERA DRIVER
W:	http://popies.net/meye/
S:	Orphan
F:	Documentation/media/v4l-drivers/meye*
F:	drivers/media/pci/meye/
F:	include/uapi/linux/meye.h

MOXA SMARTIO/INDUSTIO/INTELLIO SERIAL CARD
M:	Jiri Slaby <jirislaby@gmail.com>
S:	Maintained
F:	Documentation/serial/moxa-smartio
F:	drivers/tty/mxser.*

MR800 AVERMEDIA USB FM RADIO DRIVER
M:	Alexey Klimov <klimov.linux@gmail.com>
L:	linux-media@vger.kernel.org
T:	git git://linuxtv.org/media_tree.git
S:	Maintained
F:	drivers/media/radio/radio-mr800.c

MRF24J40 IEEE 802.15.4 RADIO DRIVER
M:	Alan Ott <alan@signal11.us>
L:	linux-wpan@vger.kernel.org
S:	Maintained
F:	drivers/net/ieee802154/mrf24j40.c
F:	Documentation/devicetree/bindings/net/ieee802154/mrf24j40.txt

MSI LAPTOP SUPPORT
M:	"Lee, Chun-Yi" <jlee@suse.com>
L:	platform-driver-x86@vger.kernel.org
S:	Maintained
F:	drivers/platform/x86/msi-laptop.c

MSI WMI SUPPORT
L:	platform-driver-x86@vger.kernel.org
S:	Orphan
F:	drivers/platform/x86/msi-wmi.c

MSI001 MEDIA DRIVER
M:	Antti Palosaari <crope@iki.fi>
L:	linux-media@vger.kernel.org
W:	https://linuxtv.org
W:	http://palosaari.fi/linux/
Q:	http://patchwork.linuxtv.org/project/linux-media/list/
T:	git git://linuxtv.org/anttip/media_tree.git
S:	Maintained
F:	drivers/media/tuners/msi001*

MSI2500 MEDIA DRIVER
M:	Antti Palosaari <crope@iki.fi>
L:	linux-media@vger.kernel.org
W:	https://linuxtv.org
W:	http://palosaari.fi/linux/
Q:	http://patchwork.linuxtv.org/project/linux-media/list/
T:	git git://linuxtv.org/anttip/media_tree.git
S:	Maintained
F:	drivers/media/usb/msi2500/

MSYSTEMS DISKONCHIP G3 MTD DRIVER
M:	Robert Jarzmik <robert.jarzmik@free.fr>
L:	linux-mtd@lists.infradead.org
S:	Maintained
F:	drivers/mtd/devices/docg3*

MT9M032 APTINA SENSOR DRIVER
M:	Laurent Pinchart <laurent.pinchart@ideasonboard.com>
L:	linux-media@vger.kernel.org
T:	git git://linuxtv.org/media_tree.git
S:	Maintained
F:	drivers/media/i2c/mt9m032.c
F:	include/media/i2c/mt9m032.h

MT9P031 APTINA CAMERA SENSOR
M:	Laurent Pinchart <laurent.pinchart@ideasonboard.com>
L:	linux-media@vger.kernel.org
T:	git git://linuxtv.org/media_tree.git
S:	Maintained
F:	drivers/media/i2c/mt9p031.c
F:	include/media/i2c/mt9p031.h

MT9T001 APTINA CAMERA SENSOR
M:	Laurent Pinchart <laurent.pinchart@ideasonboard.com>
L:	linux-media@vger.kernel.org
T:	git git://linuxtv.org/media_tree.git
S:	Maintained
F:	drivers/media/i2c/mt9t001.c
F:	include/media/i2c/mt9t001.h

MT9V032 APTINA CAMERA SENSOR
M:	Laurent Pinchart <laurent.pinchart@ideasonboard.com>
L:	linux-media@vger.kernel.org
T:	git git://linuxtv.org/media_tree.git
S:	Maintained
F:	Documentation/devicetree/bindings/media/i2c/mt9v032.txt
F:	drivers/media/i2c/mt9v032.c
F:	include/media/i2c/mt9v032.h

MULTIFUNCTION DEVICES (MFD)
M:	Lee Jones <lee.jones@linaro.org>
T:	git git://git.kernel.org/pub/scm/linux/kernel/git/lee/mfd.git
S:	Supported
F:	Documentation/devicetree/bindings/mfd/
F:	drivers/mfd/
F:	include/linux/mfd/
F:	include/dt-bindings/mfd/

MULTIMEDIA CARD (MMC) ETC. OVER SPI
S:	Orphan
F:	drivers/mmc/host/mmc_spi.c
F:	include/linux/spi/mmc_spi.h

MULTIMEDIA CARD (MMC), SECURE DIGITAL (SD) AND SDIO SUBSYSTEM
M:	Ulf Hansson <ulf.hansson@linaro.org>
L:	linux-mmc@vger.kernel.org
T:	git git://git.kernel.org/pub/scm/linux/kernel/git/ulfh/mmc.git
S:	Maintained
F:	Documentation/devicetree/bindings/mmc/
F:	drivers/mmc/
F:	include/linux/mmc/
F:	include/uapi/linux/mmc/

MULTIPLEXER SUBSYSTEM
M:	Peter Rosin <peda@axentia.se>
S:	Maintained
F:	Documentation/ABI/testing/mux/sysfs-class-mux*
F:	Documentation/devicetree/bindings/mux/
F:	include/linux/dt-bindings/mux/
F:	include/linux/mux/
F:	drivers/mux/

MULTITECH MULTIPORT CARD (ISICOM)
S:	Orphan
F:	drivers/tty/isicom.c
F:	include/linux/isicom.h

MUSB MULTIPOINT HIGH SPEED DUAL-ROLE CONTROLLER
M:	Bin Liu <b-liu@ti.com>
L:	linux-usb@vger.kernel.org
S:	Maintained
F:	drivers/usb/musb/

MXL5007T MEDIA DRIVER
M:	Michael Krufky <mkrufky@linuxtv.org>
L:	linux-media@vger.kernel.org
W:	https://linuxtv.org
W:	http://github.com/mkrufky
Q:	http://patchwork.linuxtv.org/project/linux-media/list/
T:	git git://linuxtv.org/mkrufky/tuners.git
S:	Maintained
F:	drivers/media/tuners/mxl5007t.*

MXSFB DRM DRIVER
M:	Marek Vasut <marex@denx.de>
S:	Supported
F:	drivers/gpu/drm/mxsfb/
F:	Documentation/devicetree/bindings/display/mxsfb-drm.txt

MYRICOM MYRI-10G 10GbE DRIVER (MYRI10GE)
M:	Chris Lee <christopher.lee@cspi.com>
L:	netdev@vger.kernel.org
W:	https://www.cspi.com/ethernet-products/support/downloads/
S:	Supported
F:	drivers/net/ethernet/myricom/myri10ge/

NAND FLASH SUBSYSTEM
M:	Boris Brezillon <boris.brezillon@free-electrons.com>
R:	Richard Weinberger <richard@nod.at>
L:	linux-mtd@lists.infradead.org
W:	http://www.linux-mtd.infradead.org/
Q:	http://patchwork.ozlabs.org/project/linux-mtd/list/
T:	git git://git.infradead.org/linux-mtd.git nand/fixes
T:	git git://git.infradead.org/linux-mtd.git nand/next
S:	Maintained
F:	drivers/mtd/nand/
F:	include/linux/mtd/*nand*.h

NATIVE INSTRUMENTS USB SOUND INTERFACE DRIVER
M:	Daniel Mack <zonque@gmail.com>
S:	Maintained
L:	alsa-devel@alsa-project.org (moderated for non-subscribers)
W:	http://www.native-instruments.com
F:	sound/usb/caiaq/

NATSEMI ETHERNET DRIVER (DP8381x)
S:	Orphan
F:	drivers/net/ethernet/natsemi/natsemi.c

NCP FILESYSTEM
M:	Petr Vandrovec <petr@vandrovec.name>
S:	Obsolete
F:	drivers/staging/ncpfs/

NCR 5380 SCSI DRIVERS
M:	Finn Thain <fthain@telegraphics.com.au>
M:	Michael Schmitz <schmitzmic@gmail.com>
L:	linux-scsi@vger.kernel.org
S:	Maintained
F:	Documentation/scsi/g_NCR5380.txt
F:	drivers/scsi/NCR5380.*
F:	drivers/scsi/arm/cumana_1.c
F:	drivers/scsi/arm/oak.c
F:	drivers/scsi/atari_scsi.*
F:	drivers/scsi/dmx3191d.c
F:	drivers/scsi/g_NCR5380.*
F:	drivers/scsi/mac_scsi.*
F:	drivers/scsi/sun3_scsi.*
F:	drivers/scsi/sun3_scsi_vme.c

NCR DUAL 700 SCSI DRIVER (MICROCHANNEL)
M:	"James E.J. Bottomley" <James.Bottomley@HansenPartnership.com>
L:	linux-scsi@vger.kernel.org
S:	Maintained
F:	drivers/scsi/NCR_D700.*

NCT6775 HARDWARE MONITOR DRIVER
M:	Guenter Roeck <linux@roeck-us.net>
L:	linux-hwmon@vger.kernel.org
S:	Maintained
F:	Documentation/hwmon/nct6775
F:	drivers/hwmon/nct6775.c

NETEFFECT IWARP RNIC DRIVER (IW_NES)
M:	Faisal Latif <faisal.latif@intel.com>
L:	linux-rdma@vger.kernel.org
W:	http://www.intel.com/Products/Server/Adapters/Server-Cluster/Server-Cluster-overview.htm
S:	Supported
F:	drivers/infiniband/hw/nes/
F:	include/uapi/rdma/nes-abi.h

NETEM NETWORK EMULATOR
M:	Stephen Hemminger <stephen@networkplumber.org>
L:	netem@lists.linux-foundation.org (moderated for non-subscribers)
S:	Maintained
F:	net/sched/sch_netem.c

NETERION 10GbE DRIVERS (s2io/vxge)
M:	Jon Mason <jdmason@kudzu.us>
L:	netdev@vger.kernel.org
S:	Supported
F:	Documentation/networking/s2io.txt
F:	Documentation/networking/vxge.txt
F:	drivers/net/ethernet/neterion/

NETFILTER
M:	Pablo Neira Ayuso <pablo@netfilter.org>
M:	Jozsef Kadlecsik <kadlec@blackhole.kfki.hu>
M:	Florian Westphal <fw@strlen.de>
L:	netfilter-devel@vger.kernel.org
L:	coreteam@netfilter.org
W:	http://www.netfilter.org/
W:	http://www.iptables.org/
W:	http://www.nftables.org/
Q:	http://patchwork.ozlabs.org/project/netfilter-devel/list/
T:	git git://git.kernel.org/pub/scm/linux/kernel/git/pablo/nf.git
T:	git git://git.kernel.org/pub/scm/linux/kernel/git/pablo/nf-next.git
S:	Maintained
F:	include/linux/netfilter*
F:	include/linux/netfilter/
F:	include/net/netfilter/
F:	include/uapi/linux/netfilter*
F:	include/uapi/linux/netfilter/
F:	net/*/netfilter.c
F:	net/*/netfilter/
F:	net/netfilter/
F:	net/bridge/br_netfilter*.c

NETROM NETWORK LAYER
M:	Ralf Baechle <ralf@linux-mips.org>
L:	linux-hams@vger.kernel.org
W:	http://www.linux-ax25.org/
S:	Maintained
F:	include/net/netrom.h
F:	include/uapi/linux/netrom.h
F:	net/netrom/

NETRONOME ETHERNET DRIVERS
M:	Jakub Kicinski <jakub.kicinski@netronome.com>
L:	oss-drivers@netronome.com
S:	Maintained
F:	drivers/net/ethernet/netronome/

NETWORK BLOCK DEVICE (NBD)
M:	Josef Bacik <jbacik@fb.com>
S:	Maintained
L:	linux-block@vger.kernel.org
L:	nbd@other.debian.org
F:	Documentation/blockdev/nbd.txt
F:	drivers/block/nbd.c
F:	include/uapi/linux/nbd.h

NETWORK DROP MONITOR
M:	Neil Horman <nhorman@tuxdriver.com>
L:	netdev@vger.kernel.org
S:	Maintained
W:	https://fedorahosted.org/dropwatch/
F:	net/core/drop_monitor.c

NETWORKING DRIVERS
L:	netdev@vger.kernel.org
W:	http://www.linuxfoundation.org/en/Net
Q:	http://patchwork.ozlabs.org/project/netdev/list/
T:	git git://git.kernel.org/pub/scm/linux/kernel/git/davem/net.git
T:	git git://git.kernel.org/pub/scm/linux/kernel/git/davem/net-next.git
S:	Odd Fixes
F:	Documentation/devicetree/bindings/net/
F:	drivers/net/
F:	include/linux/if_*
F:	include/linux/netdevice.h
F:	include/linux/etherdevice.h
F:	include/linux/fcdevice.h
F:	include/linux/fddidevice.h
F:	include/linux/hippidevice.h
F:	include/linux/inetdevice.h
F:	include/uapi/linux/if_*
F:	include/uapi/linux/netdevice.h

NETWORKING DRIVERS (WIRELESS)
M:	Kalle Valo <kvalo@codeaurora.org>
L:	linux-wireless@vger.kernel.org
Q:	http://patchwork.kernel.org/project/linux-wireless/list/
T:	git git://git.kernel.org/pub/scm/linux/kernel/git/kvalo/wireless-drivers.git
T:	git git://git.kernel.org/pub/scm/linux/kernel/git/kvalo/wireless-drivers-next.git
S:	Maintained
F:	Documentation/devicetree/bindings/net/wireless/
F:	drivers/net/wireless/

NETWORKING [DSA]
M:	Andrew Lunn <andrew@lunn.ch>
M:	Vivien Didelot <vivien.didelot@savoirfairelinux.com>
M:	Florian Fainelli <f.fainelli@gmail.com>
S:	Maintained
F:	net/dsa/
F:	include/net/dsa.h
F:	include/linux/dsa/
F:	drivers/net/dsa/

NETWORKING [GENERAL]
M:	"David S. Miller" <davem@davemloft.net>
L:	netdev@vger.kernel.org
W:	http://www.linuxfoundation.org/en/Net
Q:	http://patchwork.ozlabs.org/project/netdev/list/
T:	git git://git.kernel.org/pub/scm/linux/kernel/git/davem/net.git
T:	git git://git.kernel.org/pub/scm/linux/kernel/git/davem/net-next.git
B:	mailto:netdev@vger.kernel.org
S:	Maintained
F:	net/
F:	include/net/
F:	include/linux/in.h
F:	include/linux/net.h
F:	include/linux/netdevice.h
F:	include/uapi/linux/in.h
F:	include/uapi/linux/net.h
F:	include/uapi/linux/netdevice.h
F:	include/uapi/linux/net_namespace.h
F:	tools/testing/selftests/net/
F:	lib/net_utils.c
F:	lib/random32.c

NETWORKING [IPSEC]
M:	Steffen Klassert <steffen.klassert@secunet.com>
M:	Herbert Xu <herbert@gondor.apana.org.au>
M:	"David S. Miller" <davem@davemloft.net>
L:	netdev@vger.kernel.org
T:	git git://git.kernel.org/pub/scm/linux/kernel/git/klassert/ipsec.git
T:	git git://git.kernel.org/pub/scm/linux/kernel/git/klassert/ipsec-next.git
S:	Maintained
F:	net/core/flow.c
F:	net/xfrm/
F:	net/key/
F:	net/ipv4/xfrm*
F:	net/ipv4/esp4*
F:	net/ipv4/ah4.c
F:	net/ipv4/ipcomp.c
F:	net/ipv4/ip_vti.c
F:	net/ipv6/xfrm*
F:	net/ipv6/esp6*
F:	net/ipv6/ah6.c
F:	net/ipv6/ipcomp6.c
F:	net/ipv6/ip6_vti.c
F:	include/uapi/linux/xfrm.h
F:	include/net/xfrm.h

NETWORKING [IPv4/IPv6]
M:	"David S. Miller" <davem@davemloft.net>
M:	Alexey Kuznetsov <kuznet@ms2.inr.ac.ru>
M:	Hideaki YOSHIFUJI <yoshfuji@linux-ipv6.org>
L:	netdev@vger.kernel.org
T:	git git://git.kernel.org/pub/scm/linux/kernel/git/davem/net.git
S:	Maintained
F:	net/ipv4/
F:	net/ipv6/
F:	include/net/ip*
F:	arch/x86/net/*

NETWORKING [LABELED] (NetLabel, Labeled IPsec, SECMARK)
M:	Paul Moore <paul@paul-moore.com>
W:	https://github.com/netlabel
L:	netdev@vger.kernel.org
L:	linux-security-module@vger.kernel.org
S:	Maintained
F:	Documentation/netlabel/
F:	include/net/calipso.h
F:	include/net/cipso_ipv4.h
F:	include/net/netlabel.h
F:	include/uapi/linux/netfilter/xt_SECMARK.h
F:	include/uapi/linux/netfilter/xt_CONNSECMARK.h
F:	net/netlabel/
F:	net/ipv4/cipso_ipv4.c
F:	net/ipv6/calipso.c
F:	net/netfilter/xt_CONNSECMARK.c
F:	net/netfilter/xt_SECMARK.c

NETWORKING [TLS]
M:	Ilya Lesokhin <ilyal@mellanox.com>
M:	Aviad Yehezkel <aviadye@mellanox.com>
M:	Dave Watson <davejwatson@fb.com>
L:	netdev@vger.kernel.org
S:	Maintained
F:	net/tls/*
F:	include/uapi/linux/tls.h
F:	include/net/tls.h

NETWORKING [WIRELESS]
L:	linux-wireless@vger.kernel.org
Q:	http://patchwork.kernel.org/project/linux-wireless/list/

NETDEVSIM
M:	Jakub Kicinski <jakub.kicinski@netronome.com>
S:	Maintained
F:	drivers/net/netdevsim/*

NETXEN (1/10) GbE SUPPORT
M:	Manish Chopra <manish.chopra@cavium.com>
M:	Rahul Verma <rahul.verma@cavium.com>
M:	Dept-GELinuxNICDev@cavium.com
L:	netdev@vger.kernel.org
S:	Supported
F:	drivers/net/ethernet/qlogic/netxen/

NFC SUBSYSTEM
M:	Samuel Ortiz <sameo@linux.intel.com>
L:	linux-wireless@vger.kernel.org
L:	linux-nfc@lists.01.org (subscribers-only)
S:	Supported
F:	net/nfc/
F:	include/net/nfc/
F:	include/uapi/linux/nfc.h
F:	drivers/nfc/
F:	include/linux/platform_data/nfcmrvl.h
F:	include/linux/platform_data/nxp-nci.h
F:	Documentation/devicetree/bindings/net/nfc/

NFS, SUNRPC, AND LOCKD CLIENTS
M:	Trond Myklebust <trond.myklebust@primarydata.com>
M:	Anna Schumaker <anna.schumaker@netapp.com>
L:	linux-nfs@vger.kernel.org
W:	http://client.linux-nfs.org
T:	git git://git.linux-nfs.org/projects/trondmy/linux-nfs.git
S:	Maintained
F:	fs/lockd/
F:	fs/nfs/
F:	fs/nfs_common/
F:	net/sunrpc/
F:	include/linux/lockd/
F:	include/linux/nfs*
F:	include/linux/sunrpc/
F:	include/uapi/linux/nfs*
F:	include/uapi/linux/sunrpc/

NILFS2 FILESYSTEM
M:	Ryusuke Konishi <konishi.ryusuke@lab.ntt.co.jp>
L:	linux-nilfs@vger.kernel.org
W:	https://nilfs.sourceforge.io/
W:	https://nilfs.osdn.jp/
T:	git git://github.com/konis/nilfs2.git
S:	Supported
F:	Documentation/filesystems/nilfs2.txt
F:	fs/nilfs2/
F:	include/trace/events/nilfs2.h
F:	include/uapi/linux/nilfs2_api.h
F:	include/uapi/linux/nilfs2_ondisk.h

NINJA SCSI-3 / NINJA SCSI-32Bi (16bit/CardBus) PCMCIA SCSI HOST ADAPTER DRIVER
M:	YOKOTA Hiroshi <yokota@netlab.is.tsukuba.ac.jp>
W:	http://www.netlab.is.tsukuba.ac.jp/~yokota/izumi/ninja/
S:	Maintained
F:	Documentation/scsi/NinjaSCSI.txt
F:	drivers/scsi/pcmcia/nsp_*

NINJA SCSI-32Bi/UDE PCI/CARDBUS SCSI HOST ADAPTER DRIVER
M:	GOTO Masanori <gotom@debian.or.jp>
M:	YOKOTA Hiroshi <yokota@netlab.is.tsukuba.ac.jp>
W:	http://www.netlab.is.tsukuba.ac.jp/~yokota/izumi/ninja/
S:	Maintained
F:	Documentation/scsi/NinjaSCSI.txt
F:	drivers/scsi/nsp32*

NIOS2 ARCHITECTURE
M:	Ley Foon Tan <lftan@altera.com>
L:	nios2-dev@lists.rocketboards.org (moderated for non-subscribers)
T:	git git://git.kernel.org/pub/scm/linux/kernel/git/lftan/nios2.git
S:	Maintained
F:	arch/nios2/

NOHZ, DYNTICKS SUPPORT
M:	Frederic Weisbecker <fweisbec@gmail.com>
M:	Thomas Gleixner <tglx@linutronix.de>
M:	Ingo Molnar <mingo@kernel.org>
L:	linux-kernel@vger.kernel.org
T:	git git://git.kernel.org/pub/scm/linux/kernel/git/tip/tip.git timers/nohz
S:	Maintained
F:	kernel/time/tick*.*
F:	include/linux/tick.h
F:	include/linux/sched/nohz.h

NOKIA N900 CAMERA SUPPORT (ET8EK8 SENSOR, AD5820 FOCUS)
M:	Pavel Machek <pavel@ucw.cz>
M:	Sakari Ailus <sakari.ailus@iki.fi>
L:	linux-media@vger.kernel.org
S:	Maintained
F:	drivers/media/i2c/et8ek8
F:	drivers/media/i2c/ad5820.c

NOKIA N900 POWER SUPPLY DRIVERS
R:	Pali Rohár <pali.rohar@gmail.com>
F:	include/linux/power/bq2415x_charger.h
F:	include/linux/power/bq27xxx_battery.h
F:	include/linux/power/isp1704_charger.h
F:	drivers/power/supply/bq2415x_charger.c
F:	drivers/power/supply/bq27xxx_battery.c
F:	drivers/power/supply/bq27xxx_battery_i2c.c
F:	drivers/power/supply/isp1704_charger.c
F:	drivers/power/supply/rx51_battery.c

NTB AMD DRIVER
M:	Shyam Sundar S K <Shyam-sundar.S-k@amd.com>
L:	linux-ntb@googlegroups.com
S:	Supported
F:	drivers/ntb/hw/amd/

NTB DRIVER CORE
M:	Jon Mason <jdmason@kudzu.us>
M:	Dave Jiang <dave.jiang@intel.com>
M:	Allen Hubbe <Allen.Hubbe@emc.com>
L:	linux-ntb@googlegroups.com
S:	Supported
W:	https://github.com/jonmason/ntb/wiki
T:	git git://github.com/jonmason/ntb.git
F:	drivers/ntb/
F:	drivers/net/ntb_netdev.c
F:	include/linux/ntb.h
F:	include/linux/ntb_transport.h
F:	tools/testing/selftests/ntb/

NTB IDT DRIVER
M:	Serge Semin <fancer.lancer@gmail.com>
L:	linux-ntb@googlegroups.com
S:	Supported
F:	drivers/ntb/hw/idt/

NTB INTEL DRIVER
M:	Dave Jiang <dave.jiang@intel.com>
L:	linux-ntb@googlegroups.com
S:	Supported
W:	https://github.com/davejiang/linux/wiki
T:	git https://github.com/davejiang/linux.git
F:	drivers/ntb/hw/intel/

NTFS FILESYSTEM
M:	Anton Altaparmakov <anton@tuxera.com>
L:	linux-ntfs-dev@lists.sourceforge.net
W:	http://www.tuxera.com/
T:	git git://git.kernel.org/pub/scm/linux/kernel/git/aia21/ntfs.git
S:	Supported
F:	Documentation/filesystems/ntfs.txt
F:	fs/ntfs/

NUBUS SUBSYSTEM
M:	Finn Thain <fthain@telegraphics.com.au>
L:	linux-m68k@lists.linux-m68k.org
S:	Maintained
F:	arch/*/include/asm/nubus.h
F:	drivers/nubus/
F:	include/linux/nubus.h
F:	include/uapi/linux/nubus.h

NVIDIA (rivafb and nvidiafb) FRAMEBUFFER DRIVER
M:	Antonino Daplas <adaplas@gmail.com>
L:	linux-fbdev@vger.kernel.org
S:	Maintained
F:	drivers/video/fbdev/riva/
F:	drivers/video/fbdev/nvidia/

NVM EXPRESS DRIVER
M:	Keith Busch <keith.busch@intel.com>
M:	Jens Axboe <axboe@fb.com>
M:	Christoph Hellwig <hch@lst.de>
M:	Sagi Grimberg <sagi@grimberg.me>
L:	linux-nvme@lists.infradead.org
T:	git://git.infradead.org/nvme.git
W:	http://git.infradead.org/nvme.git
S:	Supported
F:	drivers/nvme/host/
F:	include/linux/nvme.h
F:	include/uapi/linux/nvme_ioctl.h

NVM EXPRESS FC TRANSPORT DRIVERS
M:	James Smart <james.smart@broadcom.com>
L:	linux-nvme@lists.infradead.org
S:	Supported
F:	include/linux/nvme-fc.h
F:	include/linux/nvme-fc-driver.h
F:	drivers/nvme/host/fc.c
F:	drivers/nvme/target/fc.c
F:	drivers/nvme/target/fcloop.c

NVM EXPRESS TARGET DRIVER
M:	Christoph Hellwig <hch@lst.de>
M:	Sagi Grimberg <sagi@grimberg.me>
L:	linux-nvme@lists.infradead.org
T:	git://git.infradead.org/nvme.git
W:	http://git.infradead.org/nvme.git
S:	Supported
F:	drivers/nvme/target/

NVMEM FRAMEWORK
M:	Srinivas Kandagatla <srinivas.kandagatla@linaro.org>
S:	Maintained
F:	drivers/nvmem/
F:	Documentation/devicetree/bindings/nvmem/
F:	Documentation/ABI/stable/sysfs-bus-nvmem
F:	include/linux/nvmem-consumer.h
F:	include/linux/nvmem-provider.h

NXP TDA998X DRM DRIVER
M:	Russell King <linux@armlinux.org.uk>
S:	Supported
T:	git git://git.armlinux.org.uk/~rmk/linux-arm.git drm-tda998x-devel
T:	git git://git.armlinux.org.uk/~rmk/linux-arm.git drm-tda998x-fixes
F:	drivers/gpu/drm/i2c/tda998x_drv.c
F:	include/drm/i2c/tda998x.h

NXP TFA9879 DRIVER
M:	Peter Rosin <peda@axentia.se>
L:	alsa-devel@alsa-project.org (moderated for non-subscribers)
S:	Maintained
F:	Documentation/devicetree/bindings/sound/tfa9879.txt
F:	sound/soc/codecs/tfa9879*

NXP-NCI NFC DRIVER
M:	Clément Perrochaud <clement.perrochaud@effinnov.com>
R:	Charles Gorand <charles.gorand@effinnov.com>
L:	linux-nfc@lists.01.org (moderated for non-subscribers)
S:	Supported
F:	drivers/nfc/nxp-nci

OBJTOOL
M:	Josh Poimboeuf <jpoimboe@redhat.com>
S:	Supported
F:	tools/objtool/

OCXL (Open Coherent Accelerator Processor Interface OpenCAPI) DRIVER
M:	Frederic Barrat <fbarrat@linux.vnet.ibm.com>
M:	Andrew Donnellan <andrew.donnellan@au1.ibm.com>
L:	linuxppc-dev@lists.ozlabs.org
S:	Supported
F:	arch/powerpc/platforms/powernv/ocxl.c
F:	arch/powerpc/include/asm/pnv-ocxl.h
F:	drivers/misc/ocxl/
F:	include/misc/ocxl*
F:	include/uapi/misc/ocxl.h
F:	Documentation/accelerators/ocxl.txt

OMAP AUDIO SUPPORT
M:	Peter Ujfalusi <peter.ujfalusi@ti.com>
M:	Jarkko Nikula <jarkko.nikula@bitmer.com>
L:	alsa-devel@alsa-project.org (moderated for non-subscribers)
L:	linux-omap@vger.kernel.org
S:	Maintained
F:	sound/soc/omap/

OMAP CLOCK FRAMEWORK SUPPORT
M:	Paul Walmsley <paul@pwsan.com>
L:	linux-omap@vger.kernel.org
S:	Maintained
F:	arch/arm/*omap*/*clock*

OMAP DEVICE TREE SUPPORT
M:	Benoît Cousson <bcousson@baylibre.com>
M:	Tony Lindgren <tony@atomide.com>
L:	linux-omap@vger.kernel.org
L:	devicetree@vger.kernel.org
S:	Maintained
F:	arch/arm/boot/dts/*omap*
F:	arch/arm/boot/dts/*am3*
F:	arch/arm/boot/dts/*am4*
F:	arch/arm/boot/dts/*am5*
F:	arch/arm/boot/dts/*dra7*

OMAP DISPLAY SUBSYSTEM and FRAMEBUFFER SUPPORT (DSS2)
M:	Tomi Valkeinen <tomi.valkeinen@ti.com>
L:	linux-omap@vger.kernel.org
L:	linux-fbdev@vger.kernel.org
S:	Maintained
F:	drivers/video/fbdev/omap2/
F:	Documentation/arm/OMAP/DSS

OMAP FRAMEBUFFER SUPPORT
M:	Tomi Valkeinen <tomi.valkeinen@ti.com>
L:	linux-fbdev@vger.kernel.org
L:	linux-omap@vger.kernel.org
S:	Maintained
F:	drivers/video/fbdev/omap/

OMAP GENERAL PURPOSE MEMORY CONTROLLER SUPPORT
M:	Roger Quadros <rogerq@ti.com>
M:	Tony Lindgren <tony@atomide.com>
L:	linux-omap@vger.kernel.org
S:	Maintained
F:	drivers/memory/omap-gpmc.c
F:	arch/arm/mach-omap2/*gpmc*

OMAP GPIO DRIVER
M:	Grygorii Strashko <grygorii.strashko@ti.com>
M:	Santosh Shilimkar <ssantosh@kernel.org>
M:	Kevin Hilman <khilman@kernel.org>
L:	linux-omap@vger.kernel.org
S:	Maintained
F:	Documentation/devicetree/bindings/gpio/gpio-omap.txt
F:	drivers/gpio/gpio-omap.c

OMAP HARDWARE SPINLOCK SUPPORT
M:	Ohad Ben-Cohen <ohad@wizery.com>
L:	linux-omap@vger.kernel.org
S:	Maintained
F:	drivers/hwspinlock/omap_hwspinlock.c

OMAP HS MMC SUPPORT
L:	linux-mmc@vger.kernel.org
L:	linux-omap@vger.kernel.org
S:	Orphan
F:	drivers/mmc/host/omap_hsmmc.c

OMAP HWMOD DATA
M:	Paul Walmsley <paul@pwsan.com>
L:	linux-omap@vger.kernel.org
S:	Maintained
F:	arch/arm/mach-omap2/omap_hwmod*data*

OMAP HWMOD DATA FOR OMAP4-BASED DEVICES
M:	Benoît Cousson <bcousson@baylibre.com>
L:	linux-omap@vger.kernel.org
S:	Maintained
F:	arch/arm/mach-omap2/omap_hwmod_44xx_data.c

OMAP HWMOD SUPPORT
M:	Benoît Cousson <bcousson@baylibre.com>
M:	Paul Walmsley <paul@pwsan.com>
L:	linux-omap@vger.kernel.org
S:	Maintained
F:	arch/arm/mach-omap2/omap_hwmod.*

OMAP IMAGING SUBSYSTEM (OMAP3 ISP and OMAP4 ISS)
M:	Laurent Pinchart <laurent.pinchart@ideasonboard.com>
L:	linux-media@vger.kernel.org
S:	Maintained
F:	Documentation/devicetree/bindings/media/ti,omap3isp.txt
F:	drivers/media/platform/omap3isp/
F:	drivers/staging/media/omap4iss/

OMAP MMC SUPPORT
M:	Jarkko Lavinen <jarkko.lavinen@nokia.com>
L:	linux-omap@vger.kernel.org
S:	Maintained
F:	drivers/mmc/host/omap.c

OMAP POWER MANAGEMENT SUPPORT
M:	Kevin Hilman <khilman@kernel.org>
L:	linux-omap@vger.kernel.org
S:	Maintained
F:	arch/arm/*omap*/*pm*
F:	drivers/cpufreq/omap-cpufreq.c

OMAP POWERDOMAIN SOC ADAPTATION LAYER SUPPORT
M:	Rajendra Nayak <rnayak@codeaurora.org>
M:	Paul Walmsley <paul@pwsan.com>
L:	linux-omap@vger.kernel.org
S:	Maintained
F:	arch/arm/mach-omap2/prm*

OMAP RANDOM NUMBER GENERATOR SUPPORT
M:	Deepak Saxena <dsaxena@plexity.net>
S:	Maintained
F:	drivers/char/hw_random/omap-rng.c

OMAP USB SUPPORT
L:	linux-usb@vger.kernel.org
L:	linux-omap@vger.kernel.org
S:	Orphan
F:	drivers/usb/*/*omap*
F:	arch/arm/*omap*/usb*

OMAP/NEWFLOW NANOBONE MACHINE SUPPORT
M:	Mark Jackson <mpfj@newflow.co.uk>
L:	linux-omap@vger.kernel.org
S:	Maintained
F:	arch/arm/boot/dts/am335x-nano.dts

OMAP1 SUPPORT
M:	Aaro Koskinen <aaro.koskinen@iki.fi>
M:	Tony Lindgren <tony@atomide.com>
L:	linux-omap@vger.kernel.org
Q:	http://patchwork.kernel.org/project/linux-omap/list/
T:	git git://git.kernel.org/pub/scm/linux/kernel/git/tmlind/linux-omap.git
S:	Maintained
F:	arch/arm/mach-omap1/
F:	arch/arm/plat-omap/
F:	arch/arm/configs/omap1_defconfig
F:	drivers/i2c/busses/i2c-omap.c
F:	include/linux/i2c-omap.h

OMAP2+ SUPPORT
M:	Tony Lindgren <tony@atomide.com>
L:	linux-omap@vger.kernel.org
W:	http://www.muru.com/linux/omap/
W:	http://linux.omap.com/
Q:	http://patchwork.kernel.org/project/linux-omap/list/
T:	git git://git.kernel.org/pub/scm/linux/kernel/git/tmlind/linux-omap.git
S:	Maintained
F:	arch/arm/mach-omap2/
F:	arch/arm/plat-omap/
F:	arch/arm/configs/omap2plus_defconfig
F:	drivers/i2c/busses/i2c-omap.c
F:	drivers/irqchip/irq-omap-intc.c
F:	drivers/mfd/*omap*.c
F:	drivers/mfd/menelaus.c
F:	drivers/mfd/palmas.c
F:	drivers/mfd/tps65217.c
F:	drivers/mfd/tps65218.c
F:	drivers/mfd/tps65910.c
F:	drivers/mfd/twl-core.[ch]
F:	drivers/mfd/twl4030*.c
F:	drivers/mfd/twl6030*.c
F:	drivers/mfd/twl6040*.c
F:	drivers/regulator/palmas-regulator*.c
F:	drivers/regulator/pbias-regulator.c
F:	drivers/regulator/tps65217-regulator.c
F:	drivers/regulator/tps65218-regulator.c
F:	drivers/regulator/tps65910-regulator.c
F:	drivers/regulator/twl-regulator.c
F:	drivers/regulator/twl6030-regulator.c
F:	include/linux/i2c-omap.h

ONION OMEGA2+ BOARD
M:	Harvey Hunt <harveyhuntnexus@gmail.com>
L:	linux-mips@linux-mips.org
S:	Maintained
F:	arch/mips/boot/dts/ralink/omega2p.dts

OMFS FILESYSTEM
M:	Bob Copeland <me@bobcopeland.com>
L:	linux-karma-devel@lists.sourceforge.net
S:	Maintained
F:	Documentation/filesystems/omfs.txt
F:	fs/omfs/

OMNIKEY CARDMAN 4000 DRIVER
M:	Harald Welte <laforge@gnumonks.org>
S:	Maintained
F:	drivers/char/pcmcia/cm4000_cs.c
F:	include/linux/cm4000_cs.h
F:	include/uapi/linux/cm4000_cs.h

OMNIKEY CARDMAN 4040 DRIVER
M:	Harald Welte <laforge@gnumonks.org>
S:	Maintained
F:	drivers/char/pcmcia/cm4040_cs.*

OMNIVISION OV13858 SENSOR DRIVER
M:	Sakari Ailus <sakari.ailus@linux.intel.com>
L:	linux-media@vger.kernel.org
T:	git git://linuxtv.org/media_tree.git
S:	Maintained
F:	drivers/media/i2c/ov13858.c

OMNIVISION OV5640 SENSOR DRIVER
M:	Steve Longerbeam <slongerbeam@gmail.com>
L:	linux-media@vger.kernel.org
T:	git git://linuxtv.org/media_tree.git
S:	Maintained
F:	drivers/media/i2c/ov5640.c

OMNIVISION OV5647 SENSOR DRIVER
M:	Luis Oliveira <lolivei@synopsys.com>
L:	linux-media@vger.kernel.org
T:	git git://linuxtv.org/media_tree.git
S:	Maintained
F:	drivers/media/i2c/ov5647.c

OMNIVISION OV7670 SENSOR DRIVER
M:	Jonathan Corbet <corbet@lwn.net>
L:	linux-media@vger.kernel.org
T:	git git://linuxtv.org/media_tree.git
S:	Maintained
F:	drivers/media/i2c/ov7670.c
F:	Documentation/devicetree/bindings/media/i2c/ov7670.txt

ONENAND FLASH DRIVER
M:	Kyungmin Park <kyungmin.park@samsung.com>
L:	linux-mtd@lists.infradead.org
S:	Maintained
F:	drivers/mtd/onenand/
F:	include/linux/mtd/onenand*.h

ONSTREAM SCSI TAPE DRIVER
M:	Willem Riede <osst@riede.org>
L:	osst-users@lists.sourceforge.net
L:	linux-scsi@vger.kernel.org
S:	Maintained
F:	Documentation/scsi/osst.txt
F:	drivers/scsi/osst.*
F:	drivers/scsi/osst_*.h
F:	drivers/scsi/st.h

OP-TEE DRIVER
M:	Jens Wiklander <jens.wiklander@linaro.org>
S:	Maintained
F:	drivers/tee/optee/

OPA-VNIC DRIVER
M:	Dennis Dalessandro <dennis.dalessandro@intel.com>
M:	Niranjana Vishwanathapura <niranjana.vishwanathapura@intel.com>
L:	linux-rdma@vger.kernel.org
S:	Supported
F:	drivers/infiniband/ulp/opa_vnic

OPEN FIRMWARE AND DEVICE TREE OVERLAYS
M:	Pantelis Antoniou <pantelis.antoniou@konsulko.com>
L:	devicetree@vger.kernel.org
S:	Maintained
F:	Documentation/devicetree/dynamic-resolution-notes.txt
F:	Documentation/devicetree/overlay-notes.txt
F:	drivers/of/overlay.c
F:	drivers/of/resolver.c

OPEN FIRMWARE AND FLATTENED DEVICE TREE
M:	Rob Herring <robh+dt@kernel.org>
M:	Frank Rowand <frowand.list@gmail.com>
L:	devicetree@vger.kernel.org
W:	http://www.devicetree.org/
T:	git git://git.kernel.org/pub/scm/linux/kernel/git/robh/linux.git
S:	Maintained
F:	drivers/of/
F:	include/linux/of*.h
F:	scripts/dtc/
F:	Documentation/ABI/testing/sysfs-firmware-ofw

OPEN FIRMWARE AND FLATTENED DEVICE TREE BINDINGS
M:	Rob Herring <robh+dt@kernel.org>
M:	Mark Rutland <mark.rutland@arm.com>
L:	devicetree@vger.kernel.org
T:	git git://git.kernel.org/pub/scm/linux/kernel/git/robh/linux.git
Q:	http://patchwork.ozlabs.org/project/devicetree-bindings/list/
S:	Maintained
F:	Documentation/devicetree/
F:	arch/*/boot/dts/
F:	include/dt-bindings/

OPENCORES I2C BUS DRIVER
M:	Peter Korsgaard <jacmet@sunsite.dk>
L:	linux-i2c@vger.kernel.org
S:	Maintained
F:	Documentation/i2c/busses/i2c-ocores
F:	drivers/i2c/busses/i2c-ocores.c

OPENRISC ARCHITECTURE
M:	Jonas Bonn <jonas@southpole.se>
M:	Stefan Kristiansson <stefan.kristiansson@saunalahti.fi>
M:	Stafford Horne <shorne@gmail.com>
T:	git git://github.com/openrisc/linux.git
L:	openrisc@lists.librecores.org
W:	http://openrisc.io
S:	Maintained
F:	Documentation/devicetree/bindings/openrisc/
F:	Documentation/openrisc/
F:	arch/openrisc/
F:	drivers/irqchip/irq-ompic.c
F:	drivers/irqchip/irq-or1k-*

OPENVSWITCH
M:	Pravin B Shelar <pshelar@ovn.org>
L:	netdev@vger.kernel.org
L:	dev@openvswitch.org
W:	http://openvswitch.org
S:	Maintained
F:	net/openvswitch/
F:	include/uapi/linux/openvswitch.h

OPERATING PERFORMANCE POINTS (OPP)
M:	Viresh Kumar <vireshk@kernel.org>
M:	Nishanth Menon <nm@ti.com>
M:	Stephen Boyd <sboyd@codeaurora.org>
L:	linux-pm@vger.kernel.org
S:	Maintained
T:	git git://git.kernel.org/pub/scm/linux/kernel/git/vireshk/pm.git
F:	drivers/opp/
F:	include/linux/pm_opp.h
F:	Documentation/power/opp.txt
F:	Documentation/devicetree/bindings/opp/

OPL4 DRIVER
M:	Clemens Ladisch <clemens@ladisch.de>
L:	alsa-devel@alsa-project.org (moderated for non-subscribers)
T:	git git://git.alsa-project.org/alsa-kernel.git
S:	Maintained
F:	sound/drivers/opl4/

OPROFILE
M:	Robert Richter <rric@kernel.org>
L:	oprofile-list@lists.sf.net
S:	Maintained
F:	arch/*/include/asm/oprofile*.h
F:	arch/*/oprofile/
F:	drivers/oprofile/
F:	include/linux/oprofile.h

ORACLE CLUSTER FILESYSTEM 2 (OCFS2)
M:	Mark Fasheh <mfasheh@versity.com>
M:	Joel Becker <jlbec@evilplan.org>
L:	ocfs2-devel@oss.oracle.com (moderated for non-subscribers)
W:	http://ocfs2.wiki.kernel.org
S:	Supported
F:	Documentation/filesystems/ocfs2.txt
F:	Documentation/filesystems/dlmfs.txt
F:	fs/ocfs2/

ORANGEFS FILESYSTEM
M:	Mike Marshall <hubcap@omnibond.com>
L:	pvfs2-developers@beowulf-underground.org (subscribers-only)
T:	git git://git.kernel.org/pub/scm/linux/kernel/git/hubcap/linux.git
S:	Supported
F:	fs/orangefs/
F:	Documentation/filesystems/orangefs.txt

ORINOCO DRIVER
L:	linux-wireless@vger.kernel.org
W:	http://wireless.kernel.org/en/users/Drivers/orinoco
W:	http://www.nongnu.org/orinoco/
S:	Orphan
F:	drivers/net/wireless/intersil/orinoco/

OSD LIBRARY and FILESYSTEM
M:	Boaz Harrosh <ooo@electrozaur.com>
S:	Maintained
F:	drivers/scsi/osd/
F:	include/scsi/osd_*
F:	fs/exofs/

OV2659 OMNIVISION SENSOR DRIVER
M:	"Lad, Prabhakar" <prabhakar.csengg@gmail.com>
L:	linux-media@vger.kernel.org
W:	https://linuxtv.org
Q:	http://patchwork.linuxtv.org/project/linux-media/list/
T:	git git://linuxtv.org/mhadli/v4l-dvb-davinci_devices.git
S:	Maintained
F:	drivers/media/i2c/ov2659.c
F:	include/media/i2c/ov2659.h

OVERLAY FILESYSTEM
M:	Miklos Szeredi <miklos@szeredi.hu>
L:	linux-unionfs@vger.kernel.org
T:	git git://git.kernel.org/pub/scm/linux/kernel/git/mszeredi/vfs.git
S:	Supported
F:	fs/overlayfs/
F:	Documentation/filesystems/overlayfs.txt

P54 WIRELESS DRIVER
M:	Christian Lamparter <chunkeey@googlemail.com>
L:	linux-wireless@vger.kernel.org
W:	http://wireless.kernel.org/en/users/Drivers/p54
S:	Maintained
F:	drivers/net/wireless/intersil/p54/

PA SEMI ETHERNET DRIVER
L:	netdev@vger.kernel.org
S:	Orphan
F:	drivers/net/ethernet/pasemi/*

PA SEMI SMBUS DRIVER
L:	linux-i2c@vger.kernel.org
S:	Orphan
F:	drivers/i2c/busses/i2c-pasemi.c

PADATA PARALLEL EXECUTION MECHANISM
M:	Steffen Klassert <steffen.klassert@secunet.com>
L:	linux-crypto@vger.kernel.org
S:	Maintained
F:	kernel/padata.c
F:	include/linux/padata.h
F:	Documentation/padata.txt

PANASONIC LAPTOP ACPI EXTRAS DRIVER
M:	Harald Welte <laforge@gnumonks.org>
L:	platform-driver-x86@vger.kernel.org
S:	Maintained
F:	drivers/platform/x86/panasonic-laptop.c

PANASONIC MN10300/AM33/AM34 PORT
M:	David Howells <dhowells@redhat.com>
L:	linux-am33-list@redhat.com (moderated for non-subscribers)
W:	ftp://ftp.redhat.com/pub/redhat/gnupro/AM33/
S:	Maintained
F:	Documentation/mn10300/
F:	arch/mn10300/

PARALLEL LCD/KEYPAD PANEL DRIVER
M:	Willy Tarreau <willy@haproxy.com>
M:	Ksenija Stanojevic <ksenija.stanojevic@gmail.com>
S:	Odd Fixes
F:	Documentation/misc-devices/lcd-panel-cgram.txt
F:	drivers/misc/panel.c

PARALLEL PORT SUBSYSTEM
M:	Sudip Mukherjee <sudipm.mukherjee@gmail.com>
M:	Sudip Mukherjee <sudip.mukherjee@codethink.co.uk>
L:	linux-parport@lists.infradead.org (subscribers-only)
S:	Maintained
F:	drivers/parport/
F:	include/linux/parport*.h
F:	drivers/char/ppdev.c
F:	include/uapi/linux/ppdev.h
F:	Documentation/parport*.txt

PARAVIRT_OPS INTERFACE
M:	Juergen Gross <jgross@suse.com>
M:	Alok Kataria <akataria@vmware.com>
M:	Rusty Russell <rusty@rustcorp.com.au>
L:	virtualization@lists.linux-foundation.org
S:	Supported
F:	Documentation/virtual/paravirt_ops.txt
F:	arch/*/kernel/paravirt*
F:	arch/*/include/asm/paravirt*.h
F:	include/linux/hypervisor.h

PARIDE DRIVERS FOR PARALLEL PORT IDE DEVICES
M:	Tim Waugh <tim@cyberelk.net>
L:	linux-parport@lists.infradead.org (subscribers-only)
S:	Maintained
F:	Documentation/blockdev/paride.txt
F:	drivers/block/paride/

PARISC ARCHITECTURE
M:	"James E.J. Bottomley" <jejb@parisc-linux.org>
M:	Helge Deller <deller@gmx.de>
L:	linux-parisc@vger.kernel.org
W:	http://www.parisc-linux.org/
Q:	http://patchwork.kernel.org/project/linux-parisc/list/
T:	git git://git.kernel.org/pub/scm/linux/kernel/git/jejb/parisc-2.6.git
T:	git git://git.kernel.org/pub/scm/linux/kernel/git/deller/parisc-linux.git
S:	Maintained
F:	arch/parisc/
F:	Documentation/parisc/
F:	drivers/parisc/
F:	drivers/char/agp/parisc-agp.c
F:	drivers/input/serio/gscps2.c
F:	drivers/parport/parport_gsc.*
F:	drivers/tty/serial/8250/8250_gsc.c
F:	drivers/video/fbdev/sti*
F:	drivers/video/console/sti*
F:	drivers/video/logo/logo_parisc*

PARMAN
M:	Jiri Pirko <jiri@mellanox.com>
L:	netdev@vger.kernel.org
S:	Supported
F:	lib/parman.c
F:	lib/test_parman.c
F:	include/linux/parman.h

PC87360 HARDWARE MONITORING DRIVER
M:	Jim Cromie <jim.cromie@gmail.com>
L:	linux-hwmon@vger.kernel.org
S:	Maintained
F:	Documentation/hwmon/pc87360
F:	drivers/hwmon/pc87360.c

PC8736x GPIO DRIVER
M:	Jim Cromie <jim.cromie@gmail.com>
S:	Maintained
F:	drivers/char/pc8736x_gpio.c

PC87427 HARDWARE MONITORING DRIVER
M:	Jean Delvare <jdelvare@suse.com>
L:	linux-hwmon@vger.kernel.org
S:	Maintained
F:	Documentation/hwmon/pc87427
F:	drivers/hwmon/pc87427.c

PCA9532 LED DRIVER
M:	Riku Voipio <riku.voipio@iki.fi>
S:	Maintained
F:	drivers/leds/leds-pca9532.c
F:	include/linux/leds-pca9532.h

PCA9541 I2C BUS MASTER SELECTOR DRIVER
M:	Guenter Roeck <linux@roeck-us.net>
L:	linux-i2c@vger.kernel.org
S:	Maintained
F:	drivers/i2c/muxes/i2c-mux-pca9541.c

PCDP - PRIMARY CONSOLE AND DEBUG PORT
M:	Khalid Aziz <khalid@gonehiking.org>
S:	Maintained
F:	drivers/firmware/pcdp.*

PCI DRIVER FOR AARDVARK (Marvell Armada 3700)
M:	Thomas Petazzoni <thomas.petazzoni@free-electrons.com>
L:	linux-pci@vger.kernel.org
L:	linux-arm-kernel@lists.infradead.org (moderated for non-subscribers)
S:	Maintained
F:	Documentation/devicetree/bindings/pci/aardvark-pci.txt
F:	drivers/pci/host/pci-aardvark.c

PCI DRIVER FOR ALTERA PCIE IP
M:	Ley Foon Tan <lftan@altera.com>
L:	rfi@lists.rocketboards.org (moderated for non-subscribers)
L:	linux-pci@vger.kernel.org
S:	Supported
F:	Documentation/devicetree/bindings/pci/altera-pcie.txt
F:	drivers/pci/host/pcie-altera.c

PCI DRIVER FOR APPLIEDMICRO XGENE
M:	Tanmay Inamdar <tinamdar@apm.com>
L:	linux-pci@vger.kernel.org
L:	linux-arm-kernel@lists.infradead.org
S:	Maintained
F:	Documentation/devicetree/bindings/pci/xgene-pci.txt
F:	drivers/pci/host/pci-xgene.c

PCI DRIVER FOR ARM VERSATILE PLATFORM
M:	Rob Herring <robh@kernel.org>
L:	linux-pci@vger.kernel.org
L:	linux-arm-kernel@lists.infradead.org
S:	Maintained
F:	Documentation/devicetree/bindings/pci/versatile.txt
F:	drivers/pci/host/pci-versatile.c

PCI DRIVER FOR ARMADA 8K
M:	Thomas Petazzoni <thomas.petazzoni@free-electrons.com>
L:	linux-pci@vger.kernel.org
L:	linux-arm-kernel@lists.infradead.org
S:	Maintained
F:	Documentation/devicetree/bindings/pci/pci-armada8k.txt
F:	drivers/pci/dwc/pcie-armada8k.c

PCI DRIVER FOR FREESCALE LAYERSCAPE
M:	Minghuan Lian <minghuan.Lian@freescale.com>
M:	Mingkai Hu <mingkai.hu@freescale.com>
M:	Roy Zang <tie-fei.zang@freescale.com>
L:	linuxppc-dev@lists.ozlabs.org
L:	linux-pci@vger.kernel.org
L:	linux-arm-kernel@lists.infradead.org
S:	Maintained
F:	drivers/pci/dwc/*layerscape*

PCI DRIVER FOR GENERIC OF HOSTS
M:	Will Deacon <will.deacon@arm.com>
L:	linux-pci@vger.kernel.org
L:	linux-arm-kernel@lists.infradead.org (moderated for non-subscribers)
S:	Maintained
F:	Documentation/devicetree/bindings/pci/host-generic-pci.txt
F:	drivers/pci/host/pci-host-common.c
F:	drivers/pci/host/pci-host-generic.c

PCI DRIVER FOR IMX6
M:	Richard Zhu <hongxing.zhu@nxp.com>
M:	Lucas Stach <l.stach@pengutronix.de>
L:	linux-pci@vger.kernel.org
L:	linux-arm-kernel@lists.infradead.org (moderated for non-subscribers)
S:	Maintained
F:	Documentation/devicetree/bindings/pci/fsl,imx6q-pcie.txt
F:	drivers/pci/dwc/*imx6*

PCI DRIVER FOR INTEL VOLUME MANAGEMENT DEVICE (VMD)
M:	Keith Busch <keith.busch@intel.com>
M:	Jonathan Derrick <jonathan.derrick@intel.com>
L:	linux-pci@vger.kernel.org
S:	Supported
F:	drivers/pci/host/vmd.c

PCI DRIVER FOR MICROSEMI SWITCHTEC
M:	Kurt Schwemmer <kurt.schwemmer@microsemi.com>
M:	Logan Gunthorpe <logang@deltatee.com>
L:	linux-pci@vger.kernel.org
S:	Maintained
F:	Documentation/switchtec.txt
F:	Documentation/ABI/testing/sysfs-class-switchtec
F:	drivers/pci/switch/switchtec*
F:	include/uapi/linux/switchtec_ioctl.h
F:	include/linux/switchtec.h
F:	drivers/ntb/hw/mscc/

PCI DRIVER FOR MVEBU (Marvell Armada 370 and Armada XP SOC support)
M:	Thomas Petazzoni <thomas.petazzoni@free-electrons.com>
M:	Jason Cooper <jason@lakedaemon.net>
L:	linux-pci@vger.kernel.org
L:	linux-arm-kernel@lists.infradead.org (moderated for non-subscribers)
S:	Maintained
F:	drivers/pci/host/*mvebu*

PCI DRIVER FOR NVIDIA TEGRA
M:	Thierry Reding <thierry.reding@gmail.com>
L:	linux-tegra@vger.kernel.org
L:	linux-pci@vger.kernel.org
S:	Supported
F:	Documentation/devicetree/bindings/pci/nvidia,tegra20-pcie.txt
F:	drivers/pci/host/pci-tegra.c

PCI DRIVER FOR RENESAS R-CAR
M:	Simon Horman <horms@verge.net.au>
L:	linux-pci@vger.kernel.org
L:	linux-renesas-soc@vger.kernel.org
S:	Maintained
F:	drivers/pci/host/*rcar*

PCI DRIVER FOR SAMSUNG EXYNOS
M:	Jingoo Han <jingoohan1@gmail.com>
L:	linux-pci@vger.kernel.org
L:	linux-arm-kernel@lists.infradead.org (moderated for non-subscribers)
L:	linux-samsung-soc@vger.kernel.org (moderated for non-subscribers)
S:	Maintained
F:	drivers/pci/dwc/pci-exynos.c

PCI DRIVER FOR SYNOPSYS DESIGNWARE
M:	Jingoo Han <jingoohan1@gmail.com>
M:	Joao Pinto <Joao.Pinto@synopsys.com>
L:	linux-pci@vger.kernel.org
S:	Maintained
F:	Documentation/devicetree/bindings/pci/designware-pcie.txt
F:	drivers/pci/dwc/*designware*

PCI DRIVER FOR TI DRA7XX
M:	Kishon Vijay Abraham I <kishon@ti.com>
L:	linux-omap@vger.kernel.org
L:	linux-pci@vger.kernel.org
S:	Supported
F:	Documentation/devicetree/bindings/pci/ti-pci.txt
F:	drivers/pci/dwc/pci-dra7xx.c

PCI DRIVER FOR TI KEYSTONE
M:	Murali Karicheri <m-karicheri2@ti.com>
L:	linux-pci@vger.kernel.org
L:	linux-arm-kernel@lists.infradead.org (moderated for non-subscribers)
S:	Maintained
F:	drivers/pci/dwc/*keystone*

PCI ENDPOINT SUBSYSTEM
M:	Kishon Vijay Abraham I <kishon@ti.com>
M:	Lorenzo Pieralisi <lorenzo.pieralisi@arm.com>
L:	linux-pci@vger.kernel.org
T:	git git://git.kernel.org/pub/scm/linux/kernel/git/kishon/pci-endpoint.git
S:	Supported
F:	drivers/pci/endpoint/
F:	drivers/misc/pci_endpoint_test.c
F:	tools/pci/

PCI ENHANCED ERROR HANDLING (EEH) FOR POWERPC
M:	Russell Currey <ruscur@russell.cc>
L:	linuxppc-dev@lists.ozlabs.org
S:	Supported
F:	Documentation/powerpc/eeh-pci-error-recovery.txt
F:	arch/powerpc/kernel/eeh*.c
F:	arch/powerpc/platforms/*/eeh*.c
F:	arch/powerpc/include/*/eeh*.h

PCI ERROR RECOVERY
M:	Linas Vepstas <linasvepstas@gmail.com>
L:	linux-pci@vger.kernel.org
S:	Supported
F:	Documentation/PCI/pci-error-recovery.txt

PCI MSI DRIVER FOR ALTERA MSI IP
M:	Ley Foon Tan <lftan@altera.com>
L:	rfi@lists.rocketboards.org (moderated for non-subscribers)
L:	linux-pci@vger.kernel.org
S:	Supported
F:	Documentation/devicetree/bindings/pci/altera-pcie-msi.txt
F:	drivers/pci/host/pcie-altera-msi.c

PCI MSI DRIVER FOR APPLIEDMICRO XGENE
M:	Duc Dang <dhdang@apm.com>
L:	linux-pci@vger.kernel.org
L:	linux-arm-kernel@lists.infradead.org
S:	Maintained
F:	Documentation/devicetree/bindings/pci/xgene-pci-msi.txt
F:	drivers/pci/host/pci-xgene-msi.c

PCI SUBSYSTEM
M:	Bjorn Helgaas <bhelgaas@google.com>
L:	linux-pci@vger.kernel.org
Q:	http://patchwork.ozlabs.org/project/linux-pci/list/
T:	git git://git.kernel.org/pub/scm/linux/kernel/git/helgaas/pci.git
S:	Supported
F:	Documentation/devicetree/bindings/pci/
F:	Documentation/PCI/
F:	drivers/pci/
F:	include/linux/pci*
F:	arch/x86/pci/
F:	arch/x86/kernel/quirks.c

PCI NATIVE HOST BRIDGE AND ENDPOINT DRIVERS
M:	Lorenzo Pieralisi <lorenzo.pieralisi@arm.com>
L:	linux-pci@vger.kernel.org
Q:	http://patchwork.ozlabs.org/project/linux-pci/list/
T:	git git://git.kernel.org/pub/scm/linux/kernel/git/lpieralisi/pci.git/
S:	Supported
F:	drivers/pci/host/
F:	drivers/pci/dwc/

PCIE DRIVER FOR AXIS ARTPEC
M:	Niklas Cassel <niklas.cassel@axis.com>
M:	Jesper Nilsson <jesper.nilsson@axis.com>
L:	linux-arm-kernel@axis.com
L:	linux-pci@vger.kernel.org
S:	Maintained
F:	Documentation/devicetree/bindings/pci/axis,artpec*
F:	drivers/pci/dwc/*artpec*

PCIE DRIVER FOR CAVIUM THUNDERX
M:	David Daney <david.daney@cavium.com>
L:	linux-pci@vger.kernel.org
L:	linux-arm-kernel@lists.infradead.org (moderated for non-subscribers)
S:	Supported
F:	Documentation/devicetree/bindings/pci/pci-thunder-*
F:	drivers/pci/host/pci-thunder-*

PCIE DRIVER FOR HISILICON
M:	Zhou Wang <wangzhou1@hisilicon.com>
L:	linux-pci@vger.kernel.org
S:	Maintained
F:	Documentation/devicetree/bindings/pci/hisilicon-pcie.txt
F:	drivers/pci/dwc/pcie-hisi.c

PCIE DRIVER FOR HISILICON KIRIN
M:	Xiaowei Song <songxiaowei@hisilicon.com>
M:	Binghui Wang <wangbinghui@hisilicon.com>
L:	linux-pci@vger.kernel.org
S:	Maintained
F:	Documentation/devicetree/bindings/pci/pcie-kirin.txt
F:	drivers/pci/dwc/pcie-kirin.c

PCIE DRIVER FOR HISILICON STB
M:	Jianguo Sun <sunjianguo1@huawei.com>
M:	Shawn Guo <shawn.guo@linaro.org>
L:	linux-pci@vger.kernel.org
S:	Maintained
F:	Documentation/devicetree/bindings/pci/hisilicon-histb-pcie.txt
F:	drivers/pci/dwc/pcie-histb.c

PCIE DRIVER FOR MEDIATEK
M:	Ryder Lee <ryder.lee@mediatek.com>
L:	linux-pci@vger.kernel.org
L:	linux-mediatek@lists.infradead.org
S:	Supported
F:	Documentation/devicetree/bindings/pci/mediatek*
F:	drivers/pci/host/*mediatek*

PCIE DRIVER FOR QUALCOMM MSM
M:	Stanimir Varbanov <svarbanov@mm-sol.com>
L:	linux-pci@vger.kernel.org
L:	linux-arm-msm@vger.kernel.org
S:	Maintained
F:	drivers/pci/dwc/*qcom*

PCIE DRIVER FOR ROCKCHIP
M:	Shawn Lin <shawn.lin@rock-chips.com>
L:	linux-pci@vger.kernel.org
L:	linux-rockchip@lists.infradead.org
S:	Maintained
F:	Documentation/devicetree/bindings/pci/rockchip-pcie.txt
F:	drivers/pci/host/pcie-rockchip.c

PCI DRIVER FOR V3 SEMICONDUCTOR V360EPC
M:	Linus Walleij <linus.walleij@linaro.org>
L:	linux-pci@vger.kernel.org
S:	Maintained
F:	Documentation/devicetree/bindings/pci/v3-v360epc-pci.txt
F:	drivers/pci/host/pci-v3-semi.c

PCIE DRIVER FOR ST SPEAR13XX
M:	Pratyush Anand <pratyush.anand@gmail.com>
L:	linux-pci@vger.kernel.org
S:	Maintained
F:	drivers/pci/dwc/*spear*

PCMCIA SUBSYSTEM
P:	Linux PCMCIA Team
L:	linux-pcmcia@lists.infradead.org
W:	http://lists.infradead.org/mailman/listinfo/linux-pcmcia
T:	git git://git.kernel.org/pub/scm/linux/kernel/git/brodo/pcmcia.git
S:	Maintained
F:	Documentation/pcmcia/
F:	tools/pcmcia/
F:	drivers/pcmcia/
F:	include/pcmcia/

PCNET32 NETWORK DRIVER
M:	Don Fry <pcnet32@frontier.com>
L:	netdev@vger.kernel.org
S:	Maintained
F:	drivers/net/ethernet/amd/pcnet32.c

PCRYPT PARALLEL CRYPTO ENGINE
M:	Steffen Klassert <steffen.klassert@secunet.com>
L:	linux-crypto@vger.kernel.org
S:	Maintained
F:	crypto/pcrypt.c
F:	include/crypto/pcrypt.h

PEAQ WMI HOTKEYS DRIVER
M:	Hans de Goede <hdegoede@redhat.com>
L:	platform-driver-x86@vger.kernel.org
S:	Maintained
F:	drivers/platform/x86/peaq-wmi.c

PER-CPU MEMORY ALLOCATOR
M:	Tejun Heo <tj@kernel.org>
M:	Christoph Lameter <cl@linux.com>
T:	git git://git.kernel.org/pub/scm/linux/kernel/git/tj/percpu.git
S:	Maintained
F:	include/linux/percpu*.h
F:	mm/percpu*.c
F:	arch/*/include/asm/percpu.h

PER-TASK DELAY ACCOUNTING
M:	Balbir Singh <bsingharora@gmail.com>
S:	Maintained
F:	include/linux/delayacct.h
F:	kernel/delayacct.c

PERFORMANCE EVENTS SUBSYSTEM
M:	Peter Zijlstra <peterz@infradead.org>
M:	Ingo Molnar <mingo@redhat.com>
M:	Arnaldo Carvalho de Melo <acme@kernel.org>
R:	Alexander Shishkin <alexander.shishkin@linux.intel.com>
R:	Jiri Olsa <jolsa@redhat.com>
R:	Namhyung Kim <namhyung@kernel.org>
L:	linux-kernel@vger.kernel.org
T:	git git://git.kernel.org/pub/scm/linux/kernel/git/tip/tip.git perf/core
S:	Supported
F:	kernel/events/*
F:	include/linux/perf_event.h
F:	include/uapi/linux/perf_event.h
F:	arch/*/kernel/perf_event*.c
F:	arch/*/kernel/*/perf_event*.c
F:	arch/*/kernel/*/*/perf_event*.c
F:	arch/*/include/asm/perf_event.h
F:	arch/*/kernel/perf_callchain.c
F:	arch/*/events/*
F:	tools/perf/

PERSONALITY HANDLING
M:	Christoph Hellwig <hch@infradead.org>
L:	linux-abi-devel@lists.sourceforge.net
S:	Maintained
F:	include/linux/personality.h
F:	include/uapi/linux/personality.h

PHONET PROTOCOL
M:	Remi Denis-Courmont <courmisch@gmail.com>
S:	Supported
F:	Documentation/networking/phonet.txt
F:	include/linux/phonet.h
F:	include/net/phonet/
F:	include/uapi/linux/phonet.h
F:	net/phonet/

PHRAM MTD DRIVER
M:	Joern Engel <joern@lazybastard.org>
L:	linux-mtd@lists.infradead.org
S:	Maintained
F:	drivers/mtd/devices/phram.c

PICOLCD HID DRIVER
M:	Bruno Prémont <bonbons@linux-vserver.org>
L:	linux-input@vger.kernel.org
S:	Maintained
F:	drivers/hid/hid-picolcd*

PICOXCELL SUPPORT
M:	Jamie Iles <jamie@jamieiles.com>
L:	linux-arm-kernel@lists.infradead.org (moderated for non-subscribers)
T:	git git://github.com/jamieiles/linux-2.6-ji.git
S:	Supported
F:	arch/arm/boot/dts/picoxcell*
F:	arch/arm/mach-picoxcell/
F:	drivers/crypto/picoxcell*

PIN CONTROL SUBSYSTEM
M:	Linus Walleij <linus.walleij@linaro.org>
L:	linux-gpio@vger.kernel.org
T:	git git://git.kernel.org/pub/scm/linux/kernel/git/linusw/linux-pinctrl.git
S:	Maintained
F:	Documentation/devicetree/bindings/pinctrl/
F:	Documentation/driver-api/pinctl.rst
F:	drivers/pinctrl/
F:	include/linux/pinctrl/

PIN CONTROLLER - ATMEL AT91
M:	Jean-Christophe Plagniol-Villard <plagnioj@jcrosoft.com>
L:	linux-arm-kernel@lists.infradead.org (moderated for non-subscribers)
S:	Maintained
F:	drivers/pinctrl/pinctrl-at91.*

PIN CONTROLLER - ATMEL AT91 PIO4
M:	Ludovic Desroches <ludovic.desroches@microchip.com>
L:	linux-arm-kernel@lists.infradead.org (moderated for non-subscribers)
L:	linux-gpio@vger.kernel.org
S:	Supported
F:	drivers/pinctrl/pinctrl-at91-pio4.*

PIN CONTROLLER - INTEL
M:	Mika Westerberg <mika.westerberg@linux.intel.com>
M:	Heikki Krogerus <heikki.krogerus@linux.intel.com>
S:	Maintained
F:	drivers/pinctrl/intel/

PIN CONTROLLER - MEDIATEK
M:	Sean Wang <sean.wang@mediatek.com>
L:	linux-mediatek@lists.infradead.org (moderated for non-subscribers)
S:	Maintained
F:	Documentation/devicetree/bindings/pinctrl/pinctrl-mt65xx.txt
F:	Documentation/devicetree/bindings/pinctrl/pinctrl-mt7622.txt
F:	drivers/pinctrl/mediatek/pinctrl-mtk-common.*
F:	drivers/pinctrl/mediatek/pinctrl-mt2701.c
F:	drivers/pinctrl/mediatek/pinctrl-mt7622.c

PIN CONTROLLER - QUALCOMM
M:	Bjorn Andersson <bjorn.andersson@linaro.org>
S:	Maintained
L:	linux-arm-msm@vger.kernel.org
F:	Documentation/devicetree/bindings/pinctrl/qcom,*.txt
F:	drivers/pinctrl/qcom/

PIN CONTROLLER - RENESAS
M:	Laurent Pinchart <laurent.pinchart@ideasonboard.com>
M:	Geert Uytterhoeven <geert+renesas@glider.be>
L:	linux-renesas-soc@vger.kernel.org
T:	git git://git.kernel.org/pub/scm/linux/kernel/git/geert/renesas-drivers.git sh-pfc
S:	Maintained
F:	drivers/pinctrl/sh-pfc/

PIN CONTROLLER - SAMSUNG
M:	Tomasz Figa <tomasz.figa@gmail.com>
M:	Krzysztof Kozlowski <krzk@kernel.org>
M:	Sylwester Nawrocki <s.nawrocki@samsung.com>
L:	linux-arm-kernel@lists.infradead.org (moderated for non-subscribers)
L:	linux-samsung-soc@vger.kernel.org (moderated for non-subscribers)
Q:	https://patchwork.kernel.org/project/linux-samsung-soc/list/
T:	git git://git.kernel.org/pub/scm/linux/kernel/git/pinctrl/samsung.git
S:	Maintained
F:	drivers/pinctrl/samsung/
F:	include/dt-bindings/pinctrl/samsung.h
F:	Documentation/devicetree/bindings/pinctrl/samsung-pinctrl.txt

PIN CONTROLLER - SINGLE
M:	Tony Lindgren <tony@atomide.com>
M:	Haojian Zhuang <haojian.zhuang@linaro.org>
L:	linux-arm-kernel@lists.infradead.org (moderated for non-subscribers)
L:	linux-omap@vger.kernel.org
S:	Maintained
F:	drivers/pinctrl/pinctrl-single.c

PIN CONTROLLER - ST SPEAR
M:	Viresh Kumar <vireshk@kernel.org>
L:	linux-arm-kernel@lists.infradead.org (moderated for non-subscribers)
W:	http://www.st.com/spear
S:	Maintained
F:	drivers/pinctrl/spear/

PISTACHIO SOC SUPPORT
M:	James Hartley <james.hartley@sondrel.com>
L:	linux-mips@linux-mips.org
S:	Odd Fixes
F:	arch/mips/pistachio/
F:	arch/mips/include/asm/mach-pistachio/
F:	arch/mips/boot/dts/img/pistachio*
F:	arch/mips/configs/pistachio*_defconfig

PKTCDVD DRIVER
S:	Orphan
M:	linux-block@vger.kernel.org
F:	drivers/block/pktcdvd.c
F:	include/linux/pktcdvd.h
F:	include/uapi/linux/pktcdvd.h

PKUNITY SOC DRIVERS
M:	Guan Xuetao <gxt@mprc.pku.edu.cn>
W:	http://mprc.pku.edu.cn/~guanxuetao/linux
S:	Maintained
T:	git git://github.com/gxt/linux.git
F:	drivers/input/serio/i8042-unicore32io.h
F:	drivers/i2c/busses/i2c-puv3.c
F:	drivers/video/fbdev/fb-puv3.c
F:	drivers/rtc/rtc-puv3.c

PMBUS HARDWARE MONITORING DRIVERS
M:	Guenter Roeck <linux@roeck-us.net>
L:	linux-hwmon@vger.kernel.org
W:	http://hwmon.wiki.kernel.org/
W:	http://www.roeck-us.net/linux/drivers/
T:	git git://git.kernel.org/pub/scm/linux/kernel/git/groeck/linux-staging.git
S:	Maintained
F:	Documentation/hwmon/pmbus
F:	drivers/hwmon/pmbus/
F:	include/linux/pmbus.h

PMC SIERRA MaxRAID DRIVER
L:	linux-scsi@vger.kernel.org
W:	http://www.pmc-sierra.com/
S:	Orphan
F:	drivers/scsi/pmcraid.*

PMC SIERRA PM8001 DRIVER
M:	Jack Wang <jinpu.wang@profitbricks.com>
M:	lindar_liu@usish.com
L:	linux-scsi@vger.kernel.org
S:	Supported
F:	drivers/scsi/pm8001/

PNP SUPPORT
M:	"Rafael J. Wysocki" <rafael.j.wysocki@intel.com>
S:	Maintained
F:	drivers/pnp/

POSIX CLOCKS and TIMERS
M:	Thomas Gleixner <tglx@linutronix.de>
L:	linux-kernel@vger.kernel.org
T:	git git://git.kernel.org/pub/scm/linux/kernel/git/tip/tip.git timers/core
S:	Maintained
F:	fs/timerfd.c
F:	include/linux/timer*
F:	kernel/time/*timer*

POWER MANAGEMENT CORE
M:	"Rafael J. Wysocki" <rjw@rjwysocki.net>
L:	linux-pm@vger.kernel.org
T:	git git://git.kernel.org/pub/scm/linux/kernel/git/rafael/linux-pm
B:	https://bugzilla.kernel.org
S:	Supported
F:	drivers/base/power/
F:	include/linux/pm.h
F:	include/linux/pm_*
F:	include/linux/powercap.h
F:	drivers/powercap/
F:	kernel/configs/nopm.config

POWER STATE COORDINATION INTERFACE (PSCI)
M:	Mark Rutland <mark.rutland@arm.com>
M:	Lorenzo Pieralisi <lorenzo.pieralisi@arm.com>
L:	linux-arm-kernel@lists.infradead.org
S:	Maintained
F:	drivers/firmware/psci*.c
F:	include/linux/psci.h
F:	include/uapi/linux/psci.h

POWER SUPPLY CLASS/SUBSYSTEM and DRIVERS
M:	Sebastian Reichel <sre@kernel.org>
L:	linux-pm@vger.kernel.org
T:	git git://git.kernel.org/pub/scm/linux/kernel/git/sre/linux-power-supply.git
S:	Maintained
F:	Documentation/devicetree/bindings/power/supply/
F:	include/linux/power_supply.h
F:	drivers/power/supply/

POWERNV OPERATOR PANEL LCD DISPLAY DRIVER
M:	Suraj Jitindar Singh <sjitindarsingh@gmail.com>
L:	linuxppc-dev@lists.ozlabs.org
S:	Maintained
F:	drivers/char/powernv-op-panel.c

PPP OVER ATM (RFC 2364)
M:	Mitchell Blank Jr <mitch@sfgoth.com>
S:	Maintained
F:	net/atm/pppoatm.c
F:	include/uapi/linux/atmppp.h

PPP OVER ETHERNET
M:	Michal Ostrowski <mostrows@earthlink.net>
S:	Maintained
F:	drivers/net/ppp/pppoe.c
F:	drivers/net/ppp/pppox.c

PPP OVER L2TP
M:	James Chapman <jchapman@katalix.com>
S:	Maintained
F:	net/l2tp/l2tp_ppp.c
F:	include/linux/if_pppol2tp.h
F:	include/uapi/linux/if_pppol2tp.h

PPP PROTOCOL DRIVERS AND COMPRESSORS
M:	Paul Mackerras <paulus@samba.org>
L:	linux-ppp@vger.kernel.org
S:	Maintained
F:	drivers/net/ppp/ppp_*

PPS SUPPORT
M:	Rodolfo Giometti <giometti@enneenne.com>
W:	http://wiki.enneenne.com/index.php/LinuxPPS_support
L:	linuxpps@ml.enneenne.com (subscribers-only)
S:	Maintained
F:	Documentation/pps/
F:	Documentation/devicetree/bindings/pps/pps-gpio.txt
F:	Documentation/ABI/testing/sysfs-pps
F:	drivers/pps/
F:	include/linux/pps*.h
F:	include/uapi/linux/pps.h

PPTP DRIVER
M:	Dmitry Kozlov <xeb@mail.ru>
L:	netdev@vger.kernel.org
S:	Maintained
F:	drivers/net/ppp/pptp.c
W:	http://sourceforge.net/projects/accel-pptp

PREEMPTIBLE KERNEL
M:	Robert Love <rml@tech9.net>
L:	kpreempt-tech@lists.sourceforge.net
W:	https://www.kernel.org/pub/linux/kernel/people/rml/preempt-kernel
S:	Supported
F:	Documentation/preempt-locking.txt
F:	include/linux/preempt.h

PRINTK
M:	Petr Mladek <pmladek@suse.com>
M:	Sergey Senozhatsky <sergey.senozhatsky@gmail.com>
R:	Steven Rostedt <rostedt@goodmis.org>
S:	Maintained
F:	kernel/printk/
F:	include/linux/printk.h

PRISM54 WIRELESS DRIVER
M:	"Luis R. Rodriguez" <mcgrof@gmail.com>
L:	linux-wireless@vger.kernel.org
W:	http://wireless.kernel.org/en/users/Drivers/p54
S:	Obsolete
F:	drivers/net/wireless/intersil/prism54/

PROC SYSCTL
M:	"Luis R. Rodriguez" <mcgrof@kernel.org>
M:	Kees Cook <keescook@chromium.org>
L:	linux-kernel@vger.kernel.org
L:	linux-fsdevel@vger.kernel.org
S:	Maintained
F:	fs/proc/proc_sysctl.c
F:	include/linux/sysctl.h
F:	kernel/sysctl.c
F:	tools/testing/selftests/sysctl/

PS3 NETWORK SUPPORT
M:	Geoff Levand <geoff@infradead.org>
L:	netdev@vger.kernel.org
L:	linuxppc-dev@lists.ozlabs.org
S:	Maintained
F:	drivers/net/ethernet/toshiba/ps3_gelic_net.*

PS3 PLATFORM SUPPORT
M:	Geoff Levand <geoff@infradead.org>
L:	linuxppc-dev@lists.ozlabs.org
S:	Maintained
F:	arch/powerpc/boot/ps3*
F:	arch/powerpc/include/asm/lv1call.h
F:	arch/powerpc/include/asm/ps3*.h
F:	arch/powerpc/platforms/ps3/
F:	drivers/*/ps3*
F:	drivers/ps3/
F:	drivers/rtc/rtc-ps3.c
F:	drivers/usb/host/*ps3.c
F:	sound/ppc/snd_ps3*

PS3VRAM DRIVER
M:	Jim Paris <jim@jtan.com>
M:	Geoff Levand <geoff@infradead.org>
L:	linuxppc-dev@lists.ozlabs.org
S:	Maintained
F:	drivers/block/ps3vram.c

PSAMPLE PACKET SAMPLING SUPPORT:
M:	Yotam Gigi <yotam.gi@gmail.com>
S:	Maintained
F:	net/psample
F:	include/net/psample.h
F:	include/uapi/linux/psample.h

PSTORE FILESYSTEM
M:	Kees Cook <keescook@chromium.org>
M:	Anton Vorontsov <anton@enomsg.org>
M:	Colin Cross <ccross@android.com>
M:	Tony Luck <tony.luck@intel.com>
S:	Maintained
T:	git git://git.kernel.org/pub/scm/linux/kernel/git/kees/linux.git for-next/pstore
F:	fs/pstore/
F:	include/linux/pstore*
F:	drivers/firmware/efi/efi-pstore.c
F:	drivers/acpi/apei/erst.c
F:	Documentation/admin-guide/ramoops.rst
F:	Documentation/devicetree/bindings/reserved-memory/ramoops.txt
K:	\b(pstore|ramoops)

PTP HARDWARE CLOCK SUPPORT
M:	Richard Cochran <richardcochran@gmail.com>
L:	netdev@vger.kernel.org
S:	Maintained
W:	http://linuxptp.sourceforge.net/
F:	Documentation/ABI/testing/sysfs-ptp
F:	Documentation/ptp/*
F:	drivers/net/ethernet/freescale/gianfar_ptp.c
F:	drivers/net/phy/dp83640*
F:	drivers/ptp/*
F:	include/linux/ptp_cl*

PTRACE SUPPORT
M:	Oleg Nesterov <oleg@redhat.com>
S:	Maintained
F:	include/asm-generic/syscall.h
F:	include/linux/ptrace.h
F:	include/linux/regset.h
F:	include/linux/tracehook.h
F:	include/uapi/linux/ptrace.h
F:	include/uapi/linux/ptrace.h
F:	include/asm-generic/ptrace.h
F:	kernel/ptrace.c
F:	arch/*/ptrace*.c
F:	arch/*/*/ptrace*.c
F:	arch/*/include/asm/ptrace*.h

PULSE8-CEC DRIVER
M:	Hans Verkuil <hverkuil@xs4all.nl>
L:	linux-media@vger.kernel.org
T:	git git://linuxtv.org/media_tree.git
S:	Maintained
F:	drivers/media/usb/pulse8-cec/*
F:	Documentation/media/cec-drivers/pulse8-cec.rst

PVRUSB2 VIDEO4LINUX DRIVER
M:	Mike Isely <isely@pobox.com>
L:	pvrusb2@isely.net	(subscribers-only)
L:	linux-media@vger.kernel.org
W:	http://www.isely.net/pvrusb2/
T:	git git://linuxtv.org/media_tree.git
S:	Maintained
F:	Documentation/media/v4l-drivers/pvrusb2*
F:	drivers/media/usb/pvrusb2/

PWC WEBCAM DRIVER
M:	Hans Verkuil <hverkuil@xs4all.nl>
L:	linux-media@vger.kernel.org
T:	git git://linuxtv.org/media_tree.git
S:	Odd Fixes
F:	drivers/media/usb/pwc/*

PWM FAN DRIVER
M:	Kamil Debski <kamil@wypas.org>
M:	Bartlomiej Zolnierkiewicz <b.zolnierkie@samsung.com>
L:	linux-hwmon@vger.kernel.org
S:	Supported
F:	Documentation/devicetree/bindings/hwmon/pwm-fan.txt
F:	Documentation/hwmon/pwm-fan
F:	drivers/hwmon/pwm-fan.c

PWM IR Transmitter
M:	Sean Young <sean@mess.org>
L:	linux-media@vger.kernel.org
S:	Maintained
F:	drivers/media/rc/pwm-ir-tx.c

PWM SUBSYSTEM
M:	Thierry Reding <thierry.reding@gmail.com>
L:	linux-pwm@vger.kernel.org
S:	Maintained
T:	git git://git.kernel.org/pub/scm/linux/kernel/git/thierry.reding/linux-pwm.git
F:	Documentation/pwm.txt
F:	Documentation/devicetree/bindings/pwm/
F:	include/linux/pwm.h
F:	drivers/pwm/
F:	drivers/video/backlight/pwm_bl.c
F:	include/linux/pwm_backlight.h
F:	drivers/gpio/gpio-mvebu.c
F:	Documentation/devicetree/bindings/gpio/gpio-mvebu.txt

PXA GPIO DRIVER
M:	Robert Jarzmik <robert.jarzmik@free.fr>
L:	linux-gpio@vger.kernel.org
S:	Maintained
F:	drivers/gpio/gpio-pxa.c

PXA MMCI DRIVER
S:	Orphan

PXA RTC DRIVER
M:	Robert Jarzmik <robert.jarzmik@free.fr>
L:	linux-rtc@vger.kernel.org
S:	Maintained

PXA2xx/PXA3xx SUPPORT
M:	Daniel Mack <daniel@zonque.org>
M:	Haojian Zhuang <haojian.zhuang@gmail.com>
M:	Robert Jarzmik <robert.jarzmik@free.fr>
L:	linux-arm-kernel@lists.infradead.org (moderated for non-subscribers)
T:	git git://github.com/hzhuang1/linux.git
T:	git git://github.com/rjarzmik/linux.git
S:	Maintained
F:	arch/arm/boot/dts/pxa*
F:	arch/arm/mach-pxa/
F:	drivers/dma/pxa*
F:	drivers/pcmcia/pxa2xx*
F:	drivers/pinctrl/pxa/
F:	drivers/spi/spi-pxa2xx*
F:	drivers/usb/gadget/udc/pxa2*
F:	include/sound/pxa2xx-lib.h
F:	sound/arm/pxa*
F:	sound/soc/pxa/

PXA3xx NAND FLASH DRIVER
M:	Ezequiel Garcia <ezequiel.garcia@free-electrons.com>
L:	linux-mtd@lists.infradead.org
S:	Maintained
F:	drivers/mtd/nand/pxa3xx_nand.c

QAT DRIVER
M:	Giovanni Cabiddu <giovanni.cabiddu@intel.com>
L:	qat-linux@intel.com
S:	Supported
F:	drivers/crypto/qat/

QCOM AUDIO (ASoC) DRIVERS
M:	Patrick Lai <plai@codeaurora.org>
M:	Banajit Goswami <bgoswami@codeaurora.org>
L:	alsa-devel@alsa-project.org (moderated for non-subscribers)
S:	Supported
F:	sound/soc/qcom/

QEMU MACHINE EMULATOR AND VIRTUALIZER SUPPORT
M:	Gabriel Somlo <somlo@cmu.edu>
M:	"Michael S. Tsirkin" <mst@redhat.com>
L:	qemu-devel@nongnu.org
S:	Maintained
F:	drivers/firmware/qemu_fw_cfg.c

QIB DRIVER
M:	Dennis Dalessandro <dennis.dalessandro@intel.com>
M:	Mike Marciniszyn <mike.marciniszyn@intel.com>
L:	linux-rdma@vger.kernel.org
S:	Supported
F:	drivers/infiniband/hw/qib/

QLOGIC QL41xxx FCOE DRIVER
M:	QLogic-Storage-Upstream@cavium.com
L:	linux-scsi@vger.kernel.org
S:	Supported
F:	drivers/scsi/qedf/

QLOGIC QL41xxx ISCSI DRIVER
M:	QLogic-Storage-Upstream@cavium.com
L:	linux-scsi@vger.kernel.org
S:	Supported
F:	drivers/scsi/qedi/

QLOGIC QL4xxx ETHERNET DRIVER
M:	Ariel Elior <Ariel.Elior@cavium.com>
M:	everest-linux-l2@cavium.com
L:	netdev@vger.kernel.org
S:	Supported
F:	drivers/net/ethernet/qlogic/qed/
F:	include/linux/qed/
F:	drivers/net/ethernet/qlogic/qede/

QLOGIC QL4xxx RDMA DRIVER
M:	Michal Kalderon <Michal.Kalderon@cavium.com>
M:	Ariel Elior <Ariel.Elior@cavium.com>
L:	linux-rdma@vger.kernel.org
S:	Supported
F:	drivers/infiniband/hw/qedr/
F:	include/uapi/rdma/qedr-abi.h

QLOGIC QLA1280 SCSI DRIVER
M:	Michael Reed <mdr@sgi.com>
L:	linux-scsi@vger.kernel.org
S:	Maintained
F:	drivers/scsi/qla1280.[ch]

QLOGIC QLA2XXX FC-SCSI DRIVER
M:	qla2xxx-upstream@qlogic.com
L:	linux-scsi@vger.kernel.org
S:	Supported
F:	Documentation/scsi/LICENSE.qla2xxx
F:	drivers/scsi/qla2xxx/

QLOGIC QLA3XXX NETWORK DRIVER
M:	Dept-GELinuxNICDev@cavium.com
L:	netdev@vger.kernel.org
S:	Supported
F:	Documentation/networking/LICENSE.qla3xxx
F:	drivers/net/ethernet/qlogic/qla3xxx.*

QLOGIC QLA4XXX iSCSI DRIVER
M:	QLogic-Storage-Upstream@qlogic.com
L:	linux-scsi@vger.kernel.org
S:	Supported
F:	Documentation/scsi/LICENSE.qla4xxx
F:	drivers/scsi/qla4xxx/

QLOGIC QLCNIC (1/10)Gb ETHERNET DRIVER
M:	Harish Patil <harish.patil@cavium.com>
M:	Manish Chopra <manish.chopra@cavium.com>
M:	Dept-GELinuxNICDev@cavium.com
L:	netdev@vger.kernel.org
S:	Supported
F:	drivers/net/ethernet/qlogic/qlcnic/

QLOGIC QLGE 10Gb ETHERNET DRIVER
M:	Harish Patil <harish.patil@cavium.com>
M:	Manish Chopra <manish.chopra@cavium.com>
M:	Dept-GELinuxNICDev@cavium.com
L:	netdev@vger.kernel.org
S:	Supported
F:	drivers/net/ethernet/qlogic/qlge/

QNX4 FILESYSTEM
M:	Anders Larsen <al@alarsen.net>
W:	http://www.alarsen.net/linux/qnx4fs/
S:	Maintained
F:	fs/qnx4/
F:	include/uapi/linux/qnx4_fs.h
F:	include/uapi/linux/qnxtypes.h

QORIQ DPAA2 FSL-MC BUS DRIVER
M:	Stuart Yoder <stuyoder@gmail.com>
M:	Laurentiu Tudor <laurentiu.tudor@nxp.com>
L:	linux-kernel@vger.kernel.org
S:	Maintained
F:	drivers/staging/fsl-mc/
F:	Documentation/devicetree/bindings/misc/fsl,qoriq-mc.txt

QT1010 MEDIA DRIVER
M:	Antti Palosaari <crope@iki.fi>
L:	linux-media@vger.kernel.org
W:	https://linuxtv.org
W:	http://palosaari.fi/linux/
Q:	http://patchwork.linuxtv.org/project/linux-media/list/
T:	git git://linuxtv.org/anttip/media_tree.git
S:	Maintained
F:	drivers/media/tuners/qt1010*

QUALCOMM ATHEROS ATH10K WIRELESS DRIVER
M:	Kalle Valo <kvalo@qca.qualcomm.com>
L:	ath10k@lists.infradead.org
W:	http://wireless.kernel.org/en/users/Drivers/ath10k
T:	git git://git.kernel.org/pub/scm/linux/kernel/git/kvalo/ath.git
S:	Supported
F:	drivers/net/wireless/ath/ath10k/

QUALCOMM ATHEROS ATH9K WIRELESS DRIVER
M:	QCA ath9k Development <ath9k-devel@qca.qualcomm.com>
L:	linux-wireless@vger.kernel.org
W:	http://wireless.kernel.org/en/users/Drivers/ath9k
S:	Supported
F:	drivers/net/wireless/ath/ath9k/

QUALCOMM CAMERA SUBSYSTEM DRIVER
M:	Todor Tomov <todor.tomov@linaro.org>
L:	linux-media@vger.kernel.org
S:	Maintained
F:	Documentation/devicetree/bindings/media/qcom,camss.txt
F:	Documentation/media/v4l-drivers/qcom_camss.rst
F:	drivers/media/platform/qcom/camss-8x16/

QUALCOMM EMAC GIGABIT ETHERNET DRIVER
M:	Timur Tabi <timur@codeaurora.org>
L:	netdev@vger.kernel.org
S:	Supported
F:	drivers/net/ethernet/qualcomm/emac/

QUALCOMM HEXAGON ARCHITECTURE
M:	Richard Kuo <rkuo@codeaurora.org>
L:	linux-hexagon@vger.kernel.org
T:	git git://git.kernel.org/pub/scm/linux/kernel/git/rkuo/linux-hexagon-kernel.git
S:	Supported
F:	arch/hexagon/

QUALCOMM IOMMU
M:	Rob Clark <robdclark@gmail.com>
L:	iommu@lists.linux-foundation.org
L:	linux-arm-msm@vger.kernel.org
S:	Maintained
F:	drivers/iommu/qcom_iommu.c

QUALCOMM VENUS VIDEO ACCELERATOR DRIVER
M:	Stanimir Varbanov <stanimir.varbanov@linaro.org>
L:	linux-media@vger.kernel.org
L:	linux-arm-msm@vger.kernel.org
T:	git git://linuxtv.org/media_tree.git
S:	Maintained
F:	drivers/media/platform/qcom/venus/

QUALCOMM WCN36XX WIRELESS DRIVER
M:	Eugene Krasnikov <k.eugene.e@gmail.com>
L:	wcn36xx@lists.infradead.org
W:	http://wireless.kernel.org/en/users/Drivers/wcn36xx
T:	git git://github.com/KrasnikovEugene/wcn36xx.git
S:	Supported
F:	drivers/net/wireless/ath/wcn36xx/

QUANTENNA QTNFMAC WIRELESS DRIVER
M:	Igor Mitsyanko <imitsyanko@quantenna.com>
M:	Avinash Patil <avinashp@quantenna.com>
M:	Sergey Matyukevich <smatyukevich@quantenna.com>
L:	linux-wireless@vger.kernel.org
S:	Maintained
F:	drivers/net/wireless/quantenna

RADEON and AMDGPU DRM DRIVERS
M:	Alex Deucher <alexander.deucher@amd.com>
M:	Christian König <christian.koenig@amd.com>
M:	David (ChunMing) Zhou <David1.Zhou@amd.com>
L:	amd-gfx@lists.freedesktop.org
T:	git git://people.freedesktop.org/~agd5f/linux
S:	Supported
F:	drivers/gpu/drm/radeon/
F:	include/uapi/drm/radeon_drm.h
F:	drivers/gpu/drm/amd/
F:	include/uapi/drm/amdgpu_drm.h

RADEON FRAMEBUFFER DISPLAY DRIVER
M:	Benjamin Herrenschmidt <benh@kernel.crashing.org>
L:	linux-fbdev@vger.kernel.org
S:	Maintained
F:	drivers/video/fbdev/aty/radeon*
F:	include/uapi/linux/radeonfb.h

RADIOSHARK RADIO DRIVER
M:	Hans Verkuil <hverkuil@xs4all.nl>
L:	linux-media@vger.kernel.org
T:	git git://linuxtv.org/media_tree.git
S:	Maintained
F:	drivers/media/radio/radio-shark.c

RADIOSHARK2 RADIO DRIVER
M:	Hans Verkuil <hverkuil@xs4all.nl>
L:	linux-media@vger.kernel.org
T:	git git://linuxtv.org/media_tree.git
S:	Maintained
F:	drivers/media/radio/radio-shark2.c
F:	drivers/media/radio/radio-tea5777.c

RADOS BLOCK DEVICE (RBD)
M:	Ilya Dryomov <idryomov@gmail.com>
M:	Sage Weil <sage@redhat.com>
M:	Alex Elder <elder@kernel.org>
L:	ceph-devel@vger.kernel.org
W:	http://ceph.com/
T:	git git://git.kernel.org/pub/scm/linux/kernel/git/sage/ceph-client.git
T:	git git://github.com/ceph/ceph-client.git
S:	Supported
F:	Documentation/ABI/testing/sysfs-bus-rbd
F:	drivers/block/rbd.c
F:	drivers/block/rbd_types.h

RAGE128 FRAMEBUFFER DISPLAY DRIVER
M:	Paul Mackerras <paulus@samba.org>
L:	linux-fbdev@vger.kernel.org
S:	Maintained
F:	drivers/video/fbdev/aty/aty128fb.c

RAINSHADOW-CEC DRIVER
M:	Hans Verkuil <hverkuil@xs4all.nl>
L:	linux-media@vger.kernel.org
T:	git git://linuxtv.org/media_tree.git
S:	Maintained
F:	drivers/media/usb/rainshadow-cec/*

RALINK MIPS ARCHITECTURE
M:	John Crispin <john@phrozen.org>
L:	linux-mips@linux-mips.org
S:	Maintained
F:	arch/mips/ralink

RALINK RT2X00 WIRELESS LAN DRIVER
P:	rt2x00 project
M:	Stanislaw Gruszka <sgruszka@redhat.com>
M:	Helmut Schaa <helmut.schaa@googlemail.com>
L:	linux-wireless@vger.kernel.org
S:	Maintained
F:	drivers/net/wireless/ralink/rt2x00/

RAMDISK RAM BLOCK DEVICE DRIVER
M:	Jens Axboe <axboe@kernel.dk>
S:	Maintained
F:	Documentation/blockdev/ramdisk.txt
F:	drivers/block/brd.c

RANDOM NUMBER DRIVER
M:	"Theodore Ts'o" <tytso@mit.edu>
S:	Maintained
F:	drivers/char/random.c

RAPIDIO SUBSYSTEM
M:	Matt Porter <mporter@kernel.crashing.org>
M:	Alexandre Bounine <alexandre.bounine@idt.com>
S:	Maintained
F:	drivers/rapidio/

RAYLINK/WEBGEAR 802.11 WIRELESS LAN DRIVER
L:	linux-wireless@vger.kernel.org
S:	Orphan
F:	drivers/net/wireless/ray*

RCUTORTURE TEST FRAMEWORK
M:	"Paul E. McKenney" <paulmck@linux.vnet.ibm.com>
M:	Josh Triplett <josh@joshtriplett.org>
R:	Steven Rostedt <rostedt@goodmis.org>
R:	Mathieu Desnoyers <mathieu.desnoyers@efficios.com>
R:	Lai Jiangshan <jiangshanlai@gmail.com>
L:	linux-kernel@vger.kernel.org
S:	Supported
T:	git git://git.kernel.org/pub/scm/linux/kernel/git/paulmck/linux-rcu.git
F:	tools/testing/selftests/rcutorture

RDC R-321X SoC
M:	Florian Fainelli <florian@openwrt.org>
S:	Maintained

RDC R6040 FAST ETHERNET DRIVER
M:	Florian Fainelli <f.fainelli@gmail.com>
L:	netdev@vger.kernel.org
S:	Maintained
F:	drivers/net/ethernet/rdc/r6040.c

RDMAVT - RDMA verbs software
M:	Dennis Dalessandro <dennis.dalessandro@intel.com>
M:	Mike Marciniszyn <mike.marciniszyn@intel.com>
L:	linux-rdma@vger.kernel.org
S:	Supported
F:	drivers/infiniband/sw/rdmavt

RDS - RELIABLE DATAGRAM SOCKETS
M:	Santosh Shilimkar <santosh.shilimkar@oracle.com>
L:	netdev@vger.kernel.org
L:	linux-rdma@vger.kernel.org
L:	rds-devel@oss.oracle.com (moderated for non-subscribers)
W:	https://oss.oracle.com/projects/rds/
S:	Supported
F:	net/rds/
F:	Documentation/networking/rds.txt

RDT - RESOURCE ALLOCATION
M:	Fenghua Yu <fenghua.yu@intel.com>
L:	linux-kernel@vger.kernel.org
S:	Supported
F:	arch/x86/kernel/cpu/intel_rdt*
F:	arch/x86/include/asm/intel_rdt_sched.h
F:	Documentation/x86/intel_rdt*

READ-COPY UPDATE (RCU)
M:	"Paul E. McKenney" <paulmck@linux.vnet.ibm.com>
M:	Josh Triplett <josh@joshtriplett.org>
R:	Steven Rostedt <rostedt@goodmis.org>
R:	Mathieu Desnoyers <mathieu.desnoyers@efficios.com>
R:	Lai Jiangshan <jiangshanlai@gmail.com>
L:	linux-kernel@vger.kernel.org
W:	http://www.rdrop.com/users/paulmck/RCU/
S:	Supported
T:	git git://git.kernel.org/pub/scm/linux/kernel/git/paulmck/linux-rcu.git
F:	Documentation/RCU/
X:	Documentation/RCU/torture.txt
F:	include/linux/rcu*
X:	include/linux/srcu.h
F:	kernel/rcu/
X:	kernel/torture.c

REAL TIME CLOCK (RTC) SUBSYSTEM
M:	Alessandro Zummo <a.zummo@towertech.it>
M:	Alexandre Belloni <alexandre.belloni@free-electrons.com>
L:	linux-rtc@vger.kernel.org
Q:	http://patchwork.ozlabs.org/project/rtc-linux/list/
T:	git git://git.kernel.org/pub/scm/linux/kernel/git/abelloni/linux.git
S:	Maintained
F:	Documentation/devicetree/bindings/rtc/
F:	Documentation/rtc.txt
F:	drivers/rtc/
F:	include/linux/rtc.h
F:	include/uapi/linux/rtc.h
F:	include/linux/rtc/
F:	include/linux/platform_data/rtc-*
F:	tools/testing/selftests/timers/rtctest.c

REALTEK AUDIO CODECS
M:	Bard Liao <bardliao@realtek.com>
M:	Oder Chiou <oder_chiou@realtek.com>
S:	Maintained
F:	sound/soc/codecs/rt*
F:	include/sound/rt*.h

REGISTER MAP ABSTRACTION
M:	Mark Brown <broonie@kernel.org>
L:	linux-kernel@vger.kernel.org
T:	git git://git.kernel.org/pub/scm/linux/kernel/git/broonie/regmap.git
S:	Supported
F:	Documentation/devicetree/bindings/regmap/
F:	drivers/base/regmap/
F:	include/linux/regmap.h

REISERFS FILE SYSTEM
L:	reiserfs-devel@vger.kernel.org
S:	Supported
F:	fs/reiserfs/

REMOTE PROCESSOR (REMOTEPROC) SUBSYSTEM
M:	Ohad Ben-Cohen <ohad@wizery.com>
M:	Bjorn Andersson <bjorn.andersson@linaro.org>
L:	linux-remoteproc@vger.kernel.org
T:	git git://git.kernel.org/pub/scm/linux/kernel/git/ohad/remoteproc.git
S:	Maintained
F:	Documentation/devicetree/bindings/remoteproc/
F:	Documentation/remoteproc.txt
F:	drivers/remoteproc/
F:	include/linux/remoteproc.h

REMOTE PROCESSOR MESSAGING (RPMSG) SUBSYSTEM
M:	Ohad Ben-Cohen <ohad@wizery.com>
M:	Bjorn Andersson <bjorn.andersson@linaro.org>
L:	linux-remoteproc@vger.kernel.org
T:	git git://git.kernel.org/pub/scm/linux/kernel/git/ohad/rpmsg.git
S:	Maintained
F:	drivers/rpmsg/
F:	Documentation/rpmsg.txt
F:	include/linux/rpmsg.h
F:	include/linux/rpmsg/

RENESAS CLOCK DRIVERS
M:	Geert Uytterhoeven <geert+renesas@glider.be>
L:	linux-renesas-soc@vger.kernel.org
T:	git git://git.kernel.org/pub/scm/linux/kernel/git/geert/renesas-drivers.git clk-renesas
S:	Supported
F:	drivers/clk/renesas/

RENESAS ETHERNET DRIVERS
R:	Sergei Shtylyov <sergei.shtylyov@cogentembedded.com>
L:	netdev@vger.kernel.org
L:	linux-renesas-soc@vger.kernel.org
F:	Documentation/devicetree/bindings/net/renesas,*.txt
F:	Documentation/devicetree/bindings/net/sh_eth.txt
F:	drivers/net/ethernet/renesas/
F:	include/linux/sh_eth.h

RENESAS R-CAR GYROADC DRIVER
M:	Marek Vasut <marek.vasut@gmail.com>
L:	linux-iio@vger.kernel.org
S:	Supported
F:	drivers/iio/adc/rcar_gyro_adc.c

RENESAS USB PHY DRIVER
M:	Yoshihiro Shimoda <yoshihiro.shimoda.uh@renesas.com>
L:	linux-renesas-soc@vger.kernel.org
S:	Maintained
F:	drivers/phy/renesas/phy-rcar-gen3-usb*.c

RESET CONTROLLER FRAMEWORK
M:	Philipp Zabel <p.zabel@pengutronix.de>
T:	git git://git.pengutronix.de/git/pza/linux
S:	Maintained
F:	drivers/reset/
F:	Documentation/devicetree/bindings/reset/
F:	include/dt-bindings/reset/
F:	include/linux/reset.h
F:	include/linux/reset-controller.h

RFKILL
M:	Johannes Berg <johannes@sipsolutions.net>
L:	linux-wireless@vger.kernel.org
W:	http://wireless.kernel.org/
T:	git git://git.kernel.org/pub/scm/linux/kernel/git/jberg/mac80211.git
T:	git git://git.kernel.org/pub/scm/linux/kernel/git/jberg/mac80211-next.git
S:	Maintained
F:	Documentation/rfkill.txt
F:	Documentation/ABI/stable/sysfs-class-rfkill
F:	net/rfkill/

RHASHTABLE
M:	Thomas Graf <tgraf@suug.ch>
M:	Herbert Xu <herbert@gondor.apana.org.au>
L:	netdev@vger.kernel.org
S:	Maintained
F:	lib/rhashtable.c
F:	include/linux/rhashtable.h

RICOH R5C592 MEMORYSTICK DRIVER
M:	Maxim Levitsky <maximlevitsky@gmail.com>
S:	Maintained
F:	drivers/memstick/host/r592.*

RICOH SMARTMEDIA/XD DRIVER
M:	Maxim Levitsky <maximlevitsky@gmail.com>
S:	Maintained
F:	drivers/mtd/nand/r852.c
F:	drivers/mtd/nand/r852.h

RISC-V ARCHITECTURE
M:	Palmer Dabbelt <palmer@sifive.com>
M:	Albert Ou <albert@sifive.com>
L:	linux-riscv@lists.infradead.org
T:	git git://git.kernel.org/pub/scm/linux/kernel/git/palmer/riscv-linux.git
S:	Supported
F:	arch/riscv/
K:	riscv
N:	riscv

ROCCAT DRIVERS
M:	Stefan Achatz <erazor_de@users.sourceforge.net>
W:	http://sourceforge.net/projects/roccat/
S:	Maintained
F:	drivers/hid/hid-roccat*
F:	include/linux/hid-roccat*
F:	Documentation/ABI/*/sysfs-driver-hid-roccat*

ROCKCHIP RASTER 2D GRAPHIC ACCELERATION UNIT DRIVER
M:	Jacob chen <jacob2.chen@rock-chips.com>
L:	linux-media@vger.kernel.org
S:	Maintained
F:	drivers/media/platform/rockchip/rga/
F:	Documentation/devicetree/bindings/media/rockchip-rga.txt

ROCKER DRIVER
M:	Jiri Pirko <jiri@resnulli.us>
L:	netdev@vger.kernel.org
S:	Supported
F:	drivers/net/ethernet/rocker/

ROCKETPORT DRIVER
P:	Comtrol Corp.
W:	http://www.comtrol.com
S:	Maintained
F:	Documentation/serial/rocket.txt
F:	drivers/tty/rocket*

ROCKETPORT EXPRESS/INFINITY DRIVER
M:	Kevin Cernekee <cernekee@gmail.com>
L:	linux-serial@vger.kernel.org
S:	Odd Fixes
F:	drivers/tty/serial/rp2.*

ROHM MULTIFUNCTION BD9571MWV-M PMIC DEVICE DRIVERS
M:	Marek Vasut <marek.vasut+renesas@gmail.com>
L:	linux-kernel@vger.kernel.org
L:	linux-renesas-soc@vger.kernel.org
S:	Supported
F:	drivers/mfd/bd9571mwv.c
F:	drivers/regulator/bd9571mwv-regulator.c
F:	drivers/gpio/gpio-bd9571mwv.c
F:	include/linux/mfd/bd9571mwv.h
F:	Documentation/devicetree/bindings/mfd/bd9571mwv.txt

ROSE NETWORK LAYER
M:	Ralf Baechle <ralf@linux-mips.org>
L:	linux-hams@vger.kernel.org
W:	http://www.linux-ax25.org/
S:	Maintained
F:	include/net/rose.h
F:	include/uapi/linux/rose.h
F:	net/rose/

RTL2830 MEDIA DRIVER
M:	Antti Palosaari <crope@iki.fi>
L:	linux-media@vger.kernel.org
W:	https://linuxtv.org
W:	http://palosaari.fi/linux/
Q:	http://patchwork.linuxtv.org/project/linux-media/list/
T:	git git://linuxtv.org/anttip/media_tree.git
S:	Maintained
F:	drivers/media/dvb-frontends/rtl2830*

RTL2832 MEDIA DRIVER
M:	Antti Palosaari <crope@iki.fi>
L:	linux-media@vger.kernel.org
W:	https://linuxtv.org
W:	http://palosaari.fi/linux/
Q:	http://patchwork.linuxtv.org/project/linux-media/list/
T:	git git://linuxtv.org/anttip/media_tree.git
S:	Maintained
F:	drivers/media/dvb-frontends/rtl2832*

RTL2832_SDR MEDIA DRIVER
M:	Antti Palosaari <crope@iki.fi>
L:	linux-media@vger.kernel.org
W:	https://linuxtv.org
W:	http://palosaari.fi/linux/
Q:	http://patchwork.linuxtv.org/project/linux-media/list/
T:	git git://linuxtv.org/anttip/media_tree.git
S:	Maintained
F:	drivers/media/dvb-frontends/rtl2832_sdr*

RTL8180 WIRELESS DRIVER
L:	linux-wireless@vger.kernel.org
W:	http://wireless.kernel.org/
T:	git git://git.kernel.org/pub/scm/linux/kernel/git/linville/wireless-testing.git
S:	Orphan
F:	drivers/net/wireless/realtek/rtl818x/rtl8180/

RTL8187 WIRELESS DRIVER
M:	Herton Ronaldo Krzesinski <herton@canonical.com>
M:	Hin-Tak Leung <htl10@users.sourceforge.net>
M:	Larry Finger <Larry.Finger@lwfinger.net>
L:	linux-wireless@vger.kernel.org
W:	http://wireless.kernel.org/
T:	git git://git.kernel.org/pub/scm/linux/kernel/git/linville/wireless-testing.git
S:	Maintained
F:	drivers/net/wireless/realtek/rtl818x/rtl8187/

REALTEK WIRELESS DRIVER (rtlwifi family)
M:	Ping-Ke Shih <pkshih@realtek.com>
L:	linux-wireless@vger.kernel.org
W:	http://wireless.kernel.org/
T:	git git://git.kernel.org/pub/scm/linux/kernel/git/linville/wireless-testing.git
S:	Maintained
F:	drivers/net/wireless/realtek/rtlwifi/

RTL8XXXU WIRELESS DRIVER (rtl8xxxu)
M:	Jes Sorensen <Jes.Sorensen@gmail.com>
L:	linux-wireless@vger.kernel.org
T:	git git://git.kernel.org/pub/scm/linux/kernel/git/jes/linux.git rtl8xxxu-devel
S:	Maintained
F:	drivers/net/wireless/realtek/rtl8xxxu/

RXRPC SOCKETS (AF_RXRPC)
M:	David Howells <dhowells@redhat.com>
L:	linux-afs@lists.infradead.org
S:	Supported
F:	net/rxrpc/
F:	include/keys/rxrpc-type.h
F:	include/net/af_rxrpc.h
F:	include/trace/events/rxrpc.h
F:	include/uapi/linux/rxrpc.h
F:	Documentation/networking/rxrpc.txt
W:	https://www.infradead.org/~dhowells/kafs/

S3 SAVAGE FRAMEBUFFER DRIVER
M:	Antonino Daplas <adaplas@gmail.com>
L:	linux-fbdev@vger.kernel.org
S:	Maintained
F:	drivers/video/fbdev/savage/

S390
M:	Martin Schwidefsky <schwidefsky@de.ibm.com>
M:	Heiko Carstens <heiko.carstens@de.ibm.com>
L:	linux-s390@vger.kernel.org
W:	http://www.ibm.com/developerworks/linux/linux390/
T:	git git://git.kernel.org/pub/scm/linux/kernel/git/s390/linux.git
S:	Supported
F:	arch/s390/
F:	drivers/s390/
F:	Documentation/s390/
F:	Documentation/driver-api/s390-drivers.rst

S390 COMMON I/O LAYER
M:	Sebastian Ott <sebott@linux.vnet.ibm.com>
M:	Peter Oberparleiter <oberpar@linux.vnet.ibm.com>
L:	linux-s390@vger.kernel.org
W:	http://www.ibm.com/developerworks/linux/linux390/
S:	Supported
F:	drivers/s390/cio/

S390 DASD DRIVER
M:	Stefan Haberland <sth@linux.vnet.ibm.com>
M:	Jan Hoeppner <hoeppner@linux.vnet.ibm.com>
L:	linux-s390@vger.kernel.org
W:	http://www.ibm.com/developerworks/linux/linux390/
S:	Supported
F:	drivers/s390/block/dasd*
F:	block/partitions/ibm.c

S390 IOMMU (PCI)
M:	Gerald Schaefer <gerald.schaefer@de.ibm.com>
L:	linux-s390@vger.kernel.org
W:	http://www.ibm.com/developerworks/linux/linux390/
S:	Supported
F:	drivers/iommu/s390-iommu.c

S390 IUCV NETWORK LAYER
M:	Julian Wiedmann <jwi@linux.vnet.ibm.com>
M:	Ursula Braun <ubraun@linux.vnet.ibm.com>
L:	linux-s390@vger.kernel.org
W:	http://www.ibm.com/developerworks/linux/linux390/
S:	Supported
F:	drivers/s390/net/*iucv*
F:	include/net/iucv/
F:	net/iucv/

S390 NETWORK DRIVERS
M:	Julian Wiedmann <jwi@linux.vnet.ibm.com>
M:	Ursula Braun <ubraun@linux.vnet.ibm.com>
L:	linux-s390@vger.kernel.org
W:	http://www.ibm.com/developerworks/linux/linux390/
S:	Supported
F:	drivers/s390/net/

S390 PCI SUBSYSTEM
M:	Sebastian Ott <sebott@linux.vnet.ibm.com>
M:	Gerald Schaefer <gerald.schaefer@de.ibm.com>
L:	linux-s390@vger.kernel.org
W:	http://www.ibm.com/developerworks/linux/linux390/
S:	Supported
F:	arch/s390/pci/
F:	drivers/pci/hotplug/s390_pci_hpc.c

S390 VFIO-CCW DRIVER
M:	Cornelia Huck <cohuck@redhat.com>
M:	Dong Jia Shi <bjsdjshi@linux.vnet.ibm.com>
L:	linux-s390@vger.kernel.org
L:	kvm@vger.kernel.org
S:	Supported
F:	drivers/s390/cio/vfio_ccw*
F:	Documentation/s390/vfio-ccw.txt
F:	include/uapi/linux/vfio_ccw.h

S390 ZCRYPT DRIVER
M:	Harald Freudenberger <freude@de.ibm.com>
L:	linux-s390@vger.kernel.org
W:	http://www.ibm.com/developerworks/linux/linux390/
S:	Supported
F:	drivers/s390/crypto/

S390 ZFCP DRIVER
M:	Steffen Maier <maier@linux.vnet.ibm.com>
M:	Benjamin Block <bblock@linux.vnet.ibm.com>
L:	linux-s390@vger.kernel.org
W:	http://www.ibm.com/developerworks/linux/linux390/
S:	Supported
F:	drivers/s390/scsi/zfcp_*

S3C24XX SD/MMC Driver
M:	Ben Dooks <ben-linux@fluff.org>
L:	linux-arm-kernel@lists.infradead.org (moderated for non-subscribers)
S:	Supported
F:	drivers/mmc/host/s3cmci.*

SAA6588 RDS RECEIVER DRIVER
M:	Hans Verkuil <hverkuil@xs4all.nl>
L:	linux-media@vger.kernel.org
T:	git git://linuxtv.org/media_tree.git
W:	https://linuxtv.org
S:	Odd Fixes
F:	drivers/media/i2c/saa6588*

SAA7134 VIDEO4LINUX DRIVER
M:	Mauro Carvalho Chehab <mchehab@s-opensource.com>
M:	Mauro Carvalho Chehab <mchehab@kernel.org>
L:	linux-media@vger.kernel.org
W:	https://linuxtv.org
T:	git git://linuxtv.org/media_tree.git
S:	Odd fixes
F:	Documentation/media/v4l-drivers/saa7134*
F:	drivers/media/pci/saa7134/

SAA7146 VIDEO4LINUX-2 DRIVER
M:	Hans Verkuil <hverkuil@xs4all.nl>
L:	linux-media@vger.kernel.org
T:	git git://linuxtv.org/media_tree.git
S:	Maintained
F:	drivers/media/common/saa7146/
F:	drivers/media/pci/saa7146/
F:	include/media/saa7146*

SAMSUNG AUDIO (ASoC) DRIVERS
M:	Krzysztof Kozlowski <krzk@kernel.org>
M:	Sangbeom Kim <sbkim73@samsung.com>
M:	Sylwester Nawrocki <s.nawrocki@samsung.com>
L:	alsa-devel@alsa-project.org (moderated for non-subscribers)
S:	Supported
F:	sound/soc/samsung/

SAMSUNG EXYNOS PSEUDO RANDOM NUMBER GENERATOR (RNG) DRIVER
M:	Krzysztof Kozlowski <krzk@kernel.org>
L:	linux-crypto@vger.kernel.org
L:	linux-samsung-soc@vger.kernel.org
S:	Maintained
F:	drivers/crypto/exynos-rng.c
F:	Documentation/devicetree/bindings/crypto/samsung,exynos-rng4.txt

SAMSUNG EXYNOS TRUE RANDOM NUMBER GENERATOR (TRNG) DRIVER
M:	Łukasz Stelmach <l.stelmach@samsung.com>
L:	linux-samsung-soc@vger.kernel.org
S:	Maintained
F:	drivers/char/hw_random/exynos-trng.c
F:	Documentation/devicetree/bindings/rng/samsung,exynos5250-trng.txt

SAMSUNG FRAMEBUFFER DRIVER
M:	Jingoo Han <jingoohan1@gmail.com>
L:	linux-fbdev@vger.kernel.org
S:	Maintained
F:	drivers/video/fbdev/s3c-fb.c

SAMSUNG LAPTOP DRIVER
M:	Corentin Chary <corentin.chary@gmail.com>
L:	platform-driver-x86@vger.kernel.org
S:	Maintained
F:	drivers/platform/x86/samsung-laptop.c

SAMSUNG MULTIFUNCTION PMIC DEVICE DRIVERS
M:	Sangbeom Kim <sbkim73@samsung.com>
M:	Krzysztof Kozlowski <krzk@kernel.org>
M:	Bartlomiej Zolnierkiewicz <b.zolnierkie@samsung.com>
L:	linux-kernel@vger.kernel.org
L:	linux-samsung-soc@vger.kernel.org
S:	Supported
F:	drivers/mfd/sec*.c
F:	drivers/regulator/s2m*.c
F:	drivers/regulator/s5m*.c
F:	drivers/clk/clk-s2mps11.c
F:	drivers/rtc/rtc-s5m.c
F:	include/linux/mfd/samsung/
F:	Documentation/devicetree/bindings/mfd/samsung,sec-core.txt
F:	Documentation/devicetree/bindings/regulator/samsung,s2m*.txt
F:	Documentation/devicetree/bindings/regulator/samsung,s5m*.txt
F:	Documentation/devicetree/bindings/clock/samsung,s2mps11.txt

SAMSUNG S3C24XX/S3C64XX SOC SERIES CAMIF DRIVER
M:	Sylwester Nawrocki <sylvester.nawrocki@gmail.com>
L:	linux-media@vger.kernel.org
L:	linux-samsung-soc@vger.kernel.org (moderated for non-subscribers)
S:	Maintained
F:	drivers/media/platform/s3c-camif/
F:	include/media/drv-intf/s3c_camif.h

SAMSUNG S3FWRN5 NFC DRIVER
M:	Robert Baldyga <r.baldyga@samsung.com>
M:	Krzysztof Opasiak <k.opasiak@samsung.com>
L:	linux-nfc@lists.01.org (moderated for non-subscribers)
S:	Supported
F:	drivers/nfc/s3fwrn5

SAMSUNG S5C73M3 CAMERA DRIVER
M:	Kyungmin Park <kyungmin.park@samsung.com>
M:	Andrzej Hajda <a.hajda@samsung.com>
L:	linux-media@vger.kernel.org
S:	Supported
F:	drivers/media/i2c/s5c73m3/*

SAMSUNG S5K5BAF CAMERA DRIVER
M:	Kyungmin Park <kyungmin.park@samsung.com>
M:	Andrzej Hajda <a.hajda@samsung.com>
L:	linux-media@vger.kernel.org
S:	Supported
F:	drivers/media/i2c/s5k5baf.c

SAMSUNG S5P Security SubSystem (SSS) DRIVER
M:	Krzysztof Kozlowski <krzk@kernel.org>
M:	Vladimir Zapolskiy <vz@mleia.com>
M:	Kamil Konieczny <k.konieczny@partner.samsung.com>
L:	linux-crypto@vger.kernel.org
L:	linux-samsung-soc@vger.kernel.org
S:	Maintained
F:	drivers/crypto/s5p-sss.c

SAMSUNG S5P/EXYNOS4 SOC SERIES CAMERA SUBSYSTEM DRIVERS
M:	Kyungmin Park <kyungmin.park@samsung.com>
M:	Sylwester Nawrocki <s.nawrocki@samsung.com>
L:	linux-media@vger.kernel.org
Q:	https://patchwork.linuxtv.org/project/linux-media/list/
S:	Supported
F:	drivers/media/platform/exynos4-is/

SAMSUNG SOC CLOCK DRIVERS
M:	Sylwester Nawrocki <s.nawrocki@samsung.com>
M:	Tomasz Figa <tomasz.figa@gmail.com>
M:	Chanwoo Choi <cw00.choi@samsung.com>
S:	Supported
L:	linux-samsung-soc@vger.kernel.org (moderated for non-subscribers)
F:	drivers/clk/samsung/
F:	include/dt-bindings/clock/exynos*.h
F:	Documentation/devicetree/bindings/clock/exynos*.txt

SAMSUNG SPI DRIVERS
M:	Kukjin Kim <kgene@kernel.org>
M:	Krzysztof Kozlowski <krzk@kernel.org>
M:	Andi Shyti <andi.shyti@samsung.com>
L:	linux-spi@vger.kernel.org
L:	linux-samsung-soc@vger.kernel.org (moderated for non-subscribers)
S:	Maintained
F:	Documentation/devicetree/bindings/spi/spi-samsung.txt
F:	drivers/spi/spi-s3c*
F:	include/linux/platform_data/spi-s3c64xx.h

SAMSUNG SXGBE DRIVERS
M:	Byungho An <bh74.an@samsung.com>
M:	Girish K S <ks.giri@samsung.com>
M:	Vipul Pandya <vipul.pandya@samsung.com>
S:	Supported
L:	netdev@vger.kernel.org
F:	drivers/net/ethernet/samsung/sxgbe/

SAMSUNG THERMAL DRIVER
M:	Bartlomiej Zolnierkiewicz <b.zolnierkie@samsung.com>
L:	linux-pm@vger.kernel.org
L:	linux-samsung-soc@vger.kernel.org
S:	Supported
T:	git https://github.com/lmajewski/linux-samsung-thermal.git
F:	drivers/thermal/samsung/

SAMSUNG USB2 PHY DRIVER
M:	Kamil Debski <kamil@wypas.org>
M:	Sylwester Nawrocki <s.nawrocki@samsung.com>
L:	linux-kernel@vger.kernel.org
S:	Supported
F:	Documentation/devicetree/bindings/phy/samsung-phy.txt
F:	Documentation/phy/samsung-usb2.txt
F:	drivers/phy/samsung/phy-exynos4210-usb2.c
F:	drivers/phy/samsung/phy-exynos4x12-usb2.c
F:	drivers/phy/samsung/phy-exynos5250-usb2.c
F:	drivers/phy/samsung/phy-s5pv210-usb2.c
F:	drivers/phy/samsung/phy-samsung-usb2.c
F:	drivers/phy/samsung/phy-samsung-usb2.h

SC1200 WDT DRIVER
M:	Zwane Mwaikambo <zwanem@gmail.com>
S:	Maintained
F:	drivers/watchdog/sc1200wdt.c

SCHEDULER
M:	Ingo Molnar <mingo@redhat.com>
M:	Peter Zijlstra <peterz@infradead.org>
L:	linux-kernel@vger.kernel.org
T:	git git://git.kernel.org/pub/scm/linux/kernel/git/tip/tip.git sched/core
S:	Maintained
F:	kernel/sched/
F:	include/linux/sched.h
F:	include/uapi/linux/sched.h
F:	include/linux/wait.h

SCORE ARCHITECTURE
M:	Chen Liqin <liqin.linux@gmail.com>
M:	Lennox Wu <lennox.wu@gmail.com>
W:	http://www.sunplus.com
S:	Supported
F:	arch/score/

SCR24X CHIP CARD INTERFACE DRIVER
M:	Lubomir Rintel <lkundrak@v3.sk>
S:	Supported
F:	drivers/char/pcmcia/scr24x_cs.c

SCSI CDROM DRIVER
M:	Jens Axboe <axboe@kernel.dk>
L:	linux-scsi@vger.kernel.org
W:	http://www.kernel.dk
S:	Maintained
F:	drivers/scsi/sr*

SCSI RDMA PROTOCOL (SRP) INITIATOR
M:	Bart Van Assche <bart.vanassche@sandisk.com>
L:	linux-rdma@vger.kernel.org
S:	Supported
W:	http://www.openfabrics.org
Q:	http://patchwork.kernel.org/project/linux-rdma/list/
T:	git git://git.kernel.org/pub/scm/linux/kernel/git/dad/srp-initiator.git
F:	drivers/infiniband/ulp/srp/
F:	include/scsi/srp.h

SCSI SG DRIVER
M:	Doug Gilbert <dgilbert@interlog.com>
L:	linux-scsi@vger.kernel.org
W:	http://sg.danny.cz/sg
S:	Maintained
F:	Documentation/scsi/scsi-generic.txt
F:	drivers/scsi/sg.c
F:	include/scsi/sg.h

SCSI SUBSYSTEM
M:	"James E.J. Bottomley" <jejb@linux.vnet.ibm.com>
T:	git git://git.kernel.org/pub/scm/linux/kernel/git/jejb/scsi.git
M:	"Martin K. Petersen" <martin.petersen@oracle.com>
T:	git git://git.kernel.org/pub/scm/linux/kernel/git/mkp/scsi.git
L:	linux-scsi@vger.kernel.org
S:	Maintained
F:	Documentation/devicetree/bindings/scsi/
F:	drivers/scsi/
F:	include/scsi/

SCSI TAPE DRIVER
M:	Kai Mäkisara <Kai.Makisara@kolumbus.fi>
L:	linux-scsi@vger.kernel.org
S:	Maintained
F:	Documentation/scsi/st.txt
F:	drivers/scsi/st.*
F:	drivers/scsi/st_*.h

SCTP PROTOCOL
M:	Vlad Yasevich <vyasevich@gmail.com>
M:	Neil Horman <nhorman@tuxdriver.com>
L:	linux-sctp@vger.kernel.org
W:	http://lksctp.sourceforge.net
S:	Maintained
F:	Documentation/networking/sctp.txt
F:	include/linux/sctp.h
F:	include/uapi/linux/sctp.h
F:	include/net/sctp/
F:	net/sctp/

SCx200 CPU SUPPORT
M:	Jim Cromie <jim.cromie@gmail.com>
S:	Odd Fixes
F:	Documentation/i2c/busses/scx200_acb
F:	arch/x86/platform/scx200/
F:	drivers/watchdog/scx200_wdt.c
F:	drivers/i2c/busses/scx200*
F:	drivers/mtd/maps/scx200_docflash.c
F:	include/linux/scx200.h

SCx200 GPIO DRIVER
M:	Jim Cromie <jim.cromie@gmail.com>
S:	Maintained
F:	drivers/char/scx200_gpio.c
F:	include/linux/scx200_gpio.h

SCx200 HRT CLOCKSOURCE DRIVER
M:	Jim Cromie <jim.cromie@gmail.com>
S:	Maintained
F:	drivers/clocksource/scx200_hrt.c

SDRICOH_CS MMC/SD HOST CONTROLLER INTERFACE DRIVER
M:	Sascha Sommer <saschasommer@freenet.de>
L:	sdricohcs-devel@lists.sourceforge.net (subscribers-only)
S:	Maintained
F:	drivers/mmc/host/sdricoh_cs.c

SECURE COMPUTING
M:	Kees Cook <keescook@chromium.org>
R:	Andy Lutomirski <luto@amacapital.net>
R:	Will Drewry <wad@chromium.org>
T:	git git://git.kernel.org/pub/scm/linux/kernel/git/kees/linux.git seccomp
S:	Supported
F:	kernel/seccomp.c
F:	include/uapi/linux/seccomp.h
F:	include/linux/seccomp.h
F:	tools/testing/selftests/seccomp/*
F:	tools/testing/selftests/kselftest_harness.h
F:	Documentation/userspace-api/seccomp_filter.rst
K:	\bsecure_computing
K:	\bTIF_SECCOMP\b

SECURE DIGITAL HOST CONTROLLER INTERFACE (SDHCI) Broadcom BRCMSTB DRIVER
M:	Al Cooper <alcooperx@gmail.com>
L:	linux-mmc@vger.kernel.org
L:	bcm-kernel-feedback-list@broadcom.com
S:	Maintained
F:	drivers/mmc/host/sdhci-brcmstb*

SECURE DIGITAL HOST CONTROLLER INTERFACE (SDHCI) DRIVER
M:	Adrian Hunter <adrian.hunter@intel.com>
L:	linux-mmc@vger.kernel.org
T:	git git://git.infradead.org/users/ahunter/linux-sdhci.git
S:	Maintained
F:	drivers/mmc/host/sdhci*
F:	include/linux/mmc/sdhci*

SECURE DIGITAL HOST CONTROLLER INTERFACE (SDHCI) SAMSUNG DRIVER
M:	Ben Dooks <ben-linux@fluff.org>
M:	Jaehoon Chung <jh80.chung@samsung.com>
L:	linux-mmc@vger.kernel.org
S:	Maintained
F:	drivers/mmc/host/sdhci-s3c*

SECURE DIGITAL HOST CONTROLLER INTERFACE (SDHCI) ST SPEAR DRIVER
M:	Viresh Kumar <vireshk@kernel.org>
L:	linux-mmc@vger.kernel.org
S:	Maintained
F:	drivers/mmc/host/sdhci-spear.c

SECURE DIGITAL HOST CONTROLLER INTERFACE (SDHCI) TI OMAP DRIVER
M:	Kishon Vijay Abraham I <kishon@ti.com>
L:	linux-mmc@vger.kernel.org
S:	Maintained
F:	drivers/mmc/host/sdhci-omap.c

SECURE ENCRYPTING DEVICE (SED) OPAL DRIVER
M:	Scott Bauer <scott.bauer@intel.com>
M:	Jonathan Derrick <jonathan.derrick@intel.com>
L:	linux-block@vger.kernel.org
S:	Supported
F:	block/sed*
F:	block/opal_proto.h
F:	include/linux/sed*
F:	include/uapi/linux/sed*

SECURITY CONTACT
M:	Security Officers <security@kernel.org>
S:	Supported

SECURITY SUBSYSTEM
M:	James Morris <jmorris@namei.org>
M:	"Serge E. Hallyn" <serge@hallyn.com>
L:	linux-security-module@vger.kernel.org (suggested Cc:)
T:	git git://git.kernel.org/pub/scm/linux/kernel/git/jmorris/linux-security.git
W:	http://kernsec.org/
S:	Supported
F:	security/

SELINUX SECURITY MODULE
M:	Paul Moore <paul@paul-moore.com>
M:	Stephen Smalley <sds@tycho.nsa.gov>
M:	Eric Paris <eparis@parisplace.org>
L:	selinux@tycho.nsa.gov (moderated for non-subscribers)
W:	https://selinuxproject.org
W:	https://github.com/SELinuxProject
T:	git git://git.kernel.org/pub/scm/linux/kernel/git/pcmoore/selinux.git
S:	Supported
F:	include/linux/selinux*
F:	security/selinux/
F:	scripts/selinux/
F:	Documentation/admin-guide/LSM/SELinux.rst

SENSABLE PHANTOM
M:	Jiri Slaby <jirislaby@gmail.com>
S:	Maintained
F:	drivers/misc/phantom.c
F:	include/uapi/linux/phantom.h

SERIAL DEVICE BUS
M:	Rob Herring <robh@kernel.org>
L:	linux-serial@vger.kernel.org
S:	Maintained
F:	Documentation/devicetree/bindings/serial/slave-device.txt
F:	drivers/tty/serdev/
F:	include/linux/serdev.h

SERIAL DRIVERS
M:	Greg Kroah-Hartman <gregkh@linuxfoundation.org>
L:	linux-serial@vger.kernel.org
S:	Maintained
F:	Documentation/devicetree/bindings/serial/
F:	drivers/tty/serial/

SERIAL IR RECEIVER
M:	Sean Young <sean@mess.org>
L:	linux-media@vger.kernel.org
S:	Maintained
F:	drivers/media/rc/serial_ir.c

SFC NETWORK DRIVER
M:	Solarflare linux maintainers <linux-net-drivers@solarflare.com>
M:	Edward Cree <ecree@solarflare.com>
M:	Bert Kenward <bkenward@solarflare.com>
L:	netdev@vger.kernel.org
S:	Supported
F:	drivers/net/ethernet/sfc/

SGI GRU DRIVER
M:	Dimitri Sivanich <sivanich@sgi.com>
S:	Maintained
F:	drivers/misc/sgi-gru/

SGI SN-IA64 (Altix) SERIAL CONSOLE DRIVER
M:	Pat Gefre <pfg@sgi.com>
L:	linux-ia64@vger.kernel.org
S:	Supported
F:	Documentation/ia64/serial.txt
F:	drivers/tty/serial/ioc?_serial.c
F:	include/linux/ioc?.h

SGI XP/XPC/XPNET DRIVER
M:	Cliff Whickman <cpw@sgi.com>
M:	Robin Holt <robinmholt@gmail.com>
S:	Maintained
F:	drivers/misc/sgi-xp/

SHARED MEMORY COMMUNICATIONS (SMC) SOCKETS
M:	Ursula Braun <ubraun@linux.vnet.ibm.com>
L:	linux-s390@vger.kernel.org
W:	http://www.ibm.com/developerworks/linux/linux390/
S:	Supported
F:	net/smc/

SH_VEU V4L2 MEM2MEM DRIVER
L:	linux-media@vger.kernel.org
S:	Orphan
F:	drivers/media/platform/sh_veu.c

SH_VOU V4L2 OUTPUT DRIVER
L:	linux-media@vger.kernel.org
S:	Orphan
F:	drivers/media/platform/sh_vou.c
F:	include/media/drv-intf/sh_vou.h

SI2157 MEDIA DRIVER
M:	Antti Palosaari <crope@iki.fi>
L:	linux-media@vger.kernel.org
W:	https://linuxtv.org
W:	http://palosaari.fi/linux/
Q:	http://patchwork.linuxtv.org/project/linux-media/list/
T:	git git://linuxtv.org/anttip/media_tree.git
S:	Maintained
F:	drivers/media/tuners/si2157*

SI2168 MEDIA DRIVER
M:	Antti Palosaari <crope@iki.fi>
L:	linux-media@vger.kernel.org
W:	https://linuxtv.org
W:	http://palosaari.fi/linux/
Q:	http://patchwork.linuxtv.org/project/linux-media/list/
T:	git git://linuxtv.org/anttip/media_tree.git
S:	Maintained
F:	drivers/media/dvb-frontends/si2168*

SI470X FM RADIO RECEIVER I2C DRIVER
M:	Hans Verkuil <hverkuil@xs4all.nl>
L:	linux-media@vger.kernel.org
T:	git git://linuxtv.org/media_tree.git
W:	https://linuxtv.org
S:	Odd Fixes
F:	drivers/media/radio/si470x/radio-si470x-i2c.c

SI470X FM RADIO RECEIVER USB DRIVER
M:	Hans Verkuil <hverkuil@xs4all.nl>
L:	linux-media@vger.kernel.org
T:	git git://linuxtv.org/media_tree.git
W:	https://linuxtv.org
S:	Maintained
F:	drivers/media/radio/si470x/radio-si470x-common.c
F:	drivers/media/radio/si470x/radio-si470x.h
F:	drivers/media/radio/si470x/radio-si470x-usb.c

SI4713 FM RADIO TRANSMITTER I2C DRIVER
M:	Eduardo Valentin <edubezval@gmail.com>
L:	linux-media@vger.kernel.org
T:	git git://linuxtv.org/media_tree.git
W:	https://linuxtv.org
S:	Odd Fixes
F:	drivers/media/radio/si4713/si4713.?

SI4713 FM RADIO TRANSMITTER PLATFORM DRIVER
M:	Eduardo Valentin <edubezval@gmail.com>
L:	linux-media@vger.kernel.org
T:	git git://linuxtv.org/media_tree.git
W:	https://linuxtv.org
S:	Odd Fixes
F:	drivers/media/radio/si4713/radio-platform-si4713.c

SI4713 FM RADIO TRANSMITTER USB DRIVER
M:	Hans Verkuil <hverkuil@xs4all.nl>
L:	linux-media@vger.kernel.org
T:	git git://linuxtv.org/media_tree.git
W:	https://linuxtv.org
S:	Maintained
F:	drivers/media/radio/si4713/radio-usb-si4713.c

SIANO DVB DRIVER
M:	Mauro Carvalho Chehab <mchehab@s-opensource.com>
M:	Mauro Carvalho Chehab <mchehab@kernel.org>
L:	linux-media@vger.kernel.org
W:	https://linuxtv.org
T:	git git://linuxtv.org/media_tree.git
S:	Odd fixes
F:	drivers/media/common/siano/
F:	drivers/media/usb/siano/
F:	drivers/media/usb/siano/
F:	drivers/media/mmc/siano/

SILEAD TOUCHSCREEN DRIVER
M:	Hans de Goede <hdegoede@redhat.com>
L:	linux-input@vger.kernel.org
L:	platform-driver-x86@vger.kernel.org
S:	Maintained
F:	drivers/input/touchscreen/silead.c
F:	drivers/platform/x86/silead_dmi.c

SILICON MOTION SM712 FRAME BUFFER DRIVER
M:	Sudip Mukherjee <sudipm.mukherjee@gmail.com>
M:	Teddy Wang <teddy.wang@siliconmotion.com>
M:	Sudip Mukherjee <sudip.mukherjee@codethink.co.uk>
L:	linux-fbdev@vger.kernel.org
S:	Maintained
F:	drivers/video/fbdev/sm712*
F:	Documentation/fb/sm712fb.txt

SIMPLE FIRMWARE INTERFACE (SFI)
M:	Len Brown <lenb@kernel.org>
L:	sfi-devel@simplefirmware.org
W:	http://simplefirmware.org/
T:	git git://git.kernel.org/pub/scm/linux/kernel/git/lenb/linux-sfi-2.6.git
S:	Supported
F:	arch/x86/platform/sfi/
F:	drivers/sfi/
F:	include/linux/sfi*.h

SIMPLEFB FB DRIVER
M:	Hans de Goede <hdegoede@redhat.com>
L:	linux-fbdev@vger.kernel.org
S:	Maintained
F:	Documentation/devicetree/bindings/display/simple-framebuffer.txt
F:	drivers/video/fbdev/simplefb.c
F:	include/linux/platform_data/simplefb.h

SIMTEC EB110ATX (Chalice CATS)
P:	Ben Dooks
P:	Vincent Sanders <vince@simtec.co.uk>
M:	Simtec Linux Team <linux@simtec.co.uk>
W:	http://www.simtec.co.uk/products/EB110ATX/
S:	Supported

SIMTEC EB2410ITX (BAST)
P:	Ben Dooks
P:	Vincent Sanders <vince@simtec.co.uk>
M:	Simtec Linux Team <linux@simtec.co.uk>
W:	http://www.simtec.co.uk/products/EB2410ITX/
S:	Supported
F:	arch/arm/mach-s3c24xx/mach-bast.c
F:	arch/arm/mach-s3c24xx/bast-ide.c
F:	arch/arm/mach-s3c24xx/bast-irq.c

SIPHASH PRF ROUTINES
M:	Jason A. Donenfeld <Jason@zx2c4.com>
S:	Maintained
F:	lib/siphash.c
F:	lib/test_siphash.c
F:	include/linux/siphash.h

SIOX
M:	Gavin Schenk <g.schenk@eckelmann.de>
M:	Uwe Kleine-König <kernel@pengutronix.de>
S:	Supported
F:	drivers/siox/*
F:	include/trace/events/siox.h

SIS 190 ETHERNET DRIVER
M:	Francois Romieu <romieu@fr.zoreil.com>
L:	netdev@vger.kernel.org
S:	Maintained
F:	drivers/net/ethernet/sis/sis190.c

SIS 900/7016 FAST ETHERNET DRIVER
M:	Daniele Venzano <venza@brownhat.org>
W:	http://www.brownhat.org/sis900.html
L:	netdev@vger.kernel.org
S:	Maintained
F:	drivers/net/ethernet/sis/sis900.*

SIS FRAMEBUFFER DRIVER
M:	Thomas Winischhofer <thomas@winischhofer.net>
W:	http://www.winischhofer.net/linuxsisvga.shtml
S:	Maintained
F:	Documentation/fb/sisfb.txt
F:	drivers/video/fbdev/sis/
F:	include/video/sisfb.h

SIS USB2VGA DRIVER
M:	Thomas Winischhofer <thomas@winischhofer.net>
W:	http://www.winischhofer.at/linuxsisusbvga.shtml
S:	Maintained
F:	drivers/usb/misc/sisusbvga/

SLAB ALLOCATOR
M:	Christoph Lameter <cl@linux.com>
M:	Pekka Enberg <penberg@kernel.org>
M:	David Rientjes <rientjes@google.com>
M:	Joonsoo Kim <iamjoonsoo.kim@lge.com>
M:	Andrew Morton <akpm@linux-foundation.org>
L:	linux-mm@kvack.org
S:	Maintained
F:	include/linux/sl?b*.h
F:	mm/sl?b*

SLEEPABLE READ-COPY UPDATE (SRCU)
M:	Lai Jiangshan <jiangshanlai@gmail.com>
M:	"Paul E. McKenney" <paulmck@linux.vnet.ibm.com>
M:	Josh Triplett <josh@joshtriplett.org>
R:	Steven Rostedt <rostedt@goodmis.org>
R:	Mathieu Desnoyers <mathieu.desnoyers@efficios.com>
L:	linux-kernel@vger.kernel.org
W:	http://www.rdrop.com/users/paulmck/RCU/
S:	Supported
T:	git git://git.kernel.org/pub/scm/linux/kernel/git/paulmck/linux-rcu.git
F:	include/linux/srcu.h
F:	kernel/rcu/srcu.c

SERIAL LOW-POWER INTER-CHIP MEDIA BUS (SLIMbus)
M:	Srinivas Kandagatla <srinivas.kandagatla@linaro.org>
L:	alsa-devel@alsa-project.org (moderated for non-subscribers)
S:	Maintained
F:	drivers/slimbus/
F:	Documentation/devicetree/bindings/slimbus/
F:	include/linux/slimbus.h

SMACK SECURITY MODULE
M:	Casey Schaufler <casey@schaufler-ca.com>
L:	linux-security-module@vger.kernel.org
W:	http://schaufler-ca.com
T:	git git://github.com/cschaufler/smack-next
S:	Maintained
F:	Documentation/admin-guide/LSM/Smack.rst
F:	security/smack/

SMC91x ETHERNET DRIVER
M:	Nicolas Pitre <nico@fluxnic.net>
S:	Odd Fixes
F:	drivers/net/ethernet/smsc/smc91x.*

SMIA AND SMIA++ IMAGE SENSOR DRIVER
M:	Sakari Ailus <sakari.ailus@iki.fi>
L:	linux-media@vger.kernel.org
S:	Maintained
F:	drivers/media/i2c/smiapp/
F:	include/media/i2c/smiapp.h
F:	drivers/media/i2c/smiapp-pll.c
F:	drivers/media/i2c/smiapp-pll.h
F:	include/uapi/linux/smiapp.h
F:	Documentation/devicetree/bindings/media/i2c/nokia,smia.txt

SMM665 HARDWARE MONITOR DRIVER
M:	Guenter Roeck <linux@roeck-us.net>
L:	linux-hwmon@vger.kernel.org
S:	Maintained
F:	Documentation/hwmon/smm665
F:	drivers/hwmon/smm665.c

SMSC EMC2103 HARDWARE MONITOR DRIVER
M:	Steve Glendinning <steve.glendinning@shawell.net>
L:	linux-hwmon@vger.kernel.org
S:	Maintained
F:	Documentation/hwmon/emc2103
F:	drivers/hwmon/emc2103.c

SMSC SCH5627 HARDWARE MONITOR DRIVER
M:	Hans de Goede <hdegoede@redhat.com>
L:	linux-hwmon@vger.kernel.org
S:	Supported
F:	Documentation/hwmon/sch5627
F:	drivers/hwmon/sch5627.c

SMSC UFX6000 and UFX7000 USB to VGA DRIVER
M:	Steve Glendinning <steve.glendinning@shawell.net>
L:	linux-fbdev@vger.kernel.org
S:	Maintained
F:	drivers/video/fbdev/smscufx.c

SMSC47B397 HARDWARE MONITOR DRIVER
M:	Jean Delvare <jdelvare@suse.com>
L:	linux-hwmon@vger.kernel.org
S:	Maintained
F:	Documentation/hwmon/smsc47b397
F:	drivers/hwmon/smsc47b397.c

SMSC911x ETHERNET DRIVER
M:	Steve Glendinning <steve.glendinning@shawell.net>
L:	netdev@vger.kernel.org
S:	Maintained
F:	include/linux/smsc911x.h
F:	drivers/net/ethernet/smsc/smsc911x.*

SMSC9420 PCI ETHERNET DRIVER
M:	Steve Glendinning <steve.glendinning@shawell.net>
L:	netdev@vger.kernel.org
S:	Maintained
F:	drivers/net/ethernet/smsc/smsc9420.*

SOC-CAMERA V4L2 SUBSYSTEM
M:	Guennadi Liakhovetski <g.liakhovetski@gmx.de>
L:	linux-media@vger.kernel.org
T:	git git://linuxtv.org/media_tree.git
S:	Maintained
F:	include/media/soc*
F:	drivers/media/i2c/soc_camera/
F:	drivers/media/platform/soc_camera/

SOCIONEXT UNIPHIER SOUND DRIVER
M:	Katsuhiro Suzuki <suzuki.katsuhiro@socionext.com>
L:	alsa-devel@alsa-project.org (moderated for non-subscribers)
S:	Maintained
F:	sound/soc/uniphier/

SOEKRIS NET48XX LED SUPPORT
M:	Chris Boot <bootc@bootc.net>
S:	Maintained
F:	drivers/leds/leds-net48xx.c

SOFT-ROCE DRIVER (rxe)
M:	Moni Shoua <monis@mellanox.com>
L:	linux-rdma@vger.kernel.org
S:	Supported
W:	https://github.com/SoftRoCE/rxe-dev/wiki/rxe-dev:-Home
Q:	http://patchwork.kernel.org/project/linux-rdma/list/
F:	drivers/infiniband/sw/rxe/
F:	include/uapi/rdma/rdma_user_rxe.h

SOFTLOGIC 6x10 MPEG CODEC
M:	Bluecherry Maintainers <maintainers@bluecherrydvr.com>
M:	Anton Sviridenko <anton@corp.bluecherry.net>
M:	Andrey Utkin <andrey.utkin@corp.bluecherry.net>
M:	Andrey Utkin <andrey_utkin@fastmail.com>
M:	Ismael Luceno <ismael@iodev.co.uk>
L:	linux-media@vger.kernel.org
S:	Supported
F:	drivers/media/pci/solo6x10/

SOFTWARE DELEGATED EXCEPTION INTERFACE (SDEI)
M:	James Morse <james.morse@arm.com>
L:	linux-arm-kernel@lists.infradead.org
S:	Maintained
F:	Documentation/devicetree/bindings/arm/firmware/sdei.txt
F:	drivers/firmware/arm_sdei.c
F:	include/linux/sdei.h
F:	include/uapi/linux/sdei.h

SOFTWARE RAID (Multiple Disks) SUPPORT
M:	Shaohua Li <shli@kernel.org>
L:	linux-raid@vger.kernel.org
T:	git git://git.kernel.org/pub/scm/linux/kernel/git/shli/md.git
S:	Supported
F:	drivers/md/Makefile
F:	drivers/md/Kconfig
F:	drivers/md/md*
F:	drivers/md/raid*
F:	include/linux/raid/
F:	include/uapi/linux/raid/

SOCIONEXT (SNI) NETSEC NETWORK DRIVER
M:	Jassi Brar <jaswinder.singh@linaro.org>
L:	netdev@vger.kernel.org
S:	Maintained
F:	drivers/net/ethernet/socionext/netsec.c
F:	Documentation/devicetree/bindings/net/socionext-netsec.txt

SONIC NETWORK DRIVER
M:	Thomas Bogendoerfer <tsbogend@alpha.franken.de>
L:	netdev@vger.kernel.org
S:	Maintained
F:	drivers/net/ethernet/natsemi/sonic.*

SONICS SILICON BACKPLANE DRIVER (SSB)
M:	Michael Buesch <m@bues.ch>
L:	linux-wireless@vger.kernel.org
S:	Maintained
F:	drivers/ssb/
F:	include/linux/ssb/

SONY IMX274 SENSOR DRIVER
M:	Leon Luo <leonl@leopardimaging.com>
L:	linux-media@vger.kernel.org
T:	git git://linuxtv.org/media_tree.git
S:	Maintained
F:	drivers/media/i2c/imx274.c
F:	Documentation/devicetree/bindings/media/i2c/imx274.txt

SONY MEMORYSTICK CARD SUPPORT
M:	Alex Dubov <oakad@yahoo.com>
W:	http://tifmxx.berlios.de/
S:	Maintained
F:	drivers/memstick/host/tifm_ms.c

SONY MEMORYSTICK STANDARD SUPPORT
M:	Maxim Levitsky <maximlevitsky@gmail.com>
S:	Maintained
F:	drivers/memstick/core/ms_block.*

SONY VAIO CONTROL DEVICE DRIVER
M:	Mattia Dongili <malattia@linux.it>
L:	platform-driver-x86@vger.kernel.org
W:	http://www.linux.it/~malattia/wiki/index.php/Sony_drivers
S:	Maintained
F:	Documentation/laptops/sony-laptop.txt
F:	drivers/char/sonypi.c
F:	drivers/platform/x86/sony-laptop.c
F:	include/linux/sony-laptop.h

SOUND
M:	Jaroslav Kysela <perex@perex.cz>
M:	Takashi Iwai <tiwai@suse.com>
L:	alsa-devel@alsa-project.org (moderated for non-subscribers)
W:	http://www.alsa-project.org/
T:	git git://git.kernel.org/pub/scm/linux/kernel/git/tiwai/sound.git
T:	git git://git.alsa-project.org/alsa-kernel.git
Q:	http://patchwork.kernel.org/project/alsa-devel/list/
S:	Maintained
F:	Documentation/sound/
F:	include/sound/
F:	include/uapi/sound/
F:	sound/

SOUND - COMPRESSED AUDIO
M:	Vinod Koul <vinod.koul@intel.com>
L:	alsa-devel@alsa-project.org (moderated for non-subscribers)
T:	git git://git.kernel.org/pub/scm/linux/kernel/git/tiwai/sound.git
S:	Supported
F:	Documentation/sound/alsa/compress_offload.txt
F:	include/sound/compress_driver.h
F:	include/uapi/sound/compress_*
F:	sound/core/compress_offload.c
F:	sound/soc/soc-compress.c

SOUND - DMAENGINE HELPERS
M:	Lars-Peter Clausen <lars@metafoo.de>
S:	Supported
F:	include/sound/dmaengine_pcm.h
F:	sound/core/pcm_dmaengine.c
F:	sound/soc/soc-generic-dmaengine-pcm.c

SOUND - SOC LAYER / DYNAMIC AUDIO POWER MANAGEMENT (ASoC)
M:	Liam Girdwood <lgirdwood@gmail.com>
M:	Mark Brown <broonie@kernel.org>
T:	git git://git.kernel.org/pub/scm/linux/kernel/git/broonie/sound.git
L:	alsa-devel@alsa-project.org (moderated for non-subscribers)
W:	http://alsa-project.org/main/index.php/ASoC
S:	Supported
F:	Documentation/devicetree/bindings/sound/
F:	Documentation/sound/alsa/soc/
F:	sound/soc/
F:	include/sound/soc*

SOUNDWIRE SUBSYSTEM
M:	Vinod Koul <vinod.koul@intel.com>
M:	Sanyog Kale <sanyog.r.kale@intel.com>
R:	Pierre-Louis Bossart <pierre-louis.bossart@linux.intel.com>
L:	alsa-devel@alsa-project.org (moderated for non-subscribers)
S:	Supported
F:	Documentation/driver-api/soundwire/
F:	drivers/soundwire/
F:	include/linux/soundwire/

SP2 MEDIA DRIVER
M:	Olli Salonen <olli.salonen@iki.fi>
L:	linux-media@vger.kernel.org
W:	https://linuxtv.org
Q:	http://patchwork.linuxtv.org/project/linux-media/list/
S:	Maintained
F:	drivers/media/dvb-frontends/sp2*

SPARC + UltraSPARC (sparc/sparc64)
M:	"David S. Miller" <davem@davemloft.net>
L:	sparclinux@vger.kernel.org
Q:	http://patchwork.ozlabs.org/project/sparclinux/list/
T:	git git://git.kernel.org/pub/scm/linux/kernel/git/davem/sparc.git
T:	git git://git.kernel.org/pub/scm/linux/kernel/git/davem/sparc-next.git
S:	Maintained
F:	arch/sparc/
F:	drivers/sbus/

SPARC SERIAL DRIVERS
M:	"David S. Miller" <davem@davemloft.net>
L:	sparclinux@vger.kernel.org
T:	git git://git.kernel.org/pub/scm/linux/kernel/git/davem/sparc.git
T:	git git://git.kernel.org/pub/scm/linux/kernel/git/davem/sparc-next.git
S:	Maintained
F:	include/linux/sunserialcore.h
F:	drivers/tty/serial/suncore.c
F:	drivers/tty/serial/sunhv.c
F:	drivers/tty/serial/sunsab.c
F:	drivers/tty/serial/sunsab.h
F:	drivers/tty/serial/sunsu.c
F:	drivers/tty/serial/sunzilog.c
F:	drivers/tty/serial/sunzilog.h
F:	drivers/tty/vcc.c

SPARSE CHECKER
M:	"Christopher Li" <sparse@chrisli.org>
L:	linux-sparse@vger.kernel.org
W:	https://sparse.wiki.kernel.org/
T:	git git://git.kernel.org/pub/scm/devel/sparse/sparse.git
T:	git git://git.kernel.org/pub/scm/devel/sparse/chrisl/sparse.git
S:	Maintained
F:	include/linux/compiler.h

SPEAR CLOCK FRAMEWORK SUPPORT
M:	Viresh Kumar <vireshk@kernel.org>
L:	linux-arm-kernel@lists.infradead.org (moderated for non-subscribers)
W:	http://www.st.com/spear
S:	Maintained
F:	drivers/clk/spear/

SPEAR PLATFORM SUPPORT
M:	Viresh Kumar <vireshk@kernel.org>
M:	Shiraz Hashim <shiraz.linux.kernel@gmail.com>
L:	linux-arm-kernel@lists.infradead.org (moderated for non-subscribers)
W:	http://www.st.com/spear
S:	Maintained
F:	arch/arm/boot/dts/spear*
F:	arch/arm/mach-spear/

SPI NOR SUBSYSTEM
M:	Cyrille Pitchen <cyrille.pitchen@wedev4u.fr>
M:	Marek Vasut <marek.vasut@gmail.com>
L:	linux-mtd@lists.infradead.org
W:	http://www.linux-mtd.infradead.org/
Q:	http://patchwork.ozlabs.org/project/linux-mtd/list/
T:	git git://git.infradead.org/linux-mtd.git spi-nor/fixes
T:	git git://git.infradead.org/linux-mtd.git spi-nor/next
S:	Maintained
F:	drivers/mtd/spi-nor/
F:	include/linux/mtd/spi-nor.h

SPI SUBSYSTEM
M:	Mark Brown <broonie@kernel.org>
L:	linux-spi@vger.kernel.org
T:	git git://git.kernel.org/pub/scm/linux/kernel/git/broonie/spi.git
Q:	http://patchwork.kernel.org/project/spi-devel-general/list/
S:	Maintained
F:	Documentation/devicetree/bindings/spi/
F:	Documentation/spi/
F:	drivers/spi/
F:	include/linux/spi/
F:	include/uapi/linux/spi/
F:	tools/spi/

SPIDERNET NETWORK DRIVER for CELL
M:	Ishizaki Kou <kou.ishizaki@toshiba.co.jp>
L:	netdev@vger.kernel.org
S:	Supported
F:	Documentation/networking/spider_net.txt
F:	drivers/net/ethernet/toshiba/spider_net*

SPMI SUBSYSTEM
R:	Stephen Boyd <sboyd@codeaurora.org>
L:	linux-arm-msm@vger.kernel.org
F:	Documentation/devicetree/bindings/spmi/
F:	drivers/spmi/
F:	include/dt-bindings/spmi/spmi.h
F:	include/linux/spmi.h
F:	include/trace/events/spmi.h

SPU FILE SYSTEM
M:	Jeremy Kerr <jk@ozlabs.org>
L:	linuxppc-dev@lists.ozlabs.org
W:	http://www.ibm.com/developerworks/power/cell/
S:	Supported
F:	Documentation/filesystems/spufs.txt
F:	arch/powerpc/platforms/cell/spufs/

SQUASHFS FILE SYSTEM
M:	Phillip Lougher <phillip@squashfs.org.uk>
L:	squashfs-devel@lists.sourceforge.net (subscribers-only)
W:	http://squashfs.org.uk
T:	git git://git.kernel.org/pub/scm/linux/kernel/git/pkl/squashfs-next.git
S:	Maintained
F:	Documentation/filesystems/squashfs.txt
F:	fs/squashfs/

SRM (Alpha) environment access
M:	Jan-Benedict Glaw <jbglaw@lug-owl.de>
S:	Maintained
F:	arch/alpha/kernel/srm_env.c

STABLE BRANCH
M:	Greg Kroah-Hartman <gregkh@linuxfoundation.org>
L:	stable@vger.kernel.org
S:	Supported
F:	Documentation/process/stable-kernel-rules.rst

STAGING - ATOMISP DRIVER
M:	Alan Cox <alan@linux.intel.com>
M:	Sakari Ailus <sakari.ailus@linux.intel.com>
L:	linux-media@vger.kernel.org
S:	Maintained
F:	drivers/staging/media/atomisp/

STAGING - COMEDI
M:	Ian Abbott <abbotti@mev.co.uk>
M:	H Hartley Sweeten <hsweeten@visionengravers.com>
S:	Odd Fixes
F:	drivers/staging/comedi/

STAGING - FLARION FT1000 DRIVERS
M:	Marek Belisko <marek.belisko@gmail.com>
S:	Odd Fixes
F:	drivers/staging/ft1000/

STAGING - INDUSTRIAL IO
M:	Jonathan Cameron <jic23@kernel.org>
L:	linux-iio@vger.kernel.org
S:	Odd Fixes
F:	Documentation/devicetree/bindings/staging/iio/
F:	drivers/staging/iio/

STAGING - LIRC (LINUX INFRARED REMOTE CONTROL) DRIVERS
M:	Jarod Wilson <jarod@wilsonet.com>
W:	http://www.lirc.org/
S:	Odd Fixes
F:	drivers/staging/media/lirc/

STAGING - LUSTRE PARALLEL FILESYSTEM
M:	Oleg Drokin <oleg.drokin@intel.com>
M:	Andreas Dilger <andreas.dilger@intel.com>
M:	James Simmons <jsimmons@infradead.org>
L:	lustre-devel@lists.lustre.org (moderated for non-subscribers)
W:	http://wiki.lustre.org/
S:	Maintained
F:	drivers/staging/lustre

STAGING - NVIDIA COMPLIANT EMBEDDED CONTROLLER INTERFACE (nvec)
M:	Marc Dietrich <marvin24@gmx.de>
L:	ac100@lists.launchpad.net (moderated for non-subscribers)
L:	linux-tegra@vger.kernel.org
S:	Maintained
F:	drivers/staging/nvec/

STAGING - OLPC SECONDARY DISPLAY CONTROLLER (DCON)
M:	Jens Frederich <jfrederich@gmail.com>
M:	Daniel Drake <dsd@laptop.org>
M:	Jon Nettleton <jon.nettleton@gmail.com>
W:	http://wiki.laptop.org/go/DCON
S:	Maintained
F:	drivers/staging/olpc_dcon/

STAGING - REALTEK RTL8712U DRIVERS
M:	Larry Finger <Larry.Finger@lwfinger.net>
M:	Florian Schilhabel <florian.c.schilhabel@googlemail.com>.
S:	Odd Fixes
F:	drivers/staging/rtl8712/

STAGING - SILICON MOTION SM750 FRAME BUFFER DRIVER
M:	Sudip Mukherjee <sudipm.mukherjee@gmail.com>
M:	Teddy Wang <teddy.wang@siliconmotion.com>
M:	Sudip Mukherjee <sudip.mukherjee@codethink.co.uk>
L:	linux-fbdev@vger.kernel.org
S:	Maintained
F:	drivers/staging/sm750fb/

STAGING - SPEAKUP CONSOLE SPEECH DRIVER
M:	William Hubbs <w.d.hubbs@gmail.com>
M:	Chris Brannon <chris@the-brannons.com>
M:	Kirk Reiser <kirk@reisers.ca>
M:	Samuel Thibault <samuel.thibault@ens-lyon.org>
L:	speakup@linux-speakup.org
W:	http://www.linux-speakup.org/
S:	Odd Fixes
F:	drivers/staging/speakup/

STAGING - VIA VT665X DRIVERS
M:	Forest Bond <forest@alittletooquiet.net>
S:	Odd Fixes
F:	drivers/staging/vt665?/

STAGING - WILC1000 WIFI DRIVER
M:	Aditya Shankar <aditya.shankar@microchip.com>
M:	Ganesh Krishna <ganesh.krishna@microchip.com>
L:	linux-wireless@vger.kernel.org
S:	Supported
F:	drivers/staging/wilc1000/

STAGING - XGI Z7,Z9,Z11 PCI DISPLAY DRIVER
M:	Arnaud Patard <arnaud.patard@rtp-net.org>
S:	Odd Fixes
F:	drivers/staging/xgifb/

STAGING SUBSYSTEM
M:	Greg Kroah-Hartman <gregkh@linuxfoundation.org>
T:	git git://git.kernel.org/pub/scm/linux/kernel/git/gregkh/staging.git
L:	devel@driverdev.osuosl.org
S:	Supported
F:	drivers/staging/

STARFIRE/DURALAN NETWORK DRIVER
M:	Ion Badulescu <ionut@badula.org>
S:	Odd Fixes
F:	drivers/net/ethernet/adaptec/starfire*

STEC S1220 SKD DRIVER
M:	Bart Van Assche <bart.vanassche@wdc.com>
L:	linux-block@vger.kernel.org
S:	Maintained
F:	drivers/block/skd*[ch]

STI CEC DRIVER
M:	Benjamin Gaignard <benjamin.gaignard@linaro.org>
S:	Maintained
F:	drivers/staging/media/st-cec/
F:	Documentation/devicetree/bindings/media/stih-cec.txt

STK1160 USB VIDEO CAPTURE DRIVER
M:	Ezequiel Garcia <ezequiel@vanguardiasur.com.ar>
L:	linux-media@vger.kernel.org
T:	git git://linuxtv.org/media_tree.git
S:	Maintained
F:	drivers/media/usb/stk1160/

STMMAC ETHERNET DRIVER
M:	Giuseppe Cavallaro <peppe.cavallaro@st.com>
M:	Alexandre Torgue <alexandre.torgue@st.com>
L:	netdev@vger.kernel.org
W:	http://www.stlinux.com
S:	Supported
F:	drivers/net/ethernet/stmicro/stmmac/

SUN3/3X
M:	Sam Creasey <sammy@sammy.net>
W:	http://sammy.net/sun3/
S:	Maintained
F:	arch/m68k/kernel/*sun3*
F:	arch/m68k/sun3*/
F:	arch/m68k/include/asm/sun3*
F:	drivers/net/ethernet/i825xx/sun3*

SUN4I LOW RES ADC ATTACHED TABLET KEYS DRIVER
M:	Hans de Goede <hdegoede@redhat.com>
L:	linux-input@vger.kernel.org
S:	Maintained
F:	Documentation/devicetree/bindings/input/sun4i-lradc-keys.txt
F:	drivers/input/keyboard/sun4i-lradc-keys.c

SUNDANCE NETWORK DRIVER
M:	Denis Kirjanov <kda@linux-powerpc.org>
L:	netdev@vger.kernel.org
S:	Maintained
F:	drivers/net/ethernet/dlink/sundance.c

SUPERH
M:	Yoshinori Sato <ysato@users.sourceforge.jp>
M:	Rich Felker <dalias@libc.org>
L:	linux-sh@vger.kernel.org
Q:	http://patchwork.kernel.org/project/linux-sh/list/
S:	Maintained
F:	Documentation/sh/
F:	arch/sh/
F:	drivers/sh/

SUSPEND TO RAM
M:	"Rafael J. Wysocki" <rjw@rjwysocki.net>
M:	Len Brown <len.brown@intel.com>
M:	Pavel Machek <pavel@ucw.cz>
L:	linux-pm@vger.kernel.org
B:	https://bugzilla.kernel.org
S:	Supported
F:	Documentation/power/
F:	arch/x86/kernel/acpi/
F:	drivers/base/power/
F:	kernel/power/
F:	include/linux/suspend.h
F:	include/linux/freezer.h
F:	include/linux/pm.h

SVGA HANDLING
M:	Martin Mares <mj@ucw.cz>
L:	linux-video@atrey.karlin.mff.cuni.cz
S:	Maintained
F:	Documentation/svga.txt
F:	arch/x86/boot/video*

SWIOTLB SUBSYSTEM
M:	Konrad Rzeszutek Wilk <konrad.wilk@oracle.com>
L:	iommu@lists.linux-foundation.org
T:	git git://git.kernel.org/pub/scm/linux/kernel/git/konrad/swiotlb.git
S:	Supported
F:	lib/swiotlb.c
F:	arch/*/kernel/pci-swiotlb.c
F:	include/linux/swiotlb.h

SWITCHDEV
M:	Jiri Pirko <jiri@resnulli.us>
M:	Ivan Vecera <ivecera@redhat.com>
L:	netdev@vger.kernel.org
S:	Supported
F:	net/switchdev/
F:	include/net/switchdev.h

SYNC FILE FRAMEWORK
M:	Sumit Semwal <sumit.semwal@linaro.org>
R:	Gustavo Padovan <gustavo@padovan.org>
S:	Maintained
L:	linux-media@vger.kernel.org
L:	dri-devel@lists.freedesktop.org
F:	drivers/dma-buf/sync_*
F:	drivers/dma-buf/dma-fence*
F:	drivers/dma-buf/sw_sync.c
F:	include/linux/sync_file.h
F:	include/uapi/linux/sync_file.h
F:	Documentation/sync_file.txt
T:	git git://anongit.freedesktop.org/drm/drm-misc

SYNOPSYS ARC ARCHITECTURE
M:	Vineet Gupta <vgupta@synopsys.com>
L:	linux-snps-arc@lists.infradead.org
S:	Supported
F:	arch/arc/
F:	Documentation/devicetree/bindings/arc/*
F:	Documentation/devicetree/bindings/interrupt-controller/snps,arc*
F:	drivers/clocksource/arc_timer.c
F:	drivers/tty/serial/arc_uart.c
T:	git git://git.kernel.org/pub/scm/linux/kernel/git/vgupta/arc.git

SYNOPSYS ARC HSDK SDP pll clock driver
M:	Eugeniy Paltsev <Eugeniy.Paltsev@synopsys.com>
S:	Supported
F:	drivers/clk/clk-hsdk-pll.c
F:	Documentation/devicetree/bindings/clock/snps,hsdk-pll-clock.txt

SYNOPSYS ARC SDP clock driver
M:	Eugeniy Paltsev <Eugeniy.Paltsev@synopsys.com>
S:	Supported
F:	drivers/clk/axs10x/*
F:	Documentation/devicetree/bindings/clock/snps,pll-clock.txt

SYNOPSYS ARC SDP platform support
M:	Alexey Brodkin <abrodkin@synopsys.com>
S:	Supported
F:	arch/arc/plat-axs10x
F:	arch/arc/boot/dts/ax*
F:	Documentation/devicetree/bindings/arc/axs10*

SYNOPSYS AXS10x RESET CONTROLLER DRIVER
M:	Eugeniy Paltsev <Eugeniy.Paltsev@synopsys.com>
S:	Supported
F:	drivers/reset/reset-axs10x.c
F:	Documentation/devicetree/bindings/reset/snps,axs10x-reset.txt

SYNOPSYS DESIGNWARE 8250 UART DRIVER
R:	Andy Shevchenko <andriy.shevchenko@linux.intel.com>
S:	Maintained
F:	drivers/tty/serial/8250/8250_dw.c

SYNOPSYS DESIGNWARE APB GPIO DRIVER
M:	Hoan Tran <hotran@apm.com>
L:	linux-gpio@vger.kernel.org
S:	Maintained
F:	drivers/gpio/gpio-dwapb.c
F:	Documentation/devicetree/bindings/gpio/snps-dwapb-gpio.txt

SYNOPSYS DESIGNWARE DMAC DRIVER
M:	Viresh Kumar <vireshk@kernel.org>
R:	Andy Shevchenko <andriy.shevchenko@linux.intel.com>
S:	Maintained
F:	include/linux/dma/dw.h
F:	include/linux/platform_data/dma-dw.h
F:	drivers/dma/dw/

SYNOPSYS DESIGNWARE ENTERPRISE ETHERNET DRIVER
M:	Jie Deng <jiedeng@synopsys.com>
M:	Jose Abreu <Jose.Abreu@synopsys.com>
L:	netdev@vger.kernel.org
S:	Supported
F:	drivers/net/ethernet/synopsys/

SYNOPSYS DESIGNWARE I2C DRIVER
M:	Jarkko Nikula <jarkko.nikula@linux.intel.com>
R:	Andy Shevchenko <andriy.shevchenko@linux.intel.com>
R:	Mika Westerberg <mika.westerberg@linux.intel.com>
L:	linux-i2c@vger.kernel.org
S:	Maintained
F:	drivers/i2c/busses/i2c-designware-*
F:	include/linux/platform_data/i2c-designware.h

SYNOPSYS DESIGNWARE MMC/SD/SDIO DRIVER
M:	Jaehoon Chung <jh80.chung@samsung.com>
L:	linux-mmc@vger.kernel.org
S:	Maintained
F:	drivers/mmc/host/dw_mmc*

SYNOPSYS HSDK RESET CONTROLLER DRIVER
M:	Eugeniy Paltsev <Eugeniy.Paltsev@synopsys.com>
S:	Supported
F:	drivers/reset/reset-hsdk.c
F:	include/dt-bindings/reset/snps,hsdk-reset.h
F:	Documentation/devicetree/bindings/reset/snps,hsdk-reset.txt

SYSTEM CONFIGURATION (SYSCON)
M:	Lee Jones <lee.jones@linaro.org>
M:	Arnd Bergmann <arnd@arndb.de>
T:	git git://git.kernel.org/pub/scm/linux/kernel/git/lee/mfd.git
S:	Supported
F:	drivers/mfd/syscon.c

SYSTEM CONTROL & POWER INTERFACE (SCPI) Message Protocol drivers
M:	Sudeep Holla <sudeep.holla@arm.com>
L:	linux-arm-kernel@lists.infradead.org
S:	Maintained
F:	Documentation/devicetree/bindings/arm/arm,scpi.txt
F:	drivers/clk/clk-scpi.c
F:	drivers/cpufreq/scpi-cpufreq.c
F:	drivers/firmware/arm_scpi.c
F:	include/linux/scpi_protocol.h

SYSTEM RESET/SHUTDOWN DRIVERS
M:	Sebastian Reichel <sre@kernel.org>
L:	linux-pm@vger.kernel.org
T:	git git://git.kernel.org/pub/scm/linux/kernel/git/sre/linux-power-supply.git
S:	Maintained
F:	Documentation/devicetree/bindings/power/reset/
F:	drivers/power/reset/

SYSTEM TRACE MODULE CLASS
M:	Alexander Shishkin <alexander.shishkin@linux.intel.com>
S:	Maintained
T:	git git://git.kernel.org/pub/scm/linux/kernel/git/ash/stm.git
F:	Documentation/trace/stm.txt
F:	drivers/hwtracing/stm/
F:	include/linux/stm.h
F:	include/uapi/linux/stm.h

SYSV FILESYSTEM
M:	Christoph Hellwig <hch@infradead.org>
S:	Maintained
F:	Documentation/filesystems/sysv-fs.txt
F:	fs/sysv/
F:	include/linux/sysv_fs.h

TARGET SUBSYSTEM
M:	"Nicholas A. Bellinger" <nab@linux-iscsi.org>
L:	linux-scsi@vger.kernel.org
L:	target-devel@vger.kernel.org
W:	http://www.linux-iscsi.org
W:	http://groups.google.com/group/linux-iscsi-target-dev
T:	git git://git.kernel.org/pub/scm/linux/kernel/git/nab/target-pending.git master
S:	Supported
F:	drivers/target/
F:	include/target/
F:	Documentation/target/

TASKSTATS STATISTICS INTERFACE
M:	Balbir Singh <bsingharora@gmail.com>
S:	Maintained
F:	Documentation/accounting/taskstats*
F:	include/linux/taskstats*
F:	kernel/taskstats.c

TC subsystem
M:	Jamal Hadi Salim <jhs@mojatatu.com>
M:	Cong Wang <xiyou.wangcong@gmail.com>
M:	Jiri Pirko <jiri@resnulli.us>
L:	netdev@vger.kernel.org
S:	Maintained
F:	include/net/pkt_cls.h
F:	include/net/pkt_sched.h
F:	include/net/tc_act/
F:	include/uapi/linux/pkt_cls.h
F:	include/uapi/linux/pkt_sched.h
F:	include/uapi/linux/tc_act/
F:	include/uapi/linux/tc_ematch/
F:	net/sched/

TCP LOW PRIORITY MODULE
M:	"Wong Hoi Sing, Edison" <hswong3i@gmail.com>
M:	"Hung Hing Lun, Mike" <hlhung3i@gmail.com>
W:	http://tcp-lp-mod.sourceforge.net/
S:	Maintained
F:	net/ipv4/tcp_lp.c

TDA10071 MEDIA DRIVER
M:	Antti Palosaari <crope@iki.fi>
L:	linux-media@vger.kernel.org
W:	https://linuxtv.org
W:	http://palosaari.fi/linux/
Q:	http://patchwork.linuxtv.org/project/linux-media/list/
T:	git git://linuxtv.org/anttip/media_tree.git
S:	Maintained
F:	drivers/media/dvb-frontends/tda10071*

TDA18212 MEDIA DRIVER
M:	Antti Palosaari <crope@iki.fi>
L:	linux-media@vger.kernel.org
W:	https://linuxtv.org
W:	http://palosaari.fi/linux/
Q:	http://patchwork.linuxtv.org/project/linux-media/list/
T:	git git://linuxtv.org/anttip/media_tree.git
S:	Maintained
F:	drivers/media/tuners/tda18212*

TDA18218 MEDIA DRIVER
M:	Antti Palosaari <crope@iki.fi>
L:	linux-media@vger.kernel.org
W:	https://linuxtv.org
W:	http://palosaari.fi/linux/
Q:	http://patchwork.linuxtv.org/project/linux-media/list/
T:	git git://linuxtv.org/anttip/media_tree.git
S:	Maintained
F:	drivers/media/tuners/tda18218*

TDA18271 MEDIA DRIVER
M:	Michael Krufky <mkrufky@linuxtv.org>
L:	linux-media@vger.kernel.org
W:	https://linuxtv.org
W:	http://github.com/mkrufky
Q:	http://patchwork.linuxtv.org/project/linux-media/list/
T:	git git://linuxtv.org/mkrufky/tuners.git
S:	Maintained
F:	drivers/media/tuners/tda18271*

TDA827x MEDIA DRIVER
M:	Michael Krufky <mkrufky@linuxtv.org>
L:	linux-media@vger.kernel.org
W:	https://linuxtv.org
W:	http://github.com/mkrufky
Q:	http://patchwork.linuxtv.org/project/linux-media/list/
T:	git git://linuxtv.org/mkrufky/tuners.git
S:	Maintained
F:	drivers/media/tuners/tda8290.*

TDA8290 MEDIA DRIVER
M:	Michael Krufky <mkrufky@linuxtv.org>
L:	linux-media@vger.kernel.org
W:	https://linuxtv.org
W:	http://github.com/mkrufky
Q:	http://patchwork.linuxtv.org/project/linux-media/list/
T:	git git://linuxtv.org/mkrufky/tuners.git
S:	Maintained
F:	drivers/media/tuners/tda8290.*

TDA9840 MEDIA DRIVER
M:	Hans Verkuil <hverkuil@xs4all.nl>
L:	linux-media@vger.kernel.org
T:	git git://linuxtv.org/media_tree.git
W:	https://linuxtv.org
S:	Maintained
F:	drivers/media/i2c/tda9840*

TEA5761 TUNER DRIVER
M:	Mauro Carvalho Chehab <mchehab@s-opensource.com>
M:	Mauro Carvalho Chehab <mchehab@kernel.org>
L:	linux-media@vger.kernel.org
W:	https://linuxtv.org
T:	git git://linuxtv.org/media_tree.git
S:	Odd fixes
F:	drivers/media/tuners/tea5761.*

TEA5767 TUNER DRIVER
M:	Mauro Carvalho Chehab <mchehab@s-opensource.com>
M:	Mauro Carvalho Chehab <mchehab@kernel.org>
L:	linux-media@vger.kernel.org
W:	https://linuxtv.org
T:	git git://linuxtv.org/media_tree.git
S:	Maintained
F:	drivers/media/tuners/tea5767.*

TEA6415C MEDIA DRIVER
M:	Hans Verkuil <hverkuil@xs4all.nl>
L:	linux-media@vger.kernel.org
T:	git git://linuxtv.org/media_tree.git
W:	https://linuxtv.org
S:	Maintained
F:	drivers/media/i2c/tea6415c*

TEA6420 MEDIA DRIVER
M:	Hans Verkuil <hverkuil@xs4all.nl>
L:	linux-media@vger.kernel.org
T:	git git://linuxtv.org/media_tree.git
W:	https://linuxtv.org
S:	Maintained
F:	drivers/media/i2c/tea6420*

TEAM DRIVER
M:	Jiri Pirko <jiri@resnulli.us>
L:	netdev@vger.kernel.org
S:	Supported
F:	drivers/net/team/
F:	include/linux/if_team.h
F:	include/uapi/linux/if_team.h

TECHNOLOGIC SYSTEMS TS-5500 PLATFORM SUPPORT
M:	"Savoir-faire Linux Inc." <kernel@savoirfairelinux.com>
S:	Maintained
F:	arch/x86/platform/ts5500/

TECHNOTREND USB IR RECEIVER
M:	Sean Young <sean@mess.org>
L:	linux-media@vger.kernel.org
S:	Maintained
F:	drivers/media/rc/ttusbir.c

TEE SUBSYSTEM
M:	Jens Wiklander <jens.wiklander@linaro.org>
S:	Maintained
F:	include/linux/tee_drv.h
F:	include/uapi/linux/tee.h
F:	drivers/tee/
F:	Documentation/tee.txt

TEGRA ARCHITECTURE SUPPORT
M:	Thierry Reding <thierry.reding@gmail.com>
M:	Jonathan Hunter <jonathanh@nvidia.com>
L:	linux-tegra@vger.kernel.org
Q:	http://patchwork.ozlabs.org/project/linux-tegra/list/
T:	git git://git.kernel.org/pub/scm/linux/kernel/git/tegra/linux.git
S:	Supported
N:	[^a-z]tegra

TEGRA CLOCK DRIVER
M:	Peter De Schrijver <pdeschrijver@nvidia.com>
M:	Prashant Gaikwad <pgaikwad@nvidia.com>
S:	Supported
F:	drivers/clk/tegra/

TEGRA DMA DRIVERS
M:	Laxman Dewangan <ldewangan@nvidia.com>
M:	Jon Hunter <jonathanh@nvidia.com>
S:	Supported
F:	drivers/dma/tegra*

TEGRA I2C DRIVER
M:	Laxman Dewangan <ldewangan@nvidia.com>
S:	Supported
F:	drivers/i2c/busses/i2c-tegra.c

TEGRA IOMMU DRIVERS
M:	Hiroshi Doyu <hdoyu@nvidia.com>
S:	Supported
F:	drivers/iommu/tegra*

TEGRA KBC DRIVER
M:	Rakesh Iyer <riyer@nvidia.com>
M:	Laxman Dewangan <ldewangan@nvidia.com>
S:	Supported
F:	drivers/input/keyboard/tegra-kbc.c

TEGRA PWM DRIVER
M:	Thierry Reding <thierry.reding@gmail.com>
S:	Supported
F:	drivers/pwm/pwm-tegra.c

TEGRA SERIAL DRIVER
M:	Laxman Dewangan <ldewangan@nvidia.com>
S:	Supported
F:	drivers/tty/serial/serial-tegra.c

TEGRA SPI DRIVER
M:	Laxman Dewangan <ldewangan@nvidia.com>
S:	Supported
F:	drivers/spi/spi-tegra*

TEHUTI ETHERNET DRIVER
M:	Andy Gospodarek <andy@greyhouse.net>
L:	netdev@vger.kernel.org
S:	Supported
F:	drivers/net/ethernet/tehuti/*

Telecom Clock Driver for MCPL0010
M:	Mark Gross <mark.gross@intel.com>
S:	Supported
F:	drivers/char/tlclk.c

TENSILICA XTENSA PORT (xtensa)
M:	Chris Zankel <chris@zankel.net>
M:	Max Filippov <jcmvbkbc@gmail.com>
L:	linux-xtensa@linux-xtensa.org
T:	git git://github.com/czankel/xtensa-linux.git
S:	Maintained
F:	arch/xtensa/
F:	drivers/irqchip/irq-xtensa-*

Texas Instruments' System Control Interface (TISCI) Protocol Driver
M:	Nishanth Menon <nm@ti.com>
M:	Tero Kristo <t-kristo@ti.com>
M:	Santosh Shilimkar <ssantosh@kernel.org>
L:	linux-arm-kernel@lists.infradead.org
S:	Maintained
F:	Documentation/devicetree/bindings/arm/keystone/ti,sci.txt
F:	drivers/firmware/ti_sci*
F:	include/linux/soc/ti/ti_sci_protocol.h
F:	Documentation/devicetree/bindings/soc/ti/sci-pm-domain.txt
F:	include/dt-bindings/genpd/k2g.h
F:	drivers/soc/ti/ti_sci_pm_domains.c
F:	Documentation/devicetree/bindings/reset/ti,sci-reset.txt
F:	Documentation/devicetree/bindings/clock/ti,sci-clk.txt
F:	drivers/clk/keystone/sci-clk.c
F:	drivers/reset/reset-ti-sci.c

THANKO'S RAREMONO AM/FM/SW RADIO RECEIVER USB DRIVER
M:	Hans Verkuil <hverkuil@xs4all.nl>
L:	linux-media@vger.kernel.org
T:	git git://linuxtv.org/media_tree.git
W:	https://linuxtv.org
S:	Maintained
F:	drivers/media/radio/radio-raremono.c

THERMAL
M:	Zhang Rui <rui.zhang@intel.com>
M:	Eduardo Valentin <edubezval@gmail.com>
L:	linux-pm@vger.kernel.org
T:	git git://git.kernel.org/pub/scm/linux/kernel/git/rzhang/linux.git
T:	git git://git.kernel.org/pub/scm/linux/kernel/git/evalenti/linux-soc-thermal.git
Q:	https://patchwork.kernel.org/project/linux-pm/list/
S:	Supported
F:	drivers/thermal/
F:	include/linux/thermal.h
F:	include/uapi/linux/thermal.h
F:	include/linux/cpu_cooling.h
F:	Documentation/devicetree/bindings/thermal/

THERMAL/CPU_COOLING
M:	Amit Daniel Kachhap <amit.kachhap@gmail.com>
M:	Viresh Kumar <viresh.kumar@linaro.org>
M:	Javi Merino <javi.merino@kernel.org>
L:	linux-pm@vger.kernel.org
S:	Supported
F:	Documentation/thermal/cpu-cooling-api.txt
F:	drivers/thermal/cpu_cooling.c
F:	include/linux/cpu_cooling.h

THINKPAD ACPI EXTRAS DRIVER
M:	Henrique de Moraes Holschuh <ibm-acpi@hmh.eng.br>
L:	ibm-acpi-devel@lists.sourceforge.net
L:	platform-driver-x86@vger.kernel.org
W:	http://ibm-acpi.sourceforge.net
W:	http://thinkwiki.org/wiki/Ibm-acpi
T:	git git://repo.or.cz/linux-2.6/linux-acpi-2.6/ibm-acpi-2.6.git
S:	Maintained
F:	drivers/platform/x86/thinkpad_acpi.c

THUNDERBOLT DRIVER
M:	Andreas Noever <andreas.noever@gmail.com>
M:	Michael Jamet <michael.jamet@intel.com>
M:	Mika Westerberg <mika.westerberg@linux.intel.com>
M:	Yehezkel Bernat <yehezkel.bernat@intel.com>
T:	git git://git.kernel.org/pub/scm/linux/kernel/git/westeri/thunderbolt.git
S:	Maintained
F:	Documentation/admin-guide/thunderbolt.rst
F:	drivers/thunderbolt/
F:	include/linux/thunderbolt.h

THUNDERBOLT NETWORK DRIVER
M:	Michael Jamet <michael.jamet@intel.com>
M:	Mika Westerberg <mika.westerberg@linux.intel.com>
M:	Yehezkel Bernat <yehezkel.bernat@intel.com>
L:	netdev@vger.kernel.org
S:	Maintained
F:	drivers/net/thunderbolt.c

THUNDERX GPIO DRIVER
M:	David Daney <david.daney@cavium.com>
S:	Maintained
F:	drivers/gpio/gpio-thunderx.c

TI AM437X VPFE DRIVER
M:	"Lad, Prabhakar" <prabhakar.csengg@gmail.com>
L:	linux-media@vger.kernel.org
W:	https://linuxtv.org
Q:	http://patchwork.linuxtv.org/project/linux-media/list/
T:	git git://linuxtv.org/mhadli/v4l-dvb-davinci_devices.git
S:	Maintained
F:	drivers/media/platform/am437x/

TI BANDGAP AND THERMAL DRIVER
M:	Eduardo Valentin <edubezval@gmail.com>
M:	Keerthy <j-keerthy@ti.com>
L:	linux-pm@vger.kernel.org
L:	linux-omap@vger.kernel.org
S:	Maintained
F:	drivers/thermal/ti-soc-thermal/

TI BQ27XXX POWER SUPPLY DRIVER
R:	Andrew F. Davis <afd@ti.com>
F:	include/linux/power/bq27xxx_battery.h
F:	drivers/power/supply/bq27xxx_battery.c
F:	drivers/power/supply/bq27xxx_battery_i2c.c

TI CDCE706 CLOCK DRIVER
M:	Max Filippov <jcmvbkbc@gmail.com>
S:	Maintained
F:	drivers/clk/clk-cdce706.c

TI CLOCK DRIVER
M:	Tero Kristo <t-kristo@ti.com>
L:	linux-omap@vger.kernel.org
S:	Maintained
F:	drivers/clk/ti/
F:	include/linux/clk/ti.h

TI DAVINCI MACHINE SUPPORT
M:	Sekhar Nori <nsekhar@ti.com>
M:	Kevin Hilman <khilman@kernel.org>
L:	linux-arm-kernel@lists.infradead.org (moderated for non-subscribers)
T:	git git://git.kernel.org/pub/scm/linux/kernel/git/nsekhar/linux-davinci.git
S:	Supported
F:	arch/arm/mach-davinci/
F:	drivers/i2c/busses/i2c-davinci.c
F:	arch/arm/boot/dts/da850*

TI DAVINCI SERIES GPIO DRIVER
M:	Keerthy <j-keerthy@ti.com>
L:	linux-gpio@vger.kernel.org
S:	Maintained
F:	Documentation/devicetree/bindings/gpio/gpio-davinci.txt
F:	drivers/gpio/gpio-davinci.c

TI DAVINCI SERIES MEDIA DRIVER
M:	"Lad, Prabhakar" <prabhakar.csengg@gmail.com>
L:	linux-media@vger.kernel.org
W:	https://linuxtv.org
Q:	http://patchwork.linuxtv.org/project/linux-media/list/
T:	git git://linuxtv.org/mhadli/v4l-dvb-davinci_devices.git
S:	Maintained
F:	drivers/media/platform/davinci/
F:	include/media/davinci/

TI ETHERNET SWITCH DRIVER (CPSW)
R:	Grygorii Strashko <grygorii.strashko@ti.com>
L:	linux-omap@vger.kernel.org
L:	netdev@vger.kernel.org
S:	Maintained
F:	drivers/net/ethernet/ti/cpsw*
F:	drivers/net/ethernet/ti/davinci*

TI FLASH MEDIA INTERFACE DRIVER
M:	Alex Dubov <oakad@yahoo.com>
S:	Maintained
F:	drivers/misc/tifm*
F:	drivers/mmc/host/tifm_sd.c
F:	include/linux/tifm.h

TI KEYSTONE MULTICORE NAVIGATOR DRIVERS
M:	Santosh Shilimkar <ssantosh@kernel.org>
L:	linux-kernel@vger.kernel.org
L:	linux-arm-kernel@lists.infradead.org (moderated for non-subscribers)
S:	Maintained
F:	drivers/soc/ti/*
T:	git git://git.kernel.org/pub/scm/linux/kernel/git/ssantosh/linux-keystone.git

TI LM49xxx FAMILY ASoC CODEC DRIVERS
M:	M R Swami Reddy <mr.swami.reddy@ti.com>
M:	Vishwas A Deshpande <vishwas.a.deshpande@ti.com>
L:	alsa-devel@alsa-project.org (moderated for non-subscribers)
S:	Maintained
F:	sound/soc/codecs/lm49453*
F:	sound/soc/codecs/isabelle*

TI LP855x BACKLIGHT DRIVER
M:	Milo Kim <milo.kim@ti.com>
S:	Maintained
F:	Documentation/backlight/lp855x-driver.txt
F:	drivers/video/backlight/lp855x_bl.c
F:	include/linux/platform_data/lp855x.h

TI LP8727 CHARGER DRIVER
M:	Milo Kim <milo.kim@ti.com>
S:	Maintained
F:	drivers/power/supply/lp8727_charger.c
F:	include/linux/platform_data/lp8727.h

TI LP8788 MFD DRIVER
M:	Milo Kim <milo.kim@ti.com>
S:	Maintained
F:	drivers/iio/adc/lp8788_adc.c
F:	drivers/leds/leds-lp8788.c
F:	drivers/mfd/lp8788*.c
F:	drivers/power/supply/lp8788-charger.c
F:	drivers/regulator/lp8788-*.c
F:	include/linux/mfd/lp8788*.h

TI NETCP ETHERNET DRIVER
M:	Wingman Kwok <w-kwok2@ti.com>
M:	Murali Karicheri <m-karicheri2@ti.com>
L:	netdev@vger.kernel.org
S:	Maintained
F:	drivers/net/ethernet/ti/netcp*

TI TAS571X FAMILY ASoC CODEC DRIVER
M:	Kevin Cernekee <cernekee@chromium.org>
L:	alsa-devel@alsa-project.org (moderated for non-subscribers)
S:	Odd Fixes
F:	sound/soc/codecs/tas571x*

TI TRF7970A NFC DRIVER
M:	Mark Greer <mgreer@animalcreek.com>
L:	linux-wireless@vger.kernel.org
L:	linux-nfc@lists.01.org (moderated for non-subscribers)
S:	Supported
F:	drivers/nfc/trf7970a.c
F:	Documentation/devicetree/bindings/net/nfc/trf7970a.txt

TI TWL4030 SERIES SOC CODEC DRIVER
M:	Peter Ujfalusi <peter.ujfalusi@ti.com>
L:	alsa-devel@alsa-project.org (moderated for non-subscribers)
S:	Maintained
F:	sound/soc/codecs/twl4030*

TI VPE/CAL DRIVERS
M:	Benoit Parrot <bparrot@ti.com>
L:	linux-media@vger.kernel.org
W:	http://linuxtv.org/
Q:	http://patchwork.linuxtv.org/project/linux-media/list/
S:	Maintained
F:	drivers/media/platform/ti-vpe/

TI WILINK WIRELESS DRIVERS
L:	linux-wireless@vger.kernel.org
W:	http://wireless.kernel.org/en/users/Drivers/wl12xx
W:	http://wireless.kernel.org/en/users/Drivers/wl1251
T:	git git://git.kernel.org/pub/scm/linux/kernel/git/luca/wl12xx.git
S:	Orphan
F:	drivers/net/wireless/ti/
F:	include/linux/wl12xx.h

TILE ARCHITECTURE
W:	http://www.mellanox.com/repository/solutions/tile-scm/
S:	Orphan
F:	arch/tile/
F:	drivers/char/tile-srom.c
F:	drivers/edac/tile_edac.c
F:	drivers/net/ethernet/tile/
F:	drivers/rtc/rtc-tile.c
F:	drivers/tty/hvc/hvc_tile.c
F:	drivers/tty/serial/tilegx.c
F:	drivers/usb/host/*-tilegx.c
F:	include/linux/usb/tilegx.h

TIMEKEEPING, CLOCKSOURCE CORE, NTP, ALARMTIMER
M:	John Stultz <john.stultz@linaro.org>
M:	Thomas Gleixner <tglx@linutronix.de>
R:	Stephen Boyd <sboyd@codeaurora.org>
L:	linux-kernel@vger.kernel.org
T:	git git://git.kernel.org/pub/scm/linux/kernel/git/tip/tip.git timers/core
S:	Supported
F:	include/linux/clocksource.h
F:	include/linux/time.h
F:	include/linux/timex.h
F:	include/uapi/linux/time.h
F:	include/uapi/linux/timex.h
F:	kernel/time/clocksource.c
F:	kernel/time/time*.c
F:	kernel/time/alarmtimer.c
F:	kernel/time/ntp.c
F:	tools/testing/selftests/timers/

TIPC NETWORK LAYER
M:	Jon Maloy <jon.maloy@ericsson.com>
M:	Ying Xue <ying.xue@windriver.com>
L:	netdev@vger.kernel.org (core kernel code)
L:	tipc-discussion@lists.sourceforge.net (user apps, general discussion)
W:	http://tipc.sourceforge.net/
S:	Maintained
F:	include/uapi/linux/tipc*.h
F:	net/tipc/

TLAN NETWORK DRIVER
M:	Samuel Chessman <chessman@tux.org>
L:	tlan-devel@lists.sourceforge.net (subscribers-only)
W:	http://sourceforge.net/projects/tlan/
S:	Maintained
F:	Documentation/networking/tlan.txt
F:	drivers/net/ethernet/ti/tlan.*

TM6000 VIDEO4LINUX DRIVER
M:	Mauro Carvalho Chehab <mchehab@s-opensource.com>
M:	Mauro Carvalho Chehab <mchehab@kernel.org>
L:	linux-media@vger.kernel.org
W:	https://linuxtv.org
T:	git git://linuxtv.org/media_tree.git
S:	Odd fixes
F:	drivers/media/usb/tm6000/
F:	Documentation/media/v4l-drivers/tm6000*

TMIO/SDHI MMC DRIVER
M:	Wolfram Sang <wsa+renesas@sang-engineering.com>
L:	linux-mmc@vger.kernel.org
S:	Supported
F:	drivers/mmc/host/tmio_mmc*
F:	drivers/mmc/host/renesas_sdhi*
F:	include/linux/mfd/tmio.h

TMP401 HARDWARE MONITOR DRIVER
M:	Guenter Roeck <linux@roeck-us.net>
L:	linux-hwmon@vger.kernel.org
S:	Maintained
F:	Documentation/hwmon/tmp401
F:	drivers/hwmon/tmp401.c

TMPFS (SHMEM FILESYSTEM)
M:	Hugh Dickins <hughd@google.com>
L:	linux-mm@kvack.org
S:	Maintained
F:	include/linux/shmem_fs.h
F:	mm/shmem.c

TOMOYO SECURITY MODULE
M:	Kentaro Takeda <takedakn@nttdata.co.jp>
M:	Tetsuo Handa <penguin-kernel@I-love.SAKURA.ne.jp>
L:	tomoyo-dev-en@lists.sourceforge.jp (subscribers-only, for developers in English)
L:	tomoyo-users-en@lists.sourceforge.jp (subscribers-only, for users in English)
L:	tomoyo-dev@lists.sourceforge.jp (subscribers-only, for developers in Japanese)
L:	tomoyo-users@lists.sourceforge.jp (subscribers-only, for users in Japanese)
W:	http://tomoyo.sourceforge.jp/
T:	quilt http://svn.sourceforge.jp/svnroot/tomoyo/trunk/2.5.x/tomoyo-lsm/patches/
S:	Maintained
F:	security/tomoyo/

TOPSTAR LAPTOP EXTRAS DRIVER
M:	Herton Ronaldo Krzesinski <herton@canonical.com>
L:	platform-driver-x86@vger.kernel.org
S:	Maintained
F:	drivers/platform/x86/topstar-laptop.c

TORTURE-TEST MODULES
M:	Davidlohr Bueso <dave@stgolabs.net>
M:	"Paul E. McKenney" <paulmck@linux.vnet.ibm.com>
M:	Josh Triplett <josh@joshtriplett.org>
L:	linux-kernel@vger.kernel.org
S:	Supported
T:	git git://git.kernel.org/pub/scm/linux/kernel/git/paulmck/linux-rcu.git
F:	Documentation/RCU/torture.txt
F:	kernel/torture.c
F:	kernel/rcu/rcutorture.c
F:	kernel/locking/locktorture.c

TOSHIBA ACPI EXTRAS DRIVER
M:	Azael Avalos <coproscefalo@gmail.com>
L:	platform-driver-x86@vger.kernel.org
S:	Maintained
F:	drivers/platform/x86/toshiba_acpi.c

TOSHIBA BLUETOOTH DRIVER
M:	Azael Avalos <coproscefalo@gmail.com>
L:	platform-driver-x86@vger.kernel.org
S:	Maintained
F:	drivers/platform/x86/toshiba_bluetooth.c

TOSHIBA HDD ACTIVE PROTECTION SENSOR DRIVER
M:	Azael Avalos <coproscefalo@gmail.com>
L:	platform-driver-x86@vger.kernel.org
S:	Maintained
F:	drivers/platform/x86/toshiba_haps.c

TOSHIBA SMM DRIVER
M:	Jonathan Buzzard <jonathan@buzzard.org.uk>
W:	http://www.buzzard.org.uk/toshiba/
S:	Maintained
F:	drivers/char/toshiba.c
F:	include/linux/toshiba.h
F:	include/uapi/linux/toshiba.h

TOSHIBA TC358743 DRIVER
M:	Mats Randgaard <matrandg@cisco.com>
L:	linux-media@vger.kernel.org
S:	Maintained
F:	drivers/media/i2c/tc358743*
F:	include/media/i2c/tc358743.h

TOSHIBA WMI HOTKEYS DRIVER
M:	Azael Avalos <coproscefalo@gmail.com>
L:	platform-driver-x86@vger.kernel.org
S:	Maintained
F:	drivers/platform/x86/toshiba-wmi.c

TPM DEVICE DRIVER
M:	Peter Huewe <peterhuewe@gmx.de>
M:	Jarkko Sakkinen <jarkko.sakkinen@linux.intel.com>
R:	Jason Gunthorpe <jgg@ziepe.ca>
L:	linux-integrity@vger.kernel.org
Q:	https://patchwork.kernel.org/project/linux-integrity/list/
W:	https://kernsec.org/wiki/index.php/Linux_Kernel_Integrity
T:	git git://git.infradead.org/users/jjs/linux-tpmdd.git
S:	Maintained
F:	drivers/char/tpm/

TRACING
M:	Steven Rostedt <rostedt@goodmis.org>
M:	Ingo Molnar <mingo@redhat.com>
T:	git git://git.kernel.org/pub/scm/linux/kernel/git/tip/tip.git perf/core
S:	Maintained
F:	Documentation/trace/ftrace.txt
F:	arch/*/*/*/ftrace.h
F:	arch/*/kernel/ftrace.c
F:	include/*/ftrace.h
F:	include/linux/trace*.h
F:	include/trace/
F:	kernel/trace/
F:	tools/testing/selftests/ftrace/

TRACING MMIO ACCESSES (MMIOTRACE)
M:	Steven Rostedt <rostedt@goodmis.org>
M:	Ingo Molnar <mingo@kernel.org>
R:	Karol Herbst <karolherbst@gmail.com>
R:	Pekka Paalanen <ppaalanen@gmail.com>
S:	Maintained
L:	linux-kernel@vger.kernel.org
L:	nouveau@lists.freedesktop.org
F:	kernel/trace/trace_mmiotrace.c
F:	include/linux/mmiotrace.h
F:	arch/x86/mm/kmmio.c
F:	arch/x86/mm/mmio-mod.c
F:	arch/x86/mm/testmmiotrace.c

TRIVIAL PATCHES
M:	Jiri Kosina <trivial@kernel.org>
T:	git git://git.kernel.org/pub/scm/linux/kernel/git/jikos/trivial.git
S:	Maintained
K:	^Subject:.*(?i)trivial

TEMPO SEMICONDUCTOR DRIVERS
M:	Steven Eckhoff <steven.eckhoff.opensource@gmail.com>
S:	Maintained
F:	sound/soc/codecs/tscs*.c
F:	sound/soc/codecs/tscs*.h
F:	Documentation/devicetree/bindings/sound/tscs*.txt

TTY LAYER
M:	Greg Kroah-Hartman <gregkh@linuxfoundation.org>
M:	Jiri Slaby <jslaby@suse.com>
S:	Supported
T:	git git://git.kernel.org/pub/scm/linux/kernel/git/gregkh/tty.git
F:	Documentation/serial/
F:	drivers/tty/
F:	drivers/tty/serial/serial_core.c
F:	include/linux/serial_core.h
F:	include/linux/serial.h
F:	include/linux/tty.h
F:	include/uapi/linux/serial_core.h
F:	include/uapi/linux/serial.h
F:	include/uapi/linux/tty.h

TUA9001 MEDIA DRIVER
M:	Antti Palosaari <crope@iki.fi>
L:	linux-media@vger.kernel.org
W:	https://linuxtv.org
W:	http://palosaari.fi/linux/
Q:	http://patchwork.linuxtv.org/project/linux-media/list/
T:	git git://linuxtv.org/anttip/media_tree.git
S:	Maintained
F:	drivers/media/tuners/tua9001*

TULIP NETWORK DRIVERS
L:	netdev@vger.kernel.org
L:	linux-parisc@vger.kernel.org
S:	Orphan
F:	drivers/net/ethernet/dec/tulip/

TUN/TAP driver
M:	Maxim Krasnyansky <maxk@qti.qualcomm.com>
W:	http://vtun.sourceforge.net/tun
S:	Maintained
F:	Documentation/networking/tuntap.txt
F:	arch/um/os-Linux/drivers/

TURBOCHANNEL SUBSYSTEM
M:	"Maciej W. Rozycki" <macro@linux-mips.org>
M:	Ralf Baechle <ralf@linux-mips.org>
L:	linux-mips@linux-mips.org
Q:	http://patchwork.linux-mips.org/project/linux-mips/list/
S:	Maintained
F:	drivers/tc/
F:	include/linux/tc.h

TW5864 VIDEO4LINUX DRIVER
M:	Bluecherry Maintainers <maintainers@bluecherrydvr.com>
M:	Anton Sviridenko <anton@corp.bluecherry.net>
M:	Andrey Utkin <andrey.utkin@corp.bluecherry.net>
M:	Andrey Utkin <andrey_utkin@fastmail.com>
L:	linux-media@vger.kernel.org
S:	Supported
F:	drivers/media/pci/tw5864/

TW68 VIDEO4LINUX DRIVER
M:	Hans Verkuil <hverkuil@xs4all.nl>
L:	linux-media@vger.kernel.org
T:	git git://linuxtv.org/media_tree.git
W:	https://linuxtv.org
S:	Odd Fixes
F:	drivers/media/pci/tw68/

TW686X VIDEO4LINUX DRIVER
M:	Ezequiel Garcia <ezequiel@vanguardiasur.com.ar>
L:	linux-media@vger.kernel.org
T:	git git://linuxtv.org/media_tree.git
W:	http://linuxtv.org
S:	Maintained
F:	drivers/media/pci/tw686x/

UBI FILE SYSTEM (UBIFS)
M:	Richard Weinberger <richard@nod.at>
M:	Artem Bityutskiy <dedekind1@gmail.com>
M:	Adrian Hunter <adrian.hunter@intel.com>
L:	linux-mtd@lists.infradead.org
T:	git git://git.infradead.org/ubifs-2.6.git
W:	http://www.linux-mtd.infradead.org/doc/ubifs.html
S:	Supported
F:	Documentation/filesystems/ubifs.txt
F:	fs/ubifs/

UCLINUX (M68KNOMMU AND COLDFIRE)
M:	Greg Ungerer <gerg@linux-m68k.org>
W:	http://www.linux-m68k.org/
W:	http://www.uclinux.org/
L:	linux-m68k@lists.linux-m68k.org
L:	uclinux-dev@uclinux.org  (subscribers-only)
T:	git git://git.kernel.org/pub/scm/linux/kernel/git/gerg/m68knommu.git
S:	Maintained
F:	arch/m68k/coldfire/
F:	arch/m68k/68*/
F:	arch/m68k/*/*_no.*
F:	arch/m68k/include/asm/*_no.*

UDF FILESYSTEM
M:	Jan Kara <jack@suse.com>
S:	Maintained
F:	Documentation/filesystems/udf.txt
F:	fs/udf/

UDRAW TABLET
M:	Bastien Nocera <hadess@hadess.net>
L:	linux-input@vger.kernel.org
S:	Maintained
F:	drivers/hid/hid-udraw-ps3.c

UFS FILESYSTEM
M:	Evgeniy Dushistov <dushistov@mail.ru>
S:	Maintained
F:	Documentation/filesystems/ufs.txt
F:	fs/ufs/

UHID USERSPACE HID IO DRIVER:
M:	David Herrmann <dh.herrmann@googlemail.com>
L:	linux-input@vger.kernel.org
S:	Maintained
F:	drivers/hid/uhid.c
F:	include/uapi/linux/uhid.h

ULPI BUS
M:	Heikki Krogerus <heikki.krogerus@linux.intel.com>
L:	linux-usb@vger.kernel.org
S:	Maintained
F:	drivers/usb/common/ulpi.c
F:	include/linux/ulpi/

ULTRA-WIDEBAND (UWB) SUBSYSTEM:
L:	linux-usb@vger.kernel.org
S:	Orphan
F:	drivers/uwb/
F:	include/linux/uwb.h
F:	include/linux/uwb/

UNICORE32 ARCHITECTURE:
M:	Guan Xuetao <gxt@mprc.pku.edu.cn>
W:	http://mprc.pku.edu.cn/~guanxuetao/linux
S:	Maintained
T:	git git://github.com/gxt/linux.git
F:	arch/unicore32/

UNIFDEF
M:	Tony Finch <dot@dotat.at>
W:	http://dotat.at/prog/unifdef
S:	Maintained
F:	scripts/unifdef.c

UNIFORM CDROM DRIVER
M:	Jens Axboe <axboe@kernel.dk>
W:	http://www.kernel.dk
S:	Maintained
F:	Documentation/cdrom/
F:	drivers/cdrom/cdrom.c
F:	include/linux/cdrom.h
F:	include/uapi/linux/cdrom.h

UNISYS S-PAR DRIVERS
M:	David Kershner <david.kershner@unisys.com>
L:	sparmaintainer@unisys.com (Unisys internal)
S:	Supported
F:	include/linux/visorbus.h
F:	drivers/visorbus/
F:	drivers/staging/unisys/

UNIVERSAL FLASH STORAGE HOST CONTROLLER DRIVER
M:	Vinayak Holikatti <vinholikatti@gmail.com>
L:	linux-scsi@vger.kernel.org
S:	Supported
F:	Documentation/scsi/ufs.txt
F:	drivers/scsi/ufs/

UNIVERSAL FLASH STORAGE HOST CONTROLLER DRIVER DWC HOOKS
M:	Joao Pinto <jpinto@synopsys.com>
L:	linux-scsi@vger.kernel.org
S:	Supported
F:	drivers/scsi/ufs/*dwc*

UNSORTED BLOCK IMAGES (UBI)
M:	Artem Bityutskiy <dedekind1@gmail.com>
M:	Richard Weinberger <richard@nod.at>
W:	http://www.linux-mtd.infradead.org/
L:	linux-mtd@lists.infradead.org
T:	git git://git.infradead.org/ubifs-2.6.git
S:	Supported
F:	drivers/mtd/ubi/
F:	include/linux/mtd/ubi.h
F:	include/uapi/mtd/ubi-user.h

USB "USBNET" DRIVER FRAMEWORK
M:	Oliver Neukum <oneukum@suse.com>
L:	netdev@vger.kernel.org
W:	http://www.linux-usb.org/usbnet
S:	Maintained
F:	drivers/net/usb/usbnet.c
F:	include/linux/usb/usbnet.h

USB ACM DRIVER
M:	Oliver Neukum <oneukum@suse.com>
L:	linux-usb@vger.kernel.org
S:	Maintained
F:	Documentation/usb/acm.txt
F:	drivers/usb/class/cdc-acm.*

USB AR5523 WIRELESS DRIVER
M:	Pontus Fuchs <pontus.fuchs@gmail.com>
L:	linux-wireless@vger.kernel.org
S:	Maintained
F:	drivers/net/wireless/ath/ar5523/

USB ATTACHED SCSI
M:	Oliver Neukum <oneukum@suse.com>
L:	linux-usb@vger.kernel.org
L:	linux-scsi@vger.kernel.org
S:	Maintained
F:	drivers/usb/storage/uas.c

USB CDC ETHERNET DRIVER
M:	Oliver Neukum <oliver@neukum.org>
L:	linux-usb@vger.kernel.org
S:	Maintained
F:	drivers/net/usb/cdc_*.c
F:	include/uapi/linux/usb/cdc.h

USB CHAOSKEY DRIVER
M:	Keith Packard <keithp@keithp.com>
L:	linux-usb@vger.kernel.org
S:	Maintained
F:	drivers/usb/misc/chaoskey.c

USB CYPRESS C67X00 DRIVER
M:	Peter Korsgaard <jacmet@sunsite.dk>
L:	linux-usb@vger.kernel.org
S:	Maintained
F:	drivers/usb/c67x00/

USB DAVICOM DM9601 DRIVER
M:	Peter Korsgaard <jacmet@sunsite.dk>
L:	netdev@vger.kernel.org
W:	http://www.linux-usb.org/usbnet
S:	Maintained
F:	drivers/net/usb/dm9601.c

USB DIAMOND RIO500 DRIVER
M:	Cesar Miquel <miquel@df.uba.ar>
L:	rio500-users@lists.sourceforge.net
W:	http://rio500.sourceforge.net
S:	Maintained
F:	drivers/usb/misc/rio500*

USB EHCI DRIVER
M:	Alan Stern <stern@rowland.harvard.edu>
L:	linux-usb@vger.kernel.org
S:	Maintained
F:	Documentation/usb/ehci.txt
F:	drivers/usb/host/ehci*

USB GADGET/PERIPHERAL SUBSYSTEM
M:	Felipe Balbi <balbi@kernel.org>
L:	linux-usb@vger.kernel.org
W:	http://www.linux-usb.org/gadget
T:	git git://git.kernel.org/pub/scm/linux/kernel/git/balbi/usb.git
S:	Maintained
F:	drivers/usb/gadget/
F:	include/linux/usb/gadget*

USB HID/HIDBP DRIVERS (USB KEYBOARDS, MICE, REMOTE CONTROLS, ...)
M:	Jiri Kosina <jikos@kernel.org>
R:	Benjamin Tissoires <benjamin.tissoires@redhat.com>
L:	linux-usb@vger.kernel.org
T:	git git://git.kernel.org/pub/scm/linux/kernel/git/jikos/hid.git
S:	Maintained
F:	Documentation/hid/hiddev.txt
F:	drivers/hid/usbhid/

USB ISP116X DRIVER
M:	Olav Kongas <ok@artecdesign.ee>
L:	linux-usb@vger.kernel.org
S:	Maintained
F:	drivers/usb/host/isp116x*
F:	include/linux/usb/isp116x.h

USB LAN78XX ETHERNET DRIVER
M:	Woojung Huh <woojung.huh@microchip.com>
M:	Microchip Linux Driver Support <UNGLinuxDriver@microchip.com>
L:	netdev@vger.kernel.org
S:	Maintained
F:	drivers/net/usb/lan78xx.*

USB MASS STORAGE DRIVER
M:	Alan Stern <stern@rowland.harvard.edu>
L:	linux-usb@vger.kernel.org
L:	usb-storage@lists.one-eyed-alien.net
S:	Maintained
W:	http://www.one-eyed-alien.net/~mdharm/linux-usb/
F:	drivers/usb/storage/

USB MIDI DRIVER
M:	Clemens Ladisch <clemens@ladisch.de>
L:	alsa-devel@alsa-project.org (moderated for non-subscribers)
T:	git git://git.alsa-project.org/alsa-kernel.git
S:	Maintained
F:	sound/usb/midi.*

USB NETWORKING DRIVERS
L:	linux-usb@vger.kernel.org
S:	Odd Fixes
F:	drivers/net/usb/

USB OHCI DRIVER
M:	Alan Stern <stern@rowland.harvard.edu>
L:	linux-usb@vger.kernel.org
S:	Maintained
F:	Documentation/usb/ohci.txt
F:	drivers/usb/host/ohci*

USB OTG FSM (Finite State Machine)
M:	Peter Chen <Peter.Chen@nxp.com>
T:	git git://git.kernel.org/pub/scm/linux/kernel/git/peter.chen/usb.git
L:	linux-usb@vger.kernel.org
S:	Maintained
F:	drivers/usb/common/usb-otg-fsm.c

USB OVER IP DRIVER
M:	Valentina Manea <valentina.manea.m@gmail.com>
M:	Shuah Khan <shuahkh@osg.samsung.com>
M:	Shuah Khan <shuah@kernel.org>
L:	linux-usb@vger.kernel.org
S:	Maintained
F:	Documentation/usb/usbip_protocol.txt
F:	drivers/usb/usbip/
F:	tools/usb/usbip/

USB PEGASUS DRIVER
M:	Petko Manolov <petkan@nucleusys.com>
L:	linux-usb@vger.kernel.org
L:	netdev@vger.kernel.org
T:	git git://github.com/petkan/pegasus.git
W:	https://github.com/petkan/pegasus
S:	Maintained
F:	drivers/net/usb/pegasus.*

USB PHY LAYER
M:	Felipe Balbi <balbi@kernel.org>
L:	linux-usb@vger.kernel.org
T:	git git://git.kernel.org/pub/scm/linux/kernel/git/balbi/usb.git
S:	Maintained
F:	drivers/usb/phy/

USB PRINTER DRIVER (usblp)
M:	Pete Zaitcev <zaitcev@redhat.com>
L:	linux-usb@vger.kernel.org
S:	Supported
F:	drivers/usb/class/usblp.c

USB QMI WWAN NETWORK DRIVER
M:	Bjørn Mork <bjorn@mork.no>
L:	netdev@vger.kernel.org
S:	Maintained
F:	Documentation/ABI/testing/sysfs-class-net-qmi
F:	drivers/net/usb/qmi_wwan.c

USB RTL8150 DRIVER
M:	Petko Manolov <petkan@nucleusys.com>
L:	linux-usb@vger.kernel.org
L:	netdev@vger.kernel.org
T:	git git://github.com/petkan/rtl8150.git
W:	https://github.com/petkan/rtl8150
S:	Maintained
F:	drivers/net/usb/rtl8150.c

USB SERIAL SUBSYSTEM
M:	Johan Hovold <johan@kernel.org>
L:	linux-usb@vger.kernel.org
T:	git git://git.kernel.org/pub/scm/linux/kernel/git/johan/usb-serial.git
S:	Maintained
F:	Documentation/usb/usb-serial.txt
F:	drivers/usb/serial/
F:	include/linux/usb/serial.h

USB SMSC75XX ETHERNET DRIVER
M:	Steve Glendinning <steve.glendinning@shawell.net>
L:	netdev@vger.kernel.org
S:	Maintained
F:	drivers/net/usb/smsc75xx.*

USB SMSC95XX ETHERNET DRIVER
M:	Steve Glendinning <steve.glendinning@shawell.net>
M:	Microchip Linux Driver Support <UNGLinuxDriver@microchip.com>
L:	netdev@vger.kernel.org
S:	Maintained
F:	drivers/net/usb/smsc95xx.*

USB SUBSYSTEM
M:	Greg Kroah-Hartman <gregkh@linuxfoundation.org>
L:	linux-usb@vger.kernel.org
W:	http://www.linux-usb.org
T:	git git://git.kernel.org/pub/scm/linux/kernel/git/gregkh/usb.git
S:	Supported
F:	Documentation/devicetree/bindings/usb/
F:	Documentation/usb/
F:	drivers/usb/
F:	include/linux/usb.h
F:	include/linux/usb/

USB TYPEC SUBSYSTEM
M:	Heikki Krogerus <heikki.krogerus@linux.intel.com>
L:	linux-usb@vger.kernel.org
S:	Maintained
F:	Documentation/ABI/testing/sysfs-class-typec
F:	Documentation/usb/typec.rst
F:	drivers/usb/typec/
F:	include/linux/usb/typec.h

USB UHCI DRIVER
M:	Alan Stern <stern@rowland.harvard.edu>
L:	linux-usb@vger.kernel.org
S:	Maintained
F:	drivers/usb/host/uhci*

USB VIDEO CLASS
M:	Laurent Pinchart <laurent.pinchart@ideasonboard.com>
L:	linux-uvc-devel@lists.sourceforge.net (subscribers-only)
L:	linux-media@vger.kernel.org
T:	git git://linuxtv.org/media_tree.git
W:	http://www.ideasonboard.org/uvc/
S:	Maintained
F:	drivers/media/usb/uvc/
F:	include/uapi/linux/uvcvideo.h

USB VISION DRIVER
M:	Hans Verkuil <hverkuil@xs4all.nl>
L:	linux-media@vger.kernel.org
T:	git git://linuxtv.org/media_tree.git
W:	https://linuxtv.org
S:	Odd Fixes
F:	drivers/media/usb/usbvision/

USB WEBCAM GADGET
M:	Laurent Pinchart <laurent.pinchart@ideasonboard.com>
L:	linux-usb@vger.kernel.org
S:	Maintained
F:	drivers/usb/gadget/function/*uvc*
F:	drivers/usb/gadget/legacy/webcam.c

USB WIRELESS RNDIS DRIVER (rndis_wlan)
M:	Jussi Kivilinna <jussi.kivilinna@iki.fi>
L:	linux-wireless@vger.kernel.org
S:	Maintained
F:	drivers/net/wireless/rndis_wlan.c

USB XHCI DRIVER
M:	Mathias Nyman <mathias.nyman@intel.com>
L:	linux-usb@vger.kernel.org
S:	Supported
F:	drivers/usb/host/xhci*
F:	drivers/usb/host/pci-quirks*

USB ZD1201 DRIVER
L:	linux-wireless@vger.kernel.org
W:	http://linux-lc100020.sourceforge.net
S:	Orphan
F:	drivers/net/wireless/zydas/zd1201.*

USB ZR364XX DRIVER
M:	Antoine Jacquet <royale@zerezo.com>
L:	linux-usb@vger.kernel.org
L:	linux-media@vger.kernel.org
T:	git git://linuxtv.org/media_tree.git
W:	http://royale.zerezo.com/zr364xx/
S:	Maintained
F:	Documentation/media/v4l-drivers/zr364xx*
F:	drivers/media/usb/zr364xx/

USER-MODE LINUX (UML)
M:	Jeff Dike <jdike@addtoit.com>
M:	Richard Weinberger <richard@nod.at>
L:	user-mode-linux-devel@lists.sourceforge.net
L:	user-mode-linux-user@lists.sourceforge.net
W:	http://user-mode-linux.sourceforge.net
T:	git git://git.kernel.org/pub/scm/linux/kernel/git/rw/uml.git
S:	Maintained
F:	Documentation/virtual/uml/
F:	arch/um/
F:	arch/x86/um/
F:	fs/hostfs/
F:	fs/hppfs/

USERSPACE I/O (UIO)
M:	Greg Kroah-Hartman <gregkh@linuxfoundation.org>
S:	Maintained
T:	git git://git.kernel.org/pub/scm/linux/kernel/git/gregkh/char-misc.git
F:	Documentation/driver-api/uio-howto.rst
F:	drivers/uio/
F:	include/linux/uio*.h

UTIL-LINUX PACKAGE
M:	Karel Zak <kzak@redhat.com>
L:	util-linux@vger.kernel.org
W:	http://en.wikipedia.org/wiki/Util-linux
T:	git git://git.kernel.org/pub/scm/utils/util-linux/util-linux.git
S:	Maintained

UUID HELPERS
M:	Christoph Hellwig <hch@lst.de>
R:	Andy Shevchenko <andriy.shevchenko@linux.intel.com>
L:	linux-kernel@vger.kernel.org
T:	git git://git.infradead.org/users/hch/uuid.git
F:	lib/uuid.c
F:	lib/test_uuid.c
F:	include/linux/uuid.h
F:	include/uapi/linux/uuid.h
S:	Maintained

UVESAFB DRIVER
M:	Michal Januszewski <spock@gentoo.org>
L:	linux-fbdev@vger.kernel.org
W:	http://dev.gentoo.org/~spock/projects/uvesafb/
S:	Maintained
F:	Documentation/fb/uvesafb.txt
F:	drivers/video/fbdev/uvesafb.*

VF610 NAND DRIVER
M:	Stefan Agner <stefan@agner.ch>
L:	linux-mtd@lists.infradead.org
S:	Supported
F:	drivers/mtd/nand/vf610_nfc.c

VFAT/FAT/MSDOS FILESYSTEM
M:	OGAWA Hirofumi <hirofumi@mail.parknet.co.jp>
S:	Maintained
F:	Documentation/filesystems/vfat.txt
F:	fs/fat/

VFIO DRIVER
M:	Alex Williamson <alex.williamson@redhat.com>
L:	kvm@vger.kernel.org
T:	git git://github.com/awilliam/linux-vfio.git
S:	Maintained
F:	Documentation/vfio.txt
F:	drivers/vfio/
F:	include/linux/vfio.h
F:	include/uapi/linux/vfio.h

VFIO MEDIATED DEVICE DRIVERS
M:	Kirti Wankhede <kwankhede@nvidia.com>
L:	kvm@vger.kernel.org
S:	Maintained
F:	Documentation/vfio-mediated-device.txt
F:	drivers/vfio/mdev/
F:	include/linux/mdev.h
F:	samples/vfio-mdev/

VFIO PLATFORM DRIVER
M:	Baptiste Reynal <b.reynal@virtualopensystems.com>
L:	kvm@vger.kernel.org
S:	Maintained
F:	drivers/vfio/platform/

VGA_SWITCHEROO
R:	Lukas Wunner <lukas@wunner.de>
S:	Maintained
F:	Documentation/gpu/vga-switcheroo.rst
F:	drivers/gpu/vga/vga_switcheroo.c
F:	include/linux/vga_switcheroo.h
T:	git git://anongit.freedesktop.org/drm/drm-misc

VIA RHINE NETWORK DRIVER
S:	Orphan
F:	drivers/net/ethernet/via/via-rhine.c

VIA SD/MMC CARD CONTROLLER DRIVER
M:	Bruce Chang <brucechang@via.com.tw>
M:	Harald Welte <HaraldWelte@viatech.com>
S:	Maintained
F:	drivers/mmc/host/via-sdmmc.c

VIA UNICHROME(PRO)/CHROME9 FRAMEBUFFER DRIVER
M:	Florian Tobias Schandinat <FlorianSchandinat@gmx.de>
L:	linux-fbdev@vger.kernel.org
S:	Maintained
F:	include/linux/via-core.h
F:	include/linux/via-gpio.h
F:	include/linux/via_i2c.h
F:	drivers/video/fbdev/via/

VIA VELOCITY NETWORK DRIVER
M:	Francois Romieu <romieu@fr.zoreil.com>
L:	netdev@vger.kernel.org
S:	Maintained
F:	drivers/net/ethernet/via/via-velocity.*

VIDEO MULTIPLEXER DRIVER
M:	Philipp Zabel <p.zabel@pengutronix.de>
L:	linux-media@vger.kernel.org
S:	Maintained
F:	drivers/media/platform/video-mux.c

VIDEOBUF2 FRAMEWORK
M:	Pawel Osciak <pawel@osciak.com>
M:	Marek Szyprowski <m.szyprowski@samsung.com>
M:	Kyungmin Park <kyungmin.park@samsung.com>
L:	linux-media@vger.kernel.org
S:	Maintained
F:	drivers/media/v4l2-core/videobuf2-*
F:	include/media/videobuf2-*

VIMC VIRTUAL MEDIA CONTROLLER DRIVER
M:	Helen Koike <helen.koike@collabora.com>
L:	linux-media@vger.kernel.org
T:	git git://linuxtv.org/media_tree.git
W:	https://linuxtv.org
S:	Maintained
F:	drivers/media/platform/vimc/*

VIRT LIB
M:	Alex Williamson <alex.williamson@redhat.com>
M:	Paolo Bonzini <pbonzini@redhat.com>
L:	kvm@vger.kernel.org
S:	Supported
F:	virt/lib/

VIRTIO AND VHOST VSOCK DRIVER
M:	Stefan Hajnoczi <stefanha@redhat.com>
L:	kvm@vger.kernel.org
L:	virtualization@lists.linux-foundation.org
L:	netdev@vger.kernel.org
S:	Maintained
F:	include/linux/virtio_vsock.h
F:	include/uapi/linux/virtio_vsock.h
F:	include/uapi/linux/vsockmon.h
F:	include/uapi/linux/vm_sockets_diag.h
F:	net/vmw_vsock/diag.c
F:	net/vmw_vsock/af_vsock_tap.c
F:	net/vmw_vsock/virtio_transport_common.c
F:	net/vmw_vsock/virtio_transport.c
F:	drivers/net/vsockmon.c
F:	drivers/vhost/vsock.c
F:	drivers/vhost/vsock.h
F:	tools/testing/vsock/

VIRTIO CONSOLE DRIVER
M:	Amit Shah <amit@kernel.org>
L:	virtualization@lists.linux-foundation.org
S:	Maintained
F:	drivers/char/virtio_console.c
F:	include/linux/virtio_console.h
F:	include/uapi/linux/virtio_console.h

VIRTIO CORE, NET AND BLOCK DRIVERS
M:	"Michael S. Tsirkin" <mst@redhat.com>
M:	Jason Wang <jasowang@redhat.com>
L:	virtualization@lists.linux-foundation.org
S:	Maintained
F:	Documentation/devicetree/bindings/virtio/
F:	drivers/virtio/
F:	tools/virtio/
F:	drivers/net/virtio_net.c
F:	drivers/block/virtio_blk.c
F:	include/linux/virtio*.h
F:	include/uapi/linux/virtio_*.h
F:	drivers/crypto/virtio/
F:	mm/balloon_compaction.c

VIRTIO CRYPTO DRIVER
M:	Gonglei <arei.gonglei@huawei.com>
L:	virtualization@lists.linux-foundation.org
L:	linux-crypto@vger.kernel.org
S:	Maintained
F:	drivers/crypto/virtio/
F:	include/uapi/linux/virtio_crypto.h

VIRTIO DRIVERS FOR S390
M:	Cornelia Huck <cohuck@redhat.com>
M:	Halil Pasic <pasic@linux.vnet.ibm.com>
L:	linux-s390@vger.kernel.org
L:	virtualization@lists.linux-foundation.org
L:	kvm@vger.kernel.org
S:	Supported
F:	drivers/s390/virtio/
F:	arch/s390/include/uapi/asm/virtio-ccw.h

VIRTIO GPU DRIVER
M:	David Airlie <airlied@linux.ie>
M:	Gerd Hoffmann <kraxel@redhat.com>
L:	dri-devel@lists.freedesktop.org
L:	virtualization@lists.linux-foundation.org
T:	git git://anongit.freedesktop.org/drm/drm-misc
S:	Maintained
F:	drivers/gpu/drm/virtio/
F:	include/uapi/linux/virtio_gpu.h

VIRTIO HOST (VHOST)
M:	"Michael S. Tsirkin" <mst@redhat.com>
M:	Jason Wang <jasowang@redhat.com>
L:	kvm@vger.kernel.org
L:	virtualization@lists.linux-foundation.org
L:	netdev@vger.kernel.org
T:	git git://git.kernel.org/pub/scm/linux/kernel/git/mst/vhost.git
S:	Maintained
F:	drivers/vhost/
F:	include/uapi/linux/vhost.h

VIRTIO INPUT DRIVER
M:	Gerd Hoffmann <kraxel@redhat.com>
S:	Maintained
F:	drivers/virtio/virtio_input.c
F:	include/uapi/linux/virtio_input.h

VIRTUAL BOX GUEST DEVICE DRIVER
M:	Hans de Goede <hdegoede@redhat.com>
M:	Arnd Bergmann <arnd@arndb.de>
M:	Greg Kroah-Hartman <gregkh@linuxfoundation.org>
S:	Maintained
F:	include/linux/vbox_utils.h
F:	include/uapi/linux/vbox*.h
F:	drivers/virt/vboxguest/

VIRTUAL SERIO DEVICE DRIVER
M:	Stephen Chandler Paul <thatslyude@gmail.com>
S:	Maintained
F:	drivers/input/serio/userio.c
F:	include/uapi/linux/userio.h

VIVID VIRTUAL VIDEO DRIVER
M:	Hans Verkuil <hverkuil@xs4all.nl>
L:	linux-media@vger.kernel.org
T:	git git://linuxtv.org/media_tree.git
W:	https://linuxtv.org
S:	Maintained
F:	drivers/media/platform/vivid/*

VLYNQ BUS
M:	Florian Fainelli <f.fainelli@gmail.com>
L:	openwrt-devel@lists.openwrt.org (subscribers-only)
S:	Maintained
F:	drivers/vlynq/vlynq.c
F:	include/linux/vlynq.h

VME SUBSYSTEM
M:	Martyn Welch <martyn@welchs.me.uk>
M:	Manohar Vanga <manohar.vanga@gmail.com>
M:	Greg Kroah-Hartman <gregkh@linuxfoundation.org>
L:	devel@driverdev.osuosl.org
S:	Maintained
T:	git git://git.kernel.org/pub/scm/linux/kernel/git/gregkh/char-misc.git
F:	Documentation/driver-api/vme.rst
F:	drivers/staging/vme/
F:	drivers/vme/
F:	include/linux/vme*

VMWARE BALLOON DRIVER
M:	Xavier Deguillard <xdeguillard@vmware.com>
M:	Philip Moltmann <moltmann@vmware.com>
M:	"VMware, Inc." <pv-drivers@vmware.com>
L:	linux-kernel@vger.kernel.org
S:	Maintained
F:	drivers/misc/vmw_balloon.c

VMWARE HYPERVISOR INTERFACE
M:	Alok Kataria <akataria@vmware.com>
L:	virtualization@lists.linux-foundation.org
S:	Supported
F:	arch/x86/kernel/cpu/vmware.c

VMWARE PVRDMA DRIVER
M:	Adit Ranadive <aditr@vmware.com>
M:	VMware PV-Drivers <pv-drivers@vmware.com>
L:	linux-rdma@vger.kernel.org
S:	Maintained
F:	drivers/infiniband/hw/vmw_pvrdma/

VMware PVSCSI driver
M:	Jim Gill <jgill@vmware.com>
M:	VMware PV-Drivers <pv-drivers@vmware.com>
L:	linux-scsi@vger.kernel.org
S:	Maintained
F:	drivers/scsi/vmw_pvscsi.c
F:	drivers/scsi/vmw_pvscsi.h

VMWARE VMMOUSE SUBDRIVER
M:	"VMware Graphics" <linux-graphics-maintainer@vmware.com>
M:	"VMware, Inc." <pv-drivers@vmware.com>
L:	linux-input@vger.kernel.org
S:	Maintained
F:	drivers/input/mouse/vmmouse.c
F:	drivers/input/mouse/vmmouse.h

VMWARE VMXNET3 ETHERNET DRIVER
M:	Shrikrishna Khare <skhare@vmware.com>
M:	"VMware, Inc." <pv-drivers@vmware.com>
L:	netdev@vger.kernel.org
S:	Maintained
F:	drivers/net/vmxnet3/

VOCORE VOCORE2 BOARD
M:	Harvey Hunt <harveyhuntnexus@gmail.com>
L:	linux-mips@linux-mips.org
S:	Maintained
F:	arch/mips/boot/dts/ralink/vocore2.dts

VOLTAGE AND CURRENT REGULATOR FRAMEWORK
M:	Liam Girdwood <lgirdwood@gmail.com>
M:	Mark Brown <broonie@kernel.org>
L:	linux-kernel@vger.kernel.org
W:	http://www.slimlogic.co.uk/?p=48
T:	git git://git.kernel.org/pub/scm/linux/kernel/git/broonie/regulator.git
S:	Supported
F:	Documentation/devicetree/bindings/regulator/
F:	Documentation/power/regulator/
F:	drivers/regulator/
F:	include/dt-bindings/regulator/
F:	include/linux/regulator/

VRF
M:	David Ahern <dsa@cumulusnetworks.com>
M:	Shrijeet Mukherjee <shm@cumulusnetworks.com>
L:	netdev@vger.kernel.org
S:	Maintained
F:	drivers/net/vrf.c
F:	Documentation/networking/vrf.txt

VT1211 HARDWARE MONITOR DRIVER
M:	Juerg Haefliger <juergh@gmail.com>
L:	linux-hwmon@vger.kernel.org
S:	Maintained
F:	Documentation/hwmon/vt1211
F:	drivers/hwmon/vt1211.c

VT8231 HARDWARE MONITOR DRIVER
M:	Roger Lucas <vt8231@hiddenengine.co.uk>
L:	linux-hwmon@vger.kernel.org
S:	Maintained
F:	drivers/hwmon/vt8231.c

VUB300 USB to SDIO/SD/MMC bridge chip
M:	Tony Olech <tony.olech@elandigitalsystems.com>
L:	linux-mmc@vger.kernel.org
L:	linux-usb@vger.kernel.org
S:	Supported
F:	drivers/mmc/host/vub300.c

W1 DALLAS'S 1-WIRE BUS
M:	Evgeniy Polyakov <zbr@ioremap.net>
S:	Maintained
F:	Documentation/w1/
F:	drivers/w1/
F:	include/linux/w1.h

W83791D HARDWARE MONITORING DRIVER
M:	Marc Hulsman <m.hulsman@tudelft.nl>
L:	linux-hwmon@vger.kernel.org
S:	Maintained
F:	Documentation/hwmon/w83791d
F:	drivers/hwmon/w83791d.c

W83793 HARDWARE MONITORING DRIVER
M:	Rudolf Marek <r.marek@assembler.cz>
L:	linux-hwmon@vger.kernel.org
S:	Maintained
F:	Documentation/hwmon/w83793
F:	drivers/hwmon/w83793.c

W83795 HARDWARE MONITORING DRIVER
M:	Jean Delvare <jdelvare@suse.com>
L:	linux-hwmon@vger.kernel.org
S:	Maintained
F:	drivers/hwmon/w83795.c

W83L51xD SD/MMC CARD INTERFACE DRIVER
M:	Pierre Ossman <pierre@ossman.eu>
S:	Maintained
F:	drivers/mmc/host/wbsd.*

WACOM PROTOCOL 4 SERIAL TABLETS
M:	Julian Squires <julian@cipht.net>
M:	Hans de Goede <hdegoede@redhat.com>
L:	linux-input@vger.kernel.org
S:	Maintained
F:	drivers/input/tablet/wacom_serial4.c

WATCHDOG DEVICE DRIVERS
M:	Wim Van Sebroeck <wim@iguana.be>
R:	Guenter Roeck <linux@roeck-us.net>
L:	linux-watchdog@vger.kernel.org
W:	http://www.linux-watchdog.org/
T:	git git://www.linux-watchdog.org/linux-watchdog.git
S:	Maintained
F:	Documentation/devicetree/bindings/watchdog/
F:	Documentation/watchdog/
F:	drivers/watchdog/
F:	include/linux/watchdog.h
F:	include/uapi/linux/watchdog.h

WHISKEYCOVE PMIC GPIO DRIVER
M:	Kuppuswamy Sathyanarayanan <sathyanarayanan.kuppuswamy@linux.intel.com>
L:	linux-gpio@vger.kernel.org
S:	Maintained
F:	drivers/gpio/gpio-wcove.c

WIIMOTE HID DRIVER
M:	David Herrmann <dh.herrmann@googlemail.com>
L:	linux-input@vger.kernel.org
S:	Maintained
F:	drivers/hid/hid-wiimote*

WILOCITY WIL6210 WIRELESS DRIVER
M:	Maya Erez <merez@codeaurora.org>
L:	linux-wireless@vger.kernel.org
L:	wil6210@qti.qualcomm.com
S:	Supported
W:	http://wireless.kernel.org/en/users/Drivers/wil6210
F:	drivers/net/wireless/ath/wil6210/

WIMAX STACK
M:	Inaky Perez-Gonzalez <inaky.perez-gonzalez@intel.com>
M:	linux-wimax@intel.com
L:	wimax@linuxwimax.org (subscribers-only)
S:	Supported
W:	http://linuxwimax.org
F:	Documentation/wimax/README.wimax
F:	include/linux/wimax/debug.h
F:	include/net/wimax.h
F:	include/uapi/linux/wimax.h
F:	net/wimax/

WINBOND CIR DRIVER
M:	David Härdeman <david@hardeman.nu>
S:	Maintained
F:	drivers/media/rc/winbond-cir.c

WINSYSTEMS EBC-C384 WATCHDOG DRIVER
M:	William Breathitt Gray <vilhelm.gray@gmail.com>
L:	linux-watchdog@vger.kernel.org
S:	Maintained
F:	drivers/watchdog/ebc-c384_wdt.c

WINSYSTEMS WS16C48 GPIO DRIVER
M:	William Breathitt Gray <vilhelm.gray@gmail.com>
L:	linux-gpio@vger.kernel.org
S:	Maintained
F:	drivers/gpio/gpio-ws16c48.c

WISTRON LAPTOP BUTTON DRIVER
M:	Miloslav Trmac <mitr@volny.cz>
S:	Maintained
F:	drivers/input/misc/wistron_btns.c

WL3501 WIRELESS PCMCIA CARD DRIVER
L:	linux-wireless@vger.kernel.org
S:	Odd fixes
F:	drivers/net/wireless/wl3501*

WOLFSON MICROELECTRONICS DRIVERS
L:	patches@opensource.cirrus.com
T:	git https://github.com/CirrusLogic/linux-drivers.git
W:	https://github.com/CirrusLogic/linux-drivers/wiki
S:	Supported
F:	Documentation/hwmon/wm83??
F:	Documentation/devicetree/bindings/extcon/extcon-arizona.txt
F:	Documentation/devicetree/bindings/regulator/arizona-regulator.txt
F:	Documentation/devicetree/bindings/mfd/arizona.txt
F:	Documentation/devicetree/bindings/mfd/wm831x.txt
F:	Documentation/devicetree/bindings/sound/wlf,arizona.txt
F:	arch/arm/mach-s3c64xx/mach-crag6410*
F:	drivers/clk/clk-wm83*.c
F:	drivers/extcon/extcon-arizona.c
F:	drivers/leds/leds-wm83*.c
F:	drivers/gpio/gpio-*wm*.c
F:	drivers/gpio/gpio-arizona.c
F:	drivers/hwmon/wm83??-hwmon.c
F:	drivers/input/misc/wm831x-on.c
F:	drivers/input/touchscreen/wm831x-ts.c
F:	drivers/input/touchscreen/wm97*.c
F:	drivers/mfd/arizona*
F:	drivers/mfd/wm*.c
F:	drivers/mfd/cs47l24*
F:	drivers/power/supply/wm83*.c
F:	drivers/rtc/rtc-wm83*.c
F:	drivers/regulator/wm8*.c
F:	drivers/regulator/arizona*
F:	drivers/video/backlight/wm83*_bl.c
F:	drivers/watchdog/wm83*_wdt.c
F:	include/linux/mfd/arizona/
F:	include/linux/mfd/wm831x/
F:	include/linux/mfd/wm8350/
F:	include/linux/mfd/wm8400*
F:	include/linux/regulator/arizona*
F:	include/linux/wm97xx.h
F:	include/sound/wm????.h
F:	sound/soc/codecs/arizona.?
F:	sound/soc/codecs/wm*
F:	sound/soc/codecs/cs47l24*

WORKQUEUE
M:	Tejun Heo <tj@kernel.org>
R:	Lai Jiangshan <jiangshanlai@gmail.com>
T:	git git://git.kernel.org/pub/scm/linux/kernel/git/tj/wq.git
S:	Maintained
F:	include/linux/workqueue.h
F:	kernel/workqueue.c
F:	Documentation/core-api/workqueue.rst

X-POWERS AXP288 PMIC DRIVERS
M:	Hans de Goede <hdegoede@redhat.com>
S:	Maintained
N:	axp288
F:	drivers/acpi/pmic/intel_pmic_xpower.c

X-POWERS MULTIFUNCTION PMIC DEVICE DRIVERS
M:	Chen-Yu Tsai <wens@csie.org>
L:	linux-kernel@vger.kernel.org
S:	Maintained
N:	axp[128]

X.25 NETWORK LAYER
M:	Andrew Hendry <andrew.hendry@gmail.com>
L:	linux-x25@vger.kernel.org
S:	Odd Fixes
F:	Documentation/networking/x25*
F:	include/net/x25*
F:	net/x25/

X86 ARCHITECTURE (32-BIT AND 64-BIT)
M:	Thomas Gleixner <tglx@linutronix.de>
M:	Ingo Molnar <mingo@redhat.com>
R:	"H. Peter Anvin" <hpa@zytor.com>
M:	x86@kernel.org
L:	linux-kernel@vger.kernel.org
T:	git git://git.kernel.org/pub/scm/linux/kernel/git/tip/tip.git x86/core
S:	Maintained
F:	Documentation/x86/
F:	arch/x86/

X86 MCE INFRASTRUCTURE
M:	Tony Luck <tony.luck@intel.com>
M:	Borislav Petkov <bp@alien8.de>
L:	linux-edac@vger.kernel.org
S:	Maintained
F:	arch/x86/kernel/cpu/mcheck/*

X86 MICROCODE UPDATE SUPPORT
M:	Borislav Petkov <bp@alien8.de>
S:	Maintained
F:	arch/x86/kernel/cpu/microcode/*

X86 PLATFORM DRIVERS
M:	Darren Hart <dvhart@infradead.org>
M:	Andy Shevchenko <andy@infradead.org>
L:	platform-driver-x86@vger.kernel.org
T:	git git://git.infradead.org/users/dvhart/linux-platform-drivers-x86.git
S:	Maintained
F:	drivers/platform/x86/
F:	drivers/platform/olpc/

X86 VDSO
M:	Andy Lutomirski <luto@amacapital.net>
L:	linux-kernel@vger.kernel.org
T:	git git://git.kernel.org/pub/scm/linux/kernel/git/tip/tip.git x86/vdso
S:	Maintained
F:	arch/x86/entry/vdso/

XC2028/3028 TUNER DRIVER
M:	Mauro Carvalho Chehab <mchehab@s-opensource.com>
M:	Mauro Carvalho Chehab <mchehab@kernel.org>
L:	linux-media@vger.kernel.org
W:	https://linuxtv.org
T:	git git://linuxtv.org/media_tree.git
S:	Maintained
F:	drivers/media/tuners/tuner-xc2028.*

XEN BLOCK SUBSYSTEM
M:	Konrad Rzeszutek Wilk <konrad.wilk@oracle.com>
M:	Roger Pau Monné <roger.pau@citrix.com>
L:	xen-devel@lists.xenproject.org (moderated for non-subscribers)
S:	Supported
F:	drivers/block/xen-blkback/*
F:	drivers/block/xen*

XEN HYPERVISOR ARM
M:	Stefano Stabellini <sstabellini@kernel.org>
L:	xen-devel@lists.xenproject.org (moderated for non-subscribers)
S:	Maintained
F:	arch/arm/xen/
F:	arch/arm/include/asm/xen/

XEN HYPERVISOR ARM64
M:	Stefano Stabellini <sstabellini@kernel.org>
L:	xen-devel@lists.xenproject.org (moderated for non-subscribers)
S:	Maintained
F:	arch/arm64/xen/
F:	arch/arm64/include/asm/xen/

XEN HYPERVISOR INTERFACE
M:	Boris Ostrovsky <boris.ostrovsky@oracle.com>
M:	Juergen Gross <jgross@suse.com>
L:	xen-devel@lists.xenproject.org (moderated for non-subscribers)
T:	git git://git.kernel.org/pub/scm/linux/kernel/git/xen/tip.git
S:	Supported
F:	arch/x86/xen/
F:	drivers/*/xen-*front.c
F:	drivers/xen/
F:	arch/x86/include/asm/xen/
F:	arch/x86/include/asm/pvclock-abi.h
F:	include/xen/
F:	include/uapi/xen/
F:	Documentation/ABI/stable/sysfs-hypervisor-xen
F:	Documentation/ABI/testing/sysfs-hypervisor-xen

XEN NETWORK BACKEND DRIVER
M:	Wei Liu <wei.liu2@citrix.com>
M:	Paul Durrant <paul.durrant@citrix.com>
L:	xen-devel@lists.xenproject.org (moderated for non-subscribers)
L:	netdev@vger.kernel.org
S:	Supported
F:	drivers/net/xen-netback/*

XEN PCI SUBSYSTEM
M:	Konrad Rzeszutek Wilk <konrad.wilk@oracle.com>
L:	xen-devel@lists.xenproject.org (moderated for non-subscribers)
S:	Supported
F:	arch/x86/pci/*xen*
F:	drivers/pci/*xen*

XEN PVSCSI DRIVERS
M:	Juergen Gross <jgross@suse.com>
L:	xen-devel@lists.xenproject.org (moderated for non-subscribers)
L:	linux-scsi@vger.kernel.org
S:	Supported
F:	drivers/scsi/xen-scsifront.c
F:	drivers/xen/xen-scsiback.c
F:	include/xen/interface/io/vscsiif.h

XEN SWIOTLB SUBSYSTEM
M:	Konrad Rzeszutek Wilk <konrad.wilk@oracle.com>
L:	xen-devel@lists.xenproject.org (moderated for non-subscribers)
L:	iommu@lists.linux-foundation.org
S:	Supported
F:	arch/x86/xen/*swiotlb*
F:	drivers/xen/*swiotlb*

XFS FILESYSTEM
M:	Darrick J. Wong <darrick.wong@oracle.com>
M:	linux-xfs@vger.kernel.org
L:	linux-xfs@vger.kernel.org
W:	http://xfs.org/
T:	git git://git.kernel.org/pub/scm/fs/xfs/xfs-linux.git
S:	Supported
F:	Documentation/filesystems/xfs.txt
F:	fs/xfs/

XILINX AXI ETHERNET DRIVER
M:	Anirudha Sarangi <anirudh@xilinx.com>
M:	John Linn <John.Linn@xilinx.com>
S:	Maintained
F:	drivers/net/ethernet/xilinx/xilinx_axienet*

XILINX UARTLITE SERIAL DRIVER
M:	Peter Korsgaard <jacmet@sunsite.dk>
L:	linux-serial@vger.kernel.org
S:	Maintained
F:	drivers/tty/serial/uartlite.c

XILINX VIDEO IP CORES
M:	Hyun Kwon <hyun.kwon@xilinx.com>
M:	Laurent Pinchart <laurent.pinchart@ideasonboard.com>
L:	linux-media@vger.kernel.org
T:	git git://linuxtv.org/media_tree.git
S:	Supported
F:	Documentation/devicetree/bindings/media/xilinx/
F:	drivers/media/platform/xilinx/
F:	include/uapi/linux/xilinx-v4l2-controls.h

XILLYBUS DRIVER
M:	Eli Billauer <eli.billauer@gmail.com>
L:	linux-kernel@vger.kernel.org
S:	Supported
F:	drivers/char/xillybus/

XRA1403 GPIO EXPANDER
M:	Nandor Han <nandor.han@ge.com>
M:	Semi Malinen <semi.malinen@ge.com>
L:	linux-gpio@vger.kernel.org
S:	Maintained
F:	drivers/gpio/gpio-xra1403.c
F:	Documentation/devicetree/bindings/gpio/gpio-xra1403.txt

XTENSA XTFPGA PLATFORM SUPPORT
M:	Max Filippov <jcmvbkbc@gmail.com>
L:	linux-xtensa@linux-xtensa.org
S:	Maintained
F:	drivers/spi/spi-xtensa-xtfpga.c
F:	sound/soc/xtensa/xtfpga-i2s.c

YAM DRIVER FOR AX.25
M:	Jean-Paul Roubelat <jpr@f6fbb.org>
L:	linux-hams@vger.kernel.org
S:	Maintained
F:	drivers/net/hamradio/yam*
F:	include/linux/yam.h

YAMA SECURITY MODULE
M:	Kees Cook <keescook@chromium.org>
T:	git git://git.kernel.org/pub/scm/linux/kernel/git/kees/linux.git yama/tip
S:	Supported
F:	security/yama/
F:	Documentation/admin-guide/LSM/Yama.rst

YEALINK PHONE DRIVER
M:	Henk Vergonet <Henk.Vergonet@gmail.com>
L:	usbb2k-api-dev@nongnu.org
S:	Maintained
F:	Documentation/input/yealink.rst
F:	drivers/input/misc/yealink.*

Z8530 DRIVER FOR AX.25
M:	Joerg Reuter <jreuter@yaina.de>
W:	http://yaina.de/jreuter/
W:	http://www.qsl.net/dl1bke/
L:	linux-hams@vger.kernel.org
S:	Maintained
F:	Documentation/networking/z8530drv.txt
F:	drivers/net/hamradio/*scc.c
F:	drivers/net/hamradio/z8530.h

ZBUD COMPRESSED PAGE ALLOCATOR
M:	Seth Jennings <sjenning@redhat.com>
M:	Dan Streetman <ddstreet@ieee.org>
L:	linux-mm@kvack.org
S:	Maintained
F:	mm/zbud.c
F:	include/linux/zbud.h

ZD1211RW WIRELESS DRIVER
M:	Daniel Drake <dsd@gentoo.org>
M:	Ulrich Kunitz <kune@deine-taler.de>
W:	http://zd1211.ath.cx/wiki/DriverRewrite
L:	linux-wireless@vger.kernel.org
L:	zd1211-devs@lists.sourceforge.net (subscribers-only)
S:	Maintained
F:	drivers/net/wireless/zydas/zd1211rw/

ZD1301 MEDIA DRIVER
M:	Antti Palosaari <crope@iki.fi>
L:	linux-media@vger.kernel.org
W:	https://linuxtv.org/
W:	http://palosaari.fi/linux/
Q:	https://patchwork.linuxtv.org/project/linux-media/list/
S:	Maintained
F:	drivers/media/usb/dvb-usb-v2/zd1301*

ZD1301_DEMOD MEDIA DRIVER
M:	Antti Palosaari <crope@iki.fi>
L:	linux-media@vger.kernel.org
W:	https://linuxtv.org/
W:	http://palosaari.fi/linux/
Q:	https://patchwork.linuxtv.org/project/linux-media/list/
S:	Maintained
F:	drivers/media/dvb-frontends/zd1301_demod*

ZPOOL COMPRESSED PAGE STORAGE API
M:	Dan Streetman <ddstreet@ieee.org>
L:	linux-mm@kvack.org
S:	Maintained
F:	mm/zpool.c
F:	include/linux/zpool.h

ZR36067 VIDEO FOR LINUX DRIVER
L:	mjpeg-users@lists.sourceforge.net
L:	linux-media@vger.kernel.org
W:	http://mjpeg.sourceforge.net/driver-zoran/
T:	hg https://linuxtv.org/hg/v4l-dvb
S:	Odd Fixes
F:	drivers/media/pci/zoran/

ZRAM COMPRESSED RAM BLOCK DEVICE DRVIER
M:	Minchan Kim <minchan@kernel.org>
M:	Nitin Gupta <ngupta@vflare.org>
R:	Sergey Senozhatsky <sergey.senozhatsky.work@gmail.com>
L:	linux-kernel@vger.kernel.org
S:	Maintained
F:	drivers/block/zram/
F:	Documentation/blockdev/zram.txt

ZS DECSTATION Z85C30 SERIAL DRIVER
M:	"Maciej W. Rozycki" <macro@linux-mips.org>
S:	Maintained
F:	drivers/tty/serial/zs.*

ZSMALLOC COMPRESSED SLAB MEMORY ALLOCATOR
M:	Minchan Kim <minchan@kernel.org>
M:	Nitin Gupta <ngupta@vflare.org>
R:	Sergey Senozhatsky <sergey.senozhatsky.work@gmail.com>
L:	linux-mm@kvack.org
S:	Maintained
F:	mm/zsmalloc.c
F:	include/linux/zsmalloc.h
F:	Documentation/vm/zsmalloc.txt

ZSWAP COMPRESSED SWAP CACHING
M:	Seth Jennings <sjenning@redhat.com>
M:	Dan Streetman <ddstreet@ieee.org>
L:	linux-mm@kvack.org
S:	Maintained
F:	mm/zswap.c

THE REST
M:	Linus Torvalds <torvalds@linux-foundation.org>
L:	linux-kernel@vger.kernel.org
Q:	http://patchwork.kernel.org/project/LKML/list/
T:	git git://git.kernel.org/pub/scm/linux/kernel/git/torvalds/linux.git
S:	Buried alive in reporters
F:	*
F:	*/<|MERGE_RESOLUTION|>--- conflicted
+++ resolved
@@ -6582,6 +6582,12 @@
 F:	drivers/i2c/muxes/
 F:	include/linux/i2c-mux.h
 
+I2C MV64XXX MARVELL AND ALLWINNER DRIVER
+M:	Gregory CLEMENT <gregory.clement@free-electrons.com>
+L:	linux-i2c@vger.kernel.org
+S:	Maintained
+F:	drivers/i2c/busses/i2c-mv64xxx.c
+
 I2C OVER PARALLEL PORT
 M:	Jean Delvare <jdelvare@suse.com>
 L:	linux-i2c@vger.kernel.org
@@ -6674,25 +6680,6 @@
 S:	Maintained
 F:	drivers/i2c/i2c-stub.c
 
-<<<<<<< HEAD
-=======
-I2C MV64XXX MARVELL AND ALLWINNER DRIVER
-M:	Gregory CLEMENT <gregory.clement@free-electrons.com>
-L:	linux-i2c@vger.kernel.org
-S:	Maintained
-F:	drivers/i2c/busses/i2c-mv64xxx.c
-
-i386 BOOT CODE
-M:	"H. Peter Anvin" <hpa@zytor.com>
-S:	Maintained
-F:	arch/x86/boot/
-
-i386 SETUP CODE / CPU ERRATA WORKAROUNDS
-M:	"H. Peter Anvin" <hpa@zytor.com>
-T:	git git://git.kernel.org/pub/scm/linux/kernel/git/hpa/linux-2.6-x86setup.git
-S:	Maintained
-
->>>>>>> e38c8564
 IA64 (Itanium) PLATFORM
 M:	Tony Luck <tony.luck@intel.com>
 M:	Fenghua Yu <fenghua.yu@intel.com>
