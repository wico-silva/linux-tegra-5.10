--- conflicted
+++ resolved
@@ -53,8 +53,6 @@
 	status = "okay";
 };
 
-<<<<<<< HEAD
-=======
 &touchscreen {
 	reg = <0x40>;
 	compatible = "silead,gsl3675";
@@ -64,7 +62,6 @@
 	status = "okay";
 };
 
->>>>>>> 8185041f
 &lradc {
 	button@600 {
 		label = "Back";
